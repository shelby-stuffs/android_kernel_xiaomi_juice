--- conflicted
+++ resolved
@@ -963,12 +963,8 @@
 
 	base->cpu_base->active_bases |= 1 << base->index;
 
-<<<<<<< HEAD
-	timer->state |= HRTIMER_STATE_ENQUEUED;
-=======
 	/* Pairs with the lockless read in hrtimer_is_queued() */
-	WRITE_ONCE(timer->state, HRTIMER_STATE_ENQUEUED);
->>>>>>> 5d7443e6
+	WRITE_ONCE(timer->state, timer->state | HRTIMER_STATE_ENQUEUED);
 
 	return timerqueue_add(&base->active, &timer->node);
 }
@@ -989,15 +985,8 @@
 {
 	struct hrtimer_cpu_base *cpu_base = base->cpu_base;
 
-<<<<<<< HEAD
 	if (!(timer->state & HRTIMER_STATE_ENQUEUED))
 		goto out;
-=======
-	/* Pairs with the lockless read in hrtimer_is_queued() */
-	WRITE_ONCE(timer->state, newstate);
-	if (!(state & HRTIMER_STATE_ENQUEUED))
-		return;
->>>>>>> 5d7443e6
 
 	if (!timerqueue_del(&base->active, &timer->node))
 		cpu_base->active_bases &= ~(1 << base->index);
@@ -1018,7 +1007,7 @@
 	* We need to preserve PINNED state here, otherwise we may end up
 	* migrating pinned hrtimers as well.
 	*/
-	timer->state = newstate | (timer->state & HRTIMER_STATE_PINNED);
+	WRITE_ONCE(timer->state, newstate | (timer->state & HRTIMER_STATE_PINNED));
 }
 
 /*
