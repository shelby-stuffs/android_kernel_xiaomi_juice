/*
 * Performance events core code:
 *
 *  Copyright (C) 2008 Thomas Gleixner <tglx@linutronix.de>
 *  Copyright (C) 2008-2011 Red Hat, Inc., Ingo Molnar
 *  Copyright (C) 2008-2011 Red Hat, Inc., Peter Zijlstra
 *  Copyright  ©  2009 Paul Mackerras, IBM Corp. <paulus@au1.ibm.com>
 *
 * For licensing details see kernel-base/COPYING
 */

#include <linux/fs.h>
#include <linux/mm.h>
#include <linux/cpu.h>
#include <linux/smp.h>
#include <linux/idr.h>
#include <linux/file.h>
#include <linux/poll.h>
#include <linux/slab.h>
#include <linux/hash.h>
#include <linux/tick.h>
#include <linux/sysfs.h>
#include <linux/dcache.h>
#include <linux/percpu.h>
#include <linux/ptrace.h>
#include <linux/reboot.h>
#include <linux/vmstat.h>
#include <linux/device.h>
#include <linux/export.h>
#include <linux/vmalloc.h>
#include <linux/hardirq.h>
#include <linux/rculist.h>
#include <linux/uaccess.h>
#include <linux/syscalls.h>
#include <linux/anon_inodes.h>
#include <linux/kernel_stat.h>
#include <linux/cgroup.h>
#include <linux/perf_event.h>
#include <linux/trace_events.h>
#include <linux/hw_breakpoint.h>
#include <linux/mm_types.h>
#include <linux/module.h>
#include <linux/mman.h>
#include <linux/compat.h>
#include <linux/bpf.h>
#include <linux/filter.h>
#include <linux/namei.h>
#include <linux/parser.h>
#include <linux/sched/clock.h>
#include <linux/sched/mm.h>
#include <linux/proc_ns.h>
#include <linux/mount.h>

#include "internal.h"

#include <asm/irq_regs.h>

typedef int (*remote_function_f)(void *);

struct remote_function_call {
	struct task_struct	*p;
	remote_function_f	func;
	void			*info;
	int			ret;
};

static void remote_function(void *data)
{
	struct remote_function_call *tfc = data;
	struct task_struct *p = tfc->p;

	if (p) {
		/* -EAGAIN */
		if (task_cpu(p) != smp_processor_id())
			return;

		/*
		 * Now that we're on right CPU with IRQs disabled, we can test
		 * if we hit the right task without races.
		 */

		tfc->ret = -ESRCH; /* No such (running) process */
		if (p != current)
			return;
	}

	tfc->ret = tfc->func(tfc->info);
}

/**
 * task_function_call - call a function on the cpu on which a task runs
 * @p:		the task to evaluate
 * @func:	the function to be called
 * @info:	the function call argument
 *
 * Calls the function @func when the task is currently running. This might
 * be on the current CPU, which just calls the function directly
 *
 * returns: @func return value, or
 *	    -ESRCH  - when the process isn't running
 *	    -EAGAIN - when the process moved away
 */
static int
task_function_call(struct task_struct *p, remote_function_f func, void *info)
{
	struct remote_function_call data = {
		.p	= p,
		.func	= func,
		.info	= info,
		.ret	= -EAGAIN,
	};
	int ret;

	do {
		ret = smp_call_function_single(task_cpu(p), remote_function, &data, 1);
		if (!ret)
			ret = data.ret;
	} while (ret == -EAGAIN);

	return ret;
}

/**
 * cpu_function_call - call a function on the cpu
 * @func:	the function to be called
 * @info:	the function call argument
 *
 * Calls the function @func on the remote cpu.
 *
 * returns: @func return value or -ENXIO when the cpu is offline
 */
static int cpu_function_call(int cpu, remote_function_f func, void *info)
{
	struct remote_function_call data = {
		.p	= NULL,
		.func	= func,
		.info	= info,
		.ret	= -ENXIO, /* No such CPU */
	};

	smp_call_function_single(cpu, remote_function, &data, 1);

	return data.ret;
}

static inline struct perf_cpu_context *
__get_cpu_context(struct perf_event_context *ctx)
{
	return this_cpu_ptr(ctx->pmu->pmu_cpu_context);
}

static void perf_ctx_lock(struct perf_cpu_context *cpuctx,
			  struct perf_event_context *ctx)
{
	raw_spin_lock(&cpuctx->ctx.lock);
	if (ctx)
		raw_spin_lock(&ctx->lock);
}

static void perf_ctx_unlock(struct perf_cpu_context *cpuctx,
			    struct perf_event_context *ctx)
{
	if (ctx)
		raw_spin_unlock(&ctx->lock);
	raw_spin_unlock(&cpuctx->ctx.lock);
}

#define TASK_TOMBSTONE ((void *)-1L)

static bool is_kernel_event(struct perf_event *event)
{
	return READ_ONCE(event->owner) == TASK_TOMBSTONE;
}

/*
 * On task ctx scheduling...
 *
 * When !ctx->nr_events a task context will not be scheduled. This means
 * we can disable the scheduler hooks (for performance) without leaving
 * pending task ctx state.
 *
 * This however results in two special cases:
 *
 *  - removing the last event from a task ctx; this is relatively straight
 *    forward and is done in __perf_remove_from_context.
 *
 *  - adding the first event to a task ctx; this is tricky because we cannot
 *    rely on ctx->is_active and therefore cannot use event_function_call().
 *    See perf_install_in_context().
 *
 * If ctx->nr_events, then ctx->is_active and cpuctx->task_ctx are set.
 */

typedef void (*event_f)(struct perf_event *, struct perf_cpu_context *,
			struct perf_event_context *, void *);

struct event_function_struct {
	struct perf_event *event;
	event_f func;
	void *data;
};

static int event_function(void *info)
{
	struct event_function_struct *efs = info;
	struct perf_event *event = efs->event;
	struct perf_event_context *ctx = event->ctx;
	struct perf_cpu_context *cpuctx = __get_cpu_context(ctx);
	struct perf_event_context *task_ctx = cpuctx->task_ctx;
	int ret = 0;

	lockdep_assert_irqs_disabled();

	perf_ctx_lock(cpuctx, task_ctx);
	/*
	 * Since we do the IPI call without holding ctx->lock things can have
	 * changed, double check we hit the task we set out to hit.
	 */
	if (ctx->task) {
		if (ctx->task != current) {
			ret = -ESRCH;
			goto unlock;
		}

		/*
		 * We only use event_function_call() on established contexts,
		 * and event_function() is only ever called when active (or
		 * rather, we'll have bailed in task_function_call() or the
		 * above ctx->task != current test), therefore we must have
		 * ctx->is_active here.
		 */
		WARN_ON_ONCE(!ctx->is_active);
		/*
		 * And since we have ctx->is_active, cpuctx->task_ctx must
		 * match.
		 */
		WARN_ON_ONCE(task_ctx != ctx);
	} else {
		WARN_ON_ONCE(&cpuctx->ctx != ctx);
	}

	efs->func(event, cpuctx, ctx, efs->data);
unlock:
	perf_ctx_unlock(cpuctx, task_ctx);

	return ret;
}

static void event_function_call(struct perf_event *event, event_f func, void *data)
{
	struct perf_event_context *ctx = event->ctx;
	struct task_struct *task = READ_ONCE(ctx->task); /* verified in event_function */
	struct event_function_struct efs = {
		.event = event,
		.func = func,
		.data = data,
	};

	if (!event->parent) {
		/*
		 * If this is a !child event, we must hold ctx::mutex to
		 * stabilize the the event->ctx relation. See
		 * perf_event_ctx_lock().
		 */
		lockdep_assert_held(&ctx->mutex);
	}

	if (!task) {
		cpu_function_call(event->cpu, event_function, &efs);
		return;
	}

	if (task == TASK_TOMBSTONE)
		return;

again:
	if (!task_function_call(task, event_function, &efs))
		return;

	raw_spin_lock_irq(&ctx->lock);
	/*
	 * Reload the task pointer, it might have been changed by
	 * a concurrent perf_event_context_sched_out().
	 */
	task = ctx->task;
	if (task == TASK_TOMBSTONE) {
		raw_spin_unlock_irq(&ctx->lock);
		return;
	}
	if (ctx->is_active) {
		raw_spin_unlock_irq(&ctx->lock);
		goto again;
	}
	func(event, NULL, ctx, data);
	raw_spin_unlock_irq(&ctx->lock);
}

/*
 * Similar to event_function_call() + event_function(), but hard assumes IRQs
 * are already disabled and we're on the right CPU.
 */
static void event_function_local(struct perf_event *event, event_f func, void *data)
{
	struct perf_event_context *ctx = event->ctx;
	struct perf_cpu_context *cpuctx = __get_cpu_context(ctx);
	struct task_struct *task = READ_ONCE(ctx->task);
	struct perf_event_context *task_ctx = NULL;

	lockdep_assert_irqs_disabled();

	if (task) {
		if (task == TASK_TOMBSTONE)
			return;

		task_ctx = ctx;
	}

	perf_ctx_lock(cpuctx, task_ctx);

	task = ctx->task;
	if (task == TASK_TOMBSTONE)
		goto unlock;

	if (task) {
		/*
		 * We must be either inactive or active and the right task,
		 * otherwise we're screwed, since we cannot IPI to somewhere
		 * else.
		 */
		if (ctx->is_active) {
			if (WARN_ON_ONCE(task != current))
				goto unlock;

			if (WARN_ON_ONCE(cpuctx->task_ctx != ctx))
				goto unlock;
		}
	} else {
		WARN_ON_ONCE(&cpuctx->ctx != ctx);
	}

	func(event, cpuctx, ctx, data);
unlock:
	perf_ctx_unlock(cpuctx, task_ctx);
}

#define PERF_FLAG_ALL (PERF_FLAG_FD_NO_GROUP |\
		       PERF_FLAG_FD_OUTPUT  |\
		       PERF_FLAG_PID_CGROUP |\
		       PERF_FLAG_FD_CLOEXEC)

/*
 * branch priv levels that need permission checks
 */
#define PERF_SAMPLE_BRANCH_PERM_PLM \
	(PERF_SAMPLE_BRANCH_KERNEL |\
	 PERF_SAMPLE_BRANCH_HV)

enum event_type_t {
	EVENT_FLEXIBLE = 0x1,
	EVENT_PINNED = 0x2,
	EVENT_TIME = 0x4,
	/* see ctx_resched() for details */
	EVENT_CPU = 0x8,
	EVENT_ALL = EVENT_FLEXIBLE | EVENT_PINNED,
};

/* The shared events struct. */
#define SHARED_EVENTS_MAX 7

struct shared_events_str {
	/*
	 * Mutex to serialize access to shared list. Needed for the
	 * read/modify/write sequences.
	 */
	struct mutex		list_mutex;

	/*
	 * A 1 bit for an index indicates that the slot is being used for
	 * an event. A 0 means that the slot can be used.
	 */
	DECLARE_BITMAP(used_mask, SHARED_EVENTS_MAX);

	/*
	 * The kernel events that are shared for a cpu;
	 */
	struct perf_event	*events[SHARED_EVENTS_MAX];
	struct perf_event_attr	attr[SHARED_EVENTS_MAX];
	atomic_t		refcount[SHARED_EVENTS_MAX];
};

static struct shared_events_str __percpu *shared_events;

/*
 * perf_sched_events : >0 events exist
 * perf_cgroup_events: >0 per-cpu cgroup events exist on this cpu
 */

static void perf_sched_delayed(struct work_struct *work);
DEFINE_STATIC_KEY_FALSE(perf_sched_events);
static DECLARE_DELAYED_WORK(perf_sched_work, perf_sched_delayed);
static DEFINE_MUTEX(perf_sched_mutex);
static atomic_t perf_sched_count;

static DEFINE_PER_CPU(atomic_t, perf_cgroup_events);
static DEFINE_PER_CPU(int, perf_sched_cb_usages);
static DEFINE_PER_CPU(struct pmu_event_list, pmu_sb_events);
static DEFINE_PER_CPU(bool, is_idle);
static DEFINE_PER_CPU(bool, is_hotplugging);

static atomic_t nr_mmap_events __read_mostly;
static atomic_t nr_comm_events __read_mostly;
static atomic_t nr_namespaces_events __read_mostly;
static atomic_t nr_task_events __read_mostly;
static atomic_t nr_freq_events __read_mostly;
static atomic_t nr_switch_events __read_mostly;

static LIST_HEAD(pmus);
static DEFINE_MUTEX(pmus_lock);
static struct srcu_struct pmus_srcu;
static cpumask_var_t perf_online_mask;

/*
 * perf event paranoia level:
 *  -1 - not paranoid at all
 *   0 - disallow raw tracepoint access for unpriv
 *   1 - disallow cpu events for unpriv
 *   2 - disallow kernel profiling for unpriv
 *   3 - disallow all unpriv perf event use
 */
#ifdef CONFIG_SECURITY_PERF_EVENTS_RESTRICT
int sysctl_perf_event_paranoid __read_mostly = 3;
#else
int sysctl_perf_event_paranoid __read_mostly = 2;
#endif

/* Minimum for 512 kiB + 1 user control page */
int sysctl_perf_event_mlock __read_mostly = 512 + (PAGE_SIZE / 1024); /* 'free' kiB per user */

/*
 * max perf event sample rate
 */
#define DEFAULT_MAX_SAMPLE_RATE		100000
#define DEFAULT_SAMPLE_PERIOD_NS	(NSEC_PER_SEC / DEFAULT_MAX_SAMPLE_RATE)
#define DEFAULT_CPU_TIME_MAX_PERCENT	25

int sysctl_perf_event_sample_rate __read_mostly	= DEFAULT_MAX_SAMPLE_RATE;

static int max_samples_per_tick __read_mostly	= DIV_ROUND_UP(DEFAULT_MAX_SAMPLE_RATE, HZ);
static int perf_sample_period_ns __read_mostly	= DEFAULT_SAMPLE_PERIOD_NS;

static int perf_sample_allowed_ns __read_mostly =
	DEFAULT_SAMPLE_PERIOD_NS * DEFAULT_CPU_TIME_MAX_PERCENT / 100;

static void update_perf_cpu_limits(void)
{
	u64 tmp = perf_sample_period_ns;

	tmp *= sysctl_perf_cpu_time_max_percent;
	tmp = div_u64(tmp, 100);
	if (!tmp)
		tmp = 1;

	WRITE_ONCE(perf_sample_allowed_ns, tmp);
}

static bool perf_rotate_context(struct perf_cpu_context *cpuctx);

int perf_proc_update_handler(struct ctl_table *table, int write,
		void __user *buffer, size_t *lenp,
		loff_t *ppos)
{
	int ret;
	int perf_cpu = sysctl_perf_cpu_time_max_percent;
	/*
	 * If throttling is disabled don't allow the write:
	 */
	if (write && (perf_cpu == 100 || perf_cpu == 0))
		return -EINVAL;

	ret = proc_dointvec_minmax(table, write, buffer, lenp, ppos);
	if (ret || !write)
		return ret;

	max_samples_per_tick = DIV_ROUND_UP(sysctl_perf_event_sample_rate, HZ);
	perf_sample_period_ns = NSEC_PER_SEC / sysctl_perf_event_sample_rate;
	update_perf_cpu_limits();

	return 0;
}

int sysctl_perf_cpu_time_max_percent __read_mostly = DEFAULT_CPU_TIME_MAX_PERCENT;

int perf_cpu_time_max_percent_handler(struct ctl_table *table, int write,
				void __user *buffer, size_t *lenp,
				loff_t *ppos)
{
	int ret = proc_dointvec_minmax(table, write, buffer, lenp, ppos);

	if (ret || !write)
		return ret;

	if (sysctl_perf_cpu_time_max_percent == 100 ||
	    sysctl_perf_cpu_time_max_percent == 0) {
		printk(KERN_WARNING
		       "perf: Dynamic interrupt throttling disabled, can hang your system!\n");
		WRITE_ONCE(perf_sample_allowed_ns, 0);
	} else {
		update_perf_cpu_limits();
	}

	return 0;
}

/*
 * perf samples are done in some very critical code paths (NMIs).
 * If they take too much CPU time, the system can lock up and not
 * get any real work done.  This will drop the sample rate when
 * we detect that events are taking too long.
 */
#define NR_ACCUMULATED_SAMPLES 128
static DEFINE_PER_CPU(u64, running_sample_length);

static u64 __report_avg;
static u64 __report_allowed;

static void perf_duration_warn(struct irq_work *w)
{
	printk_ratelimited(KERN_INFO
		"perf: interrupt took too long (%lld > %lld), lowering "
		"kernel.perf_event_max_sample_rate to %d\n",
		__report_avg, __report_allowed,
		sysctl_perf_event_sample_rate);
}

static DEFINE_IRQ_WORK(perf_duration_work, perf_duration_warn);

void perf_sample_event_took(u64 sample_len_ns)
{
	u64 max_len = READ_ONCE(perf_sample_allowed_ns);
	u64 running_len;
	u64 avg_len;
	u32 max;

	if (max_len == 0)
		return;

	/* Decay the counter by 1 average sample. */
	running_len = __this_cpu_read(running_sample_length);
	running_len -= running_len/NR_ACCUMULATED_SAMPLES;
	running_len += sample_len_ns;
	__this_cpu_write(running_sample_length, running_len);

	/*
	 * Note: this will be biased artifically low until we have
	 * seen NR_ACCUMULATED_SAMPLES. Doing it this way keeps us
	 * from having to maintain a count.
	 */
	avg_len = running_len/NR_ACCUMULATED_SAMPLES;
	if (avg_len <= max_len)
		return;

	__report_avg = avg_len;
	__report_allowed = max_len;

	/*
	 * Compute a throttle threshold 25% below the current duration.
	 */
	avg_len += avg_len / 4;
	max = (TICK_NSEC / 100) * sysctl_perf_cpu_time_max_percent;
	if (avg_len < max)
		max /= (u32)avg_len;
	else
		max = 1;

	WRITE_ONCE(perf_sample_allowed_ns, avg_len);
	WRITE_ONCE(max_samples_per_tick, max);

	sysctl_perf_event_sample_rate = max * HZ;
	perf_sample_period_ns = NSEC_PER_SEC / sysctl_perf_event_sample_rate;

	if (!irq_work_queue(&perf_duration_work)) {
		early_printk("perf: interrupt took too long (%lld > %lld), lowering "
			     "kernel.perf_event_max_sample_rate to %d\n",
			     __report_avg, __report_allowed,
			     sysctl_perf_event_sample_rate);
	}
}

static atomic64_t perf_event_id;

static void cpu_ctx_sched_out(struct perf_cpu_context *cpuctx,
			      enum event_type_t event_type);

static void cpu_ctx_sched_in(struct perf_cpu_context *cpuctx,
			     enum event_type_t event_type,
			     struct task_struct *task);

static void update_context_time(struct perf_event_context *ctx);
static u64 perf_event_time(struct perf_event *event);

void __weak perf_event_print_debug(void)	{ }

extern __weak const char *perf_pmu_name(void)
{
	return "pmu";
}

static inline u64 perf_clock(void)
{
	return local_clock();
}

static inline u64 perf_event_clock(struct perf_event *event)
{
	return event->clock();
}

/*
 * State based event timekeeping...
 *
 * The basic idea is to use event->state to determine which (if any) time
 * fields to increment with the current delta. This means we only need to
 * update timestamps when we change state or when they are explicitly requested
 * (read).
 *
 * Event groups make things a little more complicated, but not terribly so. The
 * rules for a group are that if the group leader is OFF the entire group is
 * OFF, irrespecive of what the group member states are. This results in
 * __perf_effective_state().
 *
 * A futher ramification is that when a group leader flips between OFF and
 * !OFF, we need to update all group member times.
 *
 *
 * NOTE: perf_event_time() is based on the (cgroup) context time, and thus we
 * need to make sure the relevant context time is updated before we try and
 * update our timestamps.
 */

static __always_inline enum perf_event_state
__perf_effective_state(struct perf_event *event)
{
	struct perf_event *leader = event->group_leader;

	if (leader->state <= PERF_EVENT_STATE_OFF)
		return leader->state;

	return event->state;
}

static __always_inline void
__perf_update_times(struct perf_event *event, u64 now, u64 *enabled, u64 *running)
{
	enum perf_event_state state = __perf_effective_state(event);
	u64 delta = now - event->tstamp;

	*enabled = event->total_time_enabled;
	if (state >= PERF_EVENT_STATE_INACTIVE)
		*enabled += delta;

	*running = event->total_time_running;
	if (state >= PERF_EVENT_STATE_ACTIVE)
		*running += delta;
}

static void perf_event_update_time(struct perf_event *event)
{
	u64 now = perf_event_time(event);

	__perf_update_times(event, now, &event->total_time_enabled,
					&event->total_time_running);
	event->tstamp = now;
}

static void perf_event_update_sibling_time(struct perf_event *leader)
{
	struct perf_event *sibling;

	for_each_sibling_event(sibling, leader)
		perf_event_update_time(sibling);
}

static void
perf_event_set_state(struct perf_event *event, enum perf_event_state state)
{
	if (event->state == state)
		return;

	perf_event_update_time(event);
	/*
	 * If a group leader gets enabled/disabled all its siblings
	 * are affected too.
	 */
	if ((event->state < 0) ^ (state < 0))
		perf_event_update_sibling_time(event);

	WRITE_ONCE(event->state, state);
}

#ifdef CONFIG_CGROUP_PERF

static inline bool
perf_cgroup_match(struct perf_event *event)
{
	struct perf_event_context *ctx = event->ctx;
	struct perf_cpu_context *cpuctx = __get_cpu_context(ctx);

	/* @event doesn't care about cgroup */
	if (!event->cgrp)
		return true;

	/* wants specific cgroup scope but @cpuctx isn't associated with any */
	if (!cpuctx->cgrp)
		return false;

	/*
	 * Cgroup scoping is recursive.  An event enabled for a cgroup is
	 * also enabled for all its descendant cgroups.  If @cpuctx's
	 * cgroup is a descendant of @event's (the test covers identity
	 * case), it's a match.
	 */
	return cgroup_is_descendant(cpuctx->cgrp->css.cgroup,
				    event->cgrp->css.cgroup);
}

static inline void perf_detach_cgroup(struct perf_event *event)
{
	css_put(&event->cgrp->css);
	event->cgrp = NULL;
}

static inline int is_cgroup_event(struct perf_event *event)
{
	return event->cgrp != NULL;
}

static inline u64 perf_cgroup_event_time(struct perf_event *event)
{
	struct perf_cgroup_info *t;

	t = per_cpu_ptr(event->cgrp->info, event->cpu);
	return t->time;
}

static inline void __update_cgrp_time(struct perf_cgroup *cgrp)
{
	struct perf_cgroup_info *info;
	u64 now;

	now = perf_clock();

	info = this_cpu_ptr(cgrp->info);

	info->time += now - info->timestamp;
	info->timestamp = now;
}

static inline void update_cgrp_time_from_cpuctx(struct perf_cpu_context *cpuctx)
{
	struct perf_cgroup *cgrp = cpuctx->cgrp;
	struct cgroup_subsys_state *css;

	if (cgrp) {
		for (css = &cgrp->css; css; css = css->parent) {
			cgrp = container_of(css, struct perf_cgroup, css);
			__update_cgrp_time(cgrp);
		}
	}
}

static inline void update_cgrp_time_from_event(struct perf_event *event)
{
	struct perf_cgroup *cgrp;

	/*
	 * ensure we access cgroup data only when needed and
	 * when we know the cgroup is pinned (css_get)
	 */
	if (!is_cgroup_event(event))
		return;

	cgrp = perf_cgroup_from_task(current, event->ctx);
	/*
	 * Do not update time when cgroup is not active
	 */
       if (cgroup_is_descendant(cgrp->css.cgroup, event->cgrp->css.cgroup))
		__update_cgrp_time(event->cgrp);
}

static inline void
perf_cgroup_set_timestamp(struct task_struct *task,
			  struct perf_event_context *ctx)
{
	struct perf_cgroup *cgrp;
	struct perf_cgroup_info *info;
	struct cgroup_subsys_state *css;

	/*
	 * ctx->lock held by caller
	 * ensure we do not access cgroup data
	 * unless we have the cgroup pinned (css_get)
	 */
	if (!task || !ctx->nr_cgroups)
		return;

	cgrp = perf_cgroup_from_task(task, ctx);

	for (css = &cgrp->css; css; css = css->parent) {
		cgrp = container_of(css, struct perf_cgroup, css);
		info = this_cpu_ptr(cgrp->info);
		info->timestamp = ctx->timestamp;
	}
}

static DEFINE_PER_CPU(struct list_head, cgrp_cpuctx_list);

#define PERF_CGROUP_SWOUT	0x1 /* cgroup switch out every event */
#define PERF_CGROUP_SWIN	0x2 /* cgroup switch in events based on task */

/*
 * reschedule events based on the cgroup constraint of task.
 *
 * mode SWOUT : schedule out everything
 * mode SWIN : schedule in based on cgroup for next
 */
static void perf_cgroup_switch(struct task_struct *task, int mode)
{
	struct perf_cpu_context *cpuctx;
	struct list_head *list;
	unsigned long flags;

	/*
	 * Disable interrupts and preemption to avoid this CPU's
	 * cgrp_cpuctx_entry to change under us.
	 */
	local_irq_save(flags);

	list = this_cpu_ptr(&cgrp_cpuctx_list);
	list_for_each_entry(cpuctx, list, cgrp_cpuctx_entry) {
		WARN_ON_ONCE(cpuctx->ctx.nr_cgroups == 0);

		perf_ctx_lock(cpuctx, cpuctx->task_ctx);
		perf_pmu_disable(cpuctx->ctx.pmu);

		if (mode & PERF_CGROUP_SWOUT) {
			cpu_ctx_sched_out(cpuctx, EVENT_ALL);
			/*
			 * must not be done before ctxswout due
			 * to event_filter_match() in event_sched_out()
			 */
			cpuctx->cgrp = NULL;
		}

		if (mode & PERF_CGROUP_SWIN) {
			WARN_ON_ONCE(cpuctx->cgrp);
			/*
			 * set cgrp before ctxsw in to allow
			 * event_filter_match() to not have to pass
			 * task around
			 * we pass the cpuctx->ctx to perf_cgroup_from_task()
			 * because cgorup events are only per-cpu
			 */
			cpuctx->cgrp = perf_cgroup_from_task(task,
							     &cpuctx->ctx);
			cpu_ctx_sched_in(cpuctx, EVENT_ALL, task);
		}
		perf_pmu_enable(cpuctx->ctx.pmu);
		perf_ctx_unlock(cpuctx, cpuctx->task_ctx);
	}

	local_irq_restore(flags);
}

static inline void perf_cgroup_sched_out(struct task_struct *task,
					 struct task_struct *next)
{
	struct perf_cgroup *cgrp1;
	struct perf_cgroup *cgrp2 = NULL;

	rcu_read_lock();
	/*
	 * we come here when we know perf_cgroup_events > 0
	 * we do not need to pass the ctx here because we know
	 * we are holding the rcu lock
	 */
	cgrp1 = perf_cgroup_from_task(task, NULL);
	cgrp2 = perf_cgroup_from_task(next, NULL);

	/*
	 * only schedule out current cgroup events if we know
	 * that we are switching to a different cgroup. Otherwise,
	 * do no touch the cgroup events.
	 */
	if (cgrp1 != cgrp2)
		perf_cgroup_switch(task, PERF_CGROUP_SWOUT);

	rcu_read_unlock();
}

static inline void perf_cgroup_sched_in(struct task_struct *prev,
					struct task_struct *task)
{
	struct perf_cgroup *cgrp1;
	struct perf_cgroup *cgrp2 = NULL;

	rcu_read_lock();
	/*
	 * we come here when we know perf_cgroup_events > 0
	 * we do not need to pass the ctx here because we know
	 * we are holding the rcu lock
	 */
	cgrp1 = perf_cgroup_from_task(task, NULL);
	cgrp2 = perf_cgroup_from_task(prev, NULL);

	/*
	 * only need to schedule in cgroup events if we are changing
	 * cgroup during ctxsw. Cgroup events were not scheduled
	 * out of ctxsw out if that was not the case.
	 */
	if (cgrp1 != cgrp2)
		perf_cgroup_switch(task, PERF_CGROUP_SWIN);

	rcu_read_unlock();
}

static inline int perf_cgroup_connect(int fd, struct perf_event *event,
				      struct perf_event_attr *attr,
				      struct perf_event *group_leader)
{
	struct perf_cgroup *cgrp;
	struct cgroup_subsys_state *css;
	struct fd f = fdget(fd);
	int ret = 0;

	if (!f.file)
		return -EBADF;

	css = css_tryget_online_from_dir(f.file->f_path.dentry,
					 &perf_event_cgrp_subsys);
	if (IS_ERR(css)) {
		ret = PTR_ERR(css);
		goto out;
	}

	cgrp = container_of(css, struct perf_cgroup, css);
	event->cgrp = cgrp;

	/*
	 * all events in a group must monitor
	 * the same cgroup because a task belongs
	 * to only one perf cgroup at a time
	 */
	if (group_leader && group_leader->cgrp != cgrp) {
		perf_detach_cgroup(event);
		ret = -EINVAL;
	}
out:
	fdput(f);
	return ret;
}

static inline void
perf_cgroup_set_shadow_time(struct perf_event *event, u64 now)
{
	struct perf_cgroup_info *t;
	t = per_cpu_ptr(event->cgrp->info, event->cpu);
	event->shadow_ctx_time = now - t->timestamp;
}

/*
 * Update cpuctx->cgrp so that it is set when first cgroup event is added and
 * cleared when last cgroup event is removed.
 */
static inline void
list_update_cgroup_event(struct perf_event *event,
			 struct perf_event_context *ctx, bool add)
{
	struct perf_cpu_context *cpuctx;
	struct list_head *cpuctx_entry;

	if (!is_cgroup_event(event))
		return;

	/*
	 * Because cgroup events are always per-cpu events,
	 * this will always be called from the right CPU.
	 */
	cpuctx = __get_cpu_context(ctx);

	/*
	 * Since setting cpuctx->cgrp is conditional on the current @cgrp
	 * matching the event's cgroup, we must do this for every new event,
	 * because if the first would mismatch, the second would not try again
	 * and we would leave cpuctx->cgrp unset.
	 */
	if (add && !cpuctx->cgrp) {
		struct perf_cgroup *cgrp = perf_cgroup_from_task(current, ctx);

		if (cgroup_is_descendant(cgrp->css.cgroup, event->cgrp->css.cgroup))
			cpuctx->cgrp = cgrp;
	}

	if (add && ctx->nr_cgroups++)
		return;
	else if (!add && --ctx->nr_cgroups)
		return;

	/* no cgroup running */
	if (!add)
		cpuctx->cgrp = NULL;

	cpuctx_entry = &cpuctx->cgrp_cpuctx_entry;
	if (add)
		list_add(cpuctx_entry, this_cpu_ptr(&cgrp_cpuctx_list));
	else
		list_del(cpuctx_entry);
}

#else /* !CONFIG_CGROUP_PERF */

static inline bool
perf_cgroup_match(struct perf_event *event)
{
	return true;
}

static inline void perf_detach_cgroup(struct perf_event *event)
{}

static inline int is_cgroup_event(struct perf_event *event)
{
	return 0;
}

static inline void update_cgrp_time_from_event(struct perf_event *event)
{
}

static inline void update_cgrp_time_from_cpuctx(struct perf_cpu_context *cpuctx)
{
}

static inline void perf_cgroup_sched_out(struct task_struct *task,
					 struct task_struct *next)
{
}

static inline void perf_cgroup_sched_in(struct task_struct *prev,
					struct task_struct *task)
{
}

static inline int perf_cgroup_connect(pid_t pid, struct perf_event *event,
				      struct perf_event_attr *attr,
				      struct perf_event *group_leader)
{
	return -EINVAL;
}

static inline void
perf_cgroup_set_timestamp(struct task_struct *task,
			  struct perf_event_context *ctx)
{
}

void
perf_cgroup_switch(struct task_struct *task, struct task_struct *next)
{
}

static inline void
perf_cgroup_set_shadow_time(struct perf_event *event, u64 now)
{
}

static inline u64 perf_cgroup_event_time(struct perf_event *event)
{
	return 0;
}

static inline void
list_update_cgroup_event(struct perf_event *event,
			 struct perf_event_context *ctx, bool add)
{
}

#endif

/*
 * set default to be dependent on timer tick just
 * like original code
 */
#define PERF_CPU_HRTIMER (1000 / HZ)
/*
 * function must be called with interrupts disabled
 */
static enum hrtimer_restart perf_mux_hrtimer_handler(struct hrtimer *hr)
{
	struct perf_cpu_context *cpuctx;
	bool rotations;

	lockdep_assert_irqs_disabled();

	cpuctx = container_of(hr, struct perf_cpu_context, hrtimer);
	rotations = perf_rotate_context(cpuctx);

	raw_spin_lock(&cpuctx->hrtimer_lock);
	if (rotations)
		hrtimer_forward_now(hr, cpuctx->hrtimer_interval);
	else
		cpuctx->hrtimer_active = 0;
	raw_spin_unlock(&cpuctx->hrtimer_lock);

	return rotations ? HRTIMER_RESTART : HRTIMER_NORESTART;
}

static void __perf_mux_hrtimer_init(struct perf_cpu_context *cpuctx, int cpu)
{
	struct hrtimer *timer = &cpuctx->hrtimer;
	struct pmu *pmu = cpuctx->ctx.pmu;
	u64 interval;

	/* no multiplexing needed for SW PMU */
	if (pmu->task_ctx_nr == perf_sw_context)
		return;

	/*
	 * check default is sane, if not set then force to
	 * default interval (1/tick)
	 */
	interval = pmu->hrtimer_interval_ms;
	if (interval < 1)
		interval = pmu->hrtimer_interval_ms = PERF_CPU_HRTIMER;

	cpuctx->hrtimer_interval = ns_to_ktime(NSEC_PER_MSEC * interval);

	raw_spin_lock_init(&cpuctx->hrtimer_lock);
	hrtimer_init(timer, CLOCK_MONOTONIC, HRTIMER_MODE_ABS_PINNED);
	timer->function = perf_mux_hrtimer_handler;
}

static int perf_mux_hrtimer_restart(struct perf_cpu_context *cpuctx)
{
	struct hrtimer *timer = &cpuctx->hrtimer;
	struct pmu *pmu = cpuctx->ctx.pmu;
	unsigned long flags;

	/* not for SW PMU */
	if (pmu->task_ctx_nr == perf_sw_context)
		return 0;

	raw_spin_lock_irqsave(&cpuctx->hrtimer_lock, flags);
	if (!cpuctx->hrtimer_active) {
		cpuctx->hrtimer_active = 1;
		hrtimer_forward_now(timer, cpuctx->hrtimer_interval);
		hrtimer_start_expires(timer, HRTIMER_MODE_ABS_PINNED);
	}
	raw_spin_unlock_irqrestore(&cpuctx->hrtimer_lock, flags);

	return 0;
}

void perf_pmu_disable(struct pmu *pmu)
{
	int *count = this_cpu_ptr(pmu->pmu_disable_count);
	if (!(*count)++)
		pmu->pmu_disable(pmu);
}

void perf_pmu_enable(struct pmu *pmu)
{
	int *count = this_cpu_ptr(pmu->pmu_disable_count);
	if (!--(*count))
		pmu->pmu_enable(pmu);
}

static DEFINE_PER_CPU(struct list_head, active_ctx_list);

/*
 * perf_event_ctx_activate(), perf_event_ctx_deactivate(), and
 * perf_event_task_tick() are fully serialized because they're strictly cpu
 * affine and perf_event_ctx{activate,deactivate} are called with IRQs
 * disabled, while perf_event_task_tick is called from IRQ context.
 */
static void perf_event_ctx_activate(struct perf_event_context *ctx)
{
	struct list_head *head = this_cpu_ptr(&active_ctx_list);

	lockdep_assert_irqs_disabled();

	WARN_ON(!list_empty(&ctx->active_ctx_list));

	list_add(&ctx->active_ctx_list, head);
}

static void perf_event_ctx_deactivate(struct perf_event_context *ctx)
{
	lockdep_assert_irqs_disabled();

	WARN_ON(list_empty(&ctx->active_ctx_list));

	list_del_init(&ctx->active_ctx_list);
}

static void get_ctx(struct perf_event_context *ctx)
{
	WARN_ON(!atomic_inc_not_zero(&ctx->refcount));
}

static void free_ctx(struct rcu_head *head)
{
	struct perf_event_context *ctx;

	ctx = container_of(head, struct perf_event_context, rcu_head);
	kfree(ctx->task_ctx_data);
	kfree(ctx);
}

static void put_ctx(struct perf_event_context *ctx)
{
	if (atomic_dec_and_test(&ctx->refcount)) {
		if (ctx->parent_ctx)
			put_ctx(ctx->parent_ctx);
		if (ctx->task && ctx->task != TASK_TOMBSTONE)
			put_task_struct(ctx->task);
		call_rcu(&ctx->rcu_head, free_ctx);
	}
}

/*
 * Because of perf_event::ctx migration in sys_perf_event_open::move_group and
 * perf_pmu_migrate_context() we need some magic.
 *
 * Those places that change perf_event::ctx will hold both
 * perf_event_ctx::mutex of the 'old' and 'new' ctx value.
 *
 * Lock ordering is by mutex address. There are two other sites where
 * perf_event_context::mutex nests and those are:
 *
 *  - perf_event_exit_task_context()	[ child , 0 ]
 *      perf_event_exit_event()
 *        put_event()			[ parent, 1 ]
 *
 *  - perf_event_init_context()		[ parent, 0 ]
 *      inherit_task_group()
 *        inherit_group()
 *          inherit_event()
 *            perf_event_alloc()
 *              perf_init_event()
 *                perf_try_init_event()	[ child , 1 ]
 *
 * While it appears there is an obvious deadlock here -- the parent and child
 * nesting levels are inverted between the two. This is in fact safe because
 * life-time rules separate them. That is an exiting task cannot fork, and a
 * spawning task cannot (yet) exit.
 *
 * But remember that that these are parent<->child context relations, and
 * migration does not affect children, therefore these two orderings should not
 * interact.
 *
 * The change in perf_event::ctx does not affect children (as claimed above)
 * because the sys_perf_event_open() case will install a new event and break
 * the ctx parent<->child relation, and perf_pmu_migrate_context() is only
 * concerned with cpuctx and that doesn't have children.
 *
 * The places that change perf_event::ctx will issue:
 *
 *   perf_remove_from_context();
 *   synchronize_rcu();
 *   perf_install_in_context();
 *
 * to affect the change. The remove_from_context() + synchronize_rcu() should
 * quiesce the event, after which we can install it in the new location. This
 * means that only external vectors (perf_fops, prctl) can perturb the event
 * while in transit. Therefore all such accessors should also acquire
 * perf_event_context::mutex to serialize against this.
 *
 * However; because event->ctx can change while we're waiting to acquire
 * ctx->mutex we must be careful and use the below perf_event_ctx_lock()
 * function.
 *
 * Lock order:
 *    cred_guard_mutex
 *	task_struct::perf_event_mutex
 *	  perf_event_context::mutex
 *	    perf_event::child_mutex;
 *	      perf_event_context::lock
 *	    perf_event::mmap_mutex
 *	    mmap_sem
 *
 *    cpu_hotplug_lock
 *      pmus_lock
 *	  cpuctx->mutex / perf_event_context::mutex
 */
static struct perf_event_context *
perf_event_ctx_lock_nested(struct perf_event *event, int nesting)
{
	struct perf_event_context *ctx;

again:
	rcu_read_lock();
	ctx = READ_ONCE(event->ctx);
	if (!atomic_inc_not_zero(&ctx->refcount)) {
		rcu_read_unlock();
		goto again;
	}
	rcu_read_unlock();

	mutex_lock_nested(&ctx->mutex, nesting);
	if (event->ctx != ctx) {
		mutex_unlock(&ctx->mutex);
		put_ctx(ctx);
		goto again;
	}

	return ctx;
}

static inline struct perf_event_context *
perf_event_ctx_lock(struct perf_event *event)
{
	return perf_event_ctx_lock_nested(event, 0);
}

static void perf_event_ctx_unlock(struct perf_event *event,
				  struct perf_event_context *ctx)
{
	mutex_unlock(&ctx->mutex);
	put_ctx(ctx);
}

/*
 * This must be done under the ctx->lock, such as to serialize against
 * context_equiv(), therefore we cannot call put_ctx() since that might end up
 * calling scheduler related locks and ctx->lock nests inside those.
 */
static __must_check struct perf_event_context *
unclone_ctx(struct perf_event_context *ctx)
{
	struct perf_event_context *parent_ctx = ctx->parent_ctx;

	lockdep_assert_held(&ctx->lock);

	if (parent_ctx)
		ctx->parent_ctx = NULL;
	ctx->generation++;

	return parent_ctx;
}

static u32 perf_event_pid_type(struct perf_event *event, struct task_struct *p,
				enum pid_type type)
{
	u32 nr;
	/*
	 * only top level events have the pid namespace they were created in
	 */
	if (event->parent)
		event = event->parent;

	nr = __task_pid_nr_ns(p, type, event->ns);
	/* avoid -1 if it is idle thread or runs in another ns */
	if (!nr && !pid_alive(p))
		nr = -1;
	return nr;
}

static u32 perf_event_pid(struct perf_event *event, struct task_struct *p)
{
	return perf_event_pid_type(event, p, PIDTYPE_TGID);
}

static u32 perf_event_tid(struct perf_event *event, struct task_struct *p)
{
	return perf_event_pid_type(event, p, PIDTYPE_PID);
}

/*
 * If we inherit events we want to return the parent event id
 * to userspace.
 */
static u64 primary_event_id(struct perf_event *event)
{
	u64 id = event->id;

	if (event->parent)
		id = event->parent->id;

	return id;
}

/*
 * Get the perf_event_context for a task and lock it.
 *
 * This has to cope with with the fact that until it is locked,
 * the context could get moved to another task.
 */
static struct perf_event_context *
perf_lock_task_context(struct task_struct *task, int ctxn, unsigned long *flags)
{
	struct perf_event_context *ctx;

retry:
	/*
	 * One of the few rules of preemptible RCU is that one cannot do
	 * rcu_read_unlock() while holding a scheduler (or nested) lock when
	 * part of the read side critical section was irqs-enabled -- see
	 * rcu_read_unlock_special().
	 *
	 * Since ctx->lock nests under rq->lock we must ensure the entire read
	 * side critical section has interrupts disabled.
	 */
	local_irq_save(*flags);
	rcu_read_lock();
	ctx = rcu_dereference(task->perf_event_ctxp[ctxn]);
	if (ctx) {
		/*
		 * If this context is a clone of another, it might
		 * get swapped for another underneath us by
		 * perf_event_task_sched_out, though the
		 * rcu_read_lock() protects us from any context
		 * getting freed.  Lock the context and check if it
		 * got swapped before we could get the lock, and retry
		 * if so.  If we locked the right context, then it
		 * can't get swapped on us any more.
		 */
		raw_spin_lock(&ctx->lock);
		if (ctx != rcu_dereference(task->perf_event_ctxp[ctxn])) {
			raw_spin_unlock(&ctx->lock);
			rcu_read_unlock();
			local_irq_restore(*flags);
			goto retry;
		}

		if (ctx->task == TASK_TOMBSTONE ||
		    !atomic_inc_not_zero(&ctx->refcount)) {
			raw_spin_unlock(&ctx->lock);
			ctx = NULL;
		} else {
			WARN_ON_ONCE(ctx->task != task);
		}
	}
	rcu_read_unlock();
	if (!ctx)
		local_irq_restore(*flags);
	return ctx;
}

/*
 * Get the context for a task and increment its pin_count so it
 * can't get swapped to another task.  This also increments its
 * reference count so that the context can't get freed.
 */
static struct perf_event_context *
perf_pin_task_context(struct task_struct *task, int ctxn)
{
	struct perf_event_context *ctx;
	unsigned long flags;

	ctx = perf_lock_task_context(task, ctxn, &flags);
	if (ctx) {
		++ctx->pin_count;
		raw_spin_unlock_irqrestore(&ctx->lock, flags);
	}
	return ctx;
}

static void perf_unpin_context(struct perf_event_context *ctx)
{
	unsigned long flags;

	raw_spin_lock_irqsave(&ctx->lock, flags);
	--ctx->pin_count;
	raw_spin_unlock_irqrestore(&ctx->lock, flags);
}

/*
 * Update the record of the current time in a context.
 */
static void update_context_time(struct perf_event_context *ctx)
{
	u64 now = perf_clock();

	ctx->time += now - ctx->timestamp;
	ctx->timestamp = now;
}

static u64 perf_event_time(struct perf_event *event)
{
	struct perf_event_context *ctx = event->ctx;

	if (is_cgroup_event(event))
		return perf_cgroup_event_time(event);

	return ctx ? ctx->time : 0;
}

static enum event_type_t get_event_type(struct perf_event *event)
{
	struct perf_event_context *ctx = event->ctx;
	enum event_type_t event_type;

	lockdep_assert_held(&ctx->lock);

	/*
	 * It's 'group type', really, because if our group leader is
	 * pinned, so are we.
	 */
	if (event->group_leader != event)
		event = event->group_leader;

	event_type = event->attr.pinned ? EVENT_PINNED : EVENT_FLEXIBLE;
	if (!ctx->task)
		event_type |= EVENT_CPU;

	return event_type;
}

/*
 * Helper function to initialize event group nodes.
 */
static void init_event_group(struct perf_event *event)
{
	RB_CLEAR_NODE(&event->group_node);
	event->group_index = 0;
}

/*
 * Extract pinned or flexible groups from the context
 * based on event attrs bits.
 */
static struct perf_event_groups *
get_event_groups(struct perf_event *event, struct perf_event_context *ctx)
{
	if (event->attr.pinned)
		return &ctx->pinned_groups;
	else
		return &ctx->flexible_groups;
}

/*
 * Helper function to initializes perf_event_group trees.
 */
static void perf_event_groups_init(struct perf_event_groups *groups)
{
	groups->tree = RB_ROOT;
	groups->index = 0;
}

/*
 * Compare function for event groups;
 *
 * Implements complex key that first sorts by CPU and then by virtual index
 * which provides ordering when rotating groups for the same CPU.
 */
static bool
perf_event_groups_less(struct perf_event *left, struct perf_event *right)
{
	if (left->cpu < right->cpu)
		return true;
	if (left->cpu > right->cpu)
		return false;

	if (left->group_index < right->group_index)
		return true;
	if (left->group_index > right->group_index)
		return false;

	return false;
}

/*
 * Insert @event into @groups' tree; using {@event->cpu, ++@groups->index} for
 * key (see perf_event_groups_less). This places it last inside the CPU
 * subtree.
 */
static void
perf_event_groups_insert(struct perf_event_groups *groups,
			 struct perf_event *event)
{
	struct perf_event *node_event;
	struct rb_node *parent;
	struct rb_node **node;

	event->group_index = ++groups->index;

	node = &groups->tree.rb_node;
	parent = *node;

	while (*node) {
		parent = *node;
		node_event = container_of(*node, struct perf_event, group_node);

		if (perf_event_groups_less(event, node_event))
			node = &parent->rb_left;
		else
			node = &parent->rb_right;
	}

	rb_link_node(&event->group_node, parent, node);
	rb_insert_color(&event->group_node, &groups->tree);
}

/*
 * Helper function to insert event into the pinned or flexible groups.
 */
static void
add_event_to_groups(struct perf_event *event, struct perf_event_context *ctx)
{
	struct perf_event_groups *groups;

	groups = get_event_groups(event, ctx);
	perf_event_groups_insert(groups, event);
}

/*
 * Delete a group from a tree.
 */
static void
perf_event_groups_delete(struct perf_event_groups *groups,
			 struct perf_event *event)
{
	WARN_ON_ONCE(RB_EMPTY_NODE(&event->group_node) ||
		     RB_EMPTY_ROOT(&groups->tree));

	rb_erase(&event->group_node, &groups->tree);
	init_event_group(event);
}

/*
 * Helper function to delete event from its groups.
 */
static void
del_event_from_groups(struct perf_event *event, struct perf_event_context *ctx)
{
	struct perf_event_groups *groups;

	groups = get_event_groups(event, ctx);
	perf_event_groups_delete(groups, event);
}

/*
 * Get the leftmost event in the @cpu subtree.
 */
static struct perf_event *
perf_event_groups_first(struct perf_event_groups *groups, int cpu)
{
	struct perf_event *node_event = NULL, *match = NULL;
	struct rb_node *node = groups->tree.rb_node;

	while (node) {
		node_event = container_of(node, struct perf_event, group_node);

		if (cpu < node_event->cpu) {
			node = node->rb_left;
		} else if (cpu > node_event->cpu) {
			node = node->rb_right;
		} else {
			match = node_event;
			node = node->rb_left;
		}
	}

	return match;
}

/*
 * Like rb_entry_next_safe() for the @cpu subtree.
 */
static struct perf_event *
perf_event_groups_next(struct perf_event *event)
{
	struct perf_event *next;

	next = rb_entry_safe(rb_next(&event->group_node), typeof(*event), group_node);
	if (next && next->cpu == event->cpu)
		return next;

	return NULL;
}

/*
 * Iterate through the whole groups tree.
 */
#define perf_event_groups_for_each(event, groups)			\
	for (event = rb_entry_safe(rb_first(&((groups)->tree)),		\
				typeof(*event), group_node); event;	\
		event = rb_entry_safe(rb_next(&event->group_node),	\
				typeof(*event), group_node))

/*
 * Add an event from the lists for its context.
 * Must be called with ctx->mutex and ctx->lock held.
 */
static void
list_add_event(struct perf_event *event, struct perf_event_context *ctx)
{
	lockdep_assert_held(&ctx->lock);

	WARN_ON_ONCE(event->attach_state & PERF_ATTACH_CONTEXT);
	event->attach_state |= PERF_ATTACH_CONTEXT;

	event->tstamp = perf_event_time(event);

	/*
	 * If we're a stand alone event or group leader, we go to the context
	 * list, group events are kept attached to the group so that
	 * perf_group_detach can, at all times, locate all siblings.
	 */
	if (event->group_leader == event) {
		event->group_caps = event->event_caps;
		add_event_to_groups(event, ctx);
	}

	list_update_cgroup_event(event, ctx, true);

	list_add_rcu(&event->event_entry, &ctx->event_list);
	ctx->nr_events++;
	if (event->attr.inherit_stat)
		ctx->nr_stat++;

	ctx->generation++;
}

/*
 * Initialize event state based on the perf_event_attr::disabled.
 */
static inline void perf_event__state_init(struct perf_event *event)
{
	event->state = event->attr.disabled ? PERF_EVENT_STATE_OFF :
					      PERF_EVENT_STATE_INACTIVE;
}

static void __perf_event_read_size(struct perf_event *event, int nr_siblings)
{
	int entry = sizeof(u64); /* value */
	int size = 0;
	int nr = 1;

	if (event->attr.read_format & PERF_FORMAT_TOTAL_TIME_ENABLED)
		size += sizeof(u64);

	if (event->attr.read_format & PERF_FORMAT_TOTAL_TIME_RUNNING)
		size += sizeof(u64);

	if (event->attr.read_format & PERF_FORMAT_ID)
		entry += sizeof(u64);

	if (event->attr.read_format & PERF_FORMAT_GROUP) {
		nr += nr_siblings;
		size += sizeof(u64);
	}

	size += entry * nr;
	event->read_size = size;
}

static void __perf_event_header_size(struct perf_event *event, u64 sample_type)
{
	struct perf_sample_data *data;
	u16 size = 0;

	if (sample_type & PERF_SAMPLE_IP)
		size += sizeof(data->ip);

	if (sample_type & PERF_SAMPLE_ADDR)
		size += sizeof(data->addr);

	if (sample_type & PERF_SAMPLE_PERIOD)
		size += sizeof(data->period);

	if (sample_type & PERF_SAMPLE_WEIGHT)
		size += sizeof(data->weight);

	if (sample_type & PERF_SAMPLE_READ)
		size += event->read_size;

	if (sample_type & PERF_SAMPLE_DATA_SRC)
		size += sizeof(data->data_src.val);

	if (sample_type & PERF_SAMPLE_TRANSACTION)
		size += sizeof(data->txn);

	if (sample_type & PERF_SAMPLE_PHYS_ADDR)
		size += sizeof(data->phys_addr);

	event->header_size = size;
}

/*
 * Called at perf_event creation and when events are attached/detached from a
 * group.
 */
static void perf_event__header_size(struct perf_event *event)
{
	__perf_event_read_size(event,
			       event->group_leader->nr_siblings);
	__perf_event_header_size(event, event->attr.sample_type);
}

static void perf_event__id_header_size(struct perf_event *event)
{
	struct perf_sample_data *data;
	u64 sample_type = event->attr.sample_type;
	u16 size = 0;

	if (sample_type & PERF_SAMPLE_TID)
		size += sizeof(data->tid_entry);

	if (sample_type & PERF_SAMPLE_TIME)
		size += sizeof(data->time);

	if (sample_type & PERF_SAMPLE_IDENTIFIER)
		size += sizeof(data->id);

	if (sample_type & PERF_SAMPLE_ID)
		size += sizeof(data->id);

	if (sample_type & PERF_SAMPLE_STREAM_ID)
		size += sizeof(data->stream_id);

	if (sample_type & PERF_SAMPLE_CPU)
		size += sizeof(data->cpu_entry);

	event->id_header_size = size;
}

static bool perf_event_validate_size(struct perf_event *event)
{
	/*
	 * The values computed here will be over-written when we actually
	 * attach the event.
	 */
	__perf_event_read_size(event, event->group_leader->nr_siblings + 1);
	__perf_event_header_size(event, event->attr.sample_type & ~PERF_SAMPLE_READ);
	perf_event__id_header_size(event);

	/*
	 * Sum the lot; should not exceed the 64k limit we have on records.
	 * Conservative limit to allow for callchains and other variable fields.
	 */
	if (event->read_size + event->header_size +
	    event->id_header_size + sizeof(struct perf_event_header) >= 16*1024)
		return false;

	return true;
}

static void perf_group_attach(struct perf_event *event)
{
	struct perf_event *group_leader = event->group_leader, *pos;

	lockdep_assert_held(&event->ctx->lock);

	/*
	 * We can have double attach due to group movement in perf_event_open.
	 */
	if (event->attach_state & PERF_ATTACH_GROUP)
		return;

	event->attach_state |= PERF_ATTACH_GROUP;

	if (group_leader == event)
		return;

	WARN_ON_ONCE(group_leader->ctx != event->ctx);

	group_leader->group_caps &= event->event_caps;

	list_add_tail(&event->sibling_list, &group_leader->sibling_list);
	group_leader->nr_siblings++;

	perf_event__header_size(group_leader);

	for_each_sibling_event(pos, group_leader)
		perf_event__header_size(pos);
}

/*
 * Remove an event from the lists for its context.
 * Must be called with ctx->mutex and ctx->lock held.
 */
static void
list_del_event(struct perf_event *event, struct perf_event_context *ctx)
{
	WARN_ON_ONCE(event->ctx != ctx);
	lockdep_assert_held(&ctx->lock);

	/*
	 * We can have double detach due to exit/hot-unplug + close.
	 */
	if (!(event->attach_state & PERF_ATTACH_CONTEXT))
		return;

	event->attach_state &= ~PERF_ATTACH_CONTEXT;

	list_update_cgroup_event(event, ctx, false);

	ctx->nr_events--;
	if (event->attr.inherit_stat)
		ctx->nr_stat--;

	list_del_rcu(&event->event_entry);

	if (event->group_leader == event)
		del_event_from_groups(event, ctx);

	/*
	 * If event was in error state, then keep it
	 * that way, otherwise bogus counts will be
	 * returned on read(). The only way to get out
	 * of error state is by explicit re-enabling
	 * of the event
	 */
	if (event->state > PERF_EVENT_STATE_OFF)
		perf_event_set_state(event, PERF_EVENT_STATE_OFF);

	ctx->generation++;
}

static void perf_group_detach(struct perf_event *event)
{
	struct perf_event *sibling, *tmp;
	struct perf_event_context *ctx = event->ctx;

	lockdep_assert_held(&ctx->lock);

	/*
	 * We can have double detach due to exit/hot-unplug + close.
	 */
	if (!(event->attach_state & PERF_ATTACH_GROUP))
		return;

	event->attach_state &= ~PERF_ATTACH_GROUP;

	/*
	 * If this is a sibling, remove it from its group.
	 */
	if (event->group_leader != event) {
		list_del_init(&event->sibling_list);
		event->group_leader->nr_siblings--;

		if (event->shared)
			event->group_leader = event;

		goto out;
	}

	/*
	 * If this was a group event with sibling events then
	 * upgrade the siblings to singleton events by adding them
	 * to whatever list we are on.
	 */
	list_for_each_entry_safe(sibling, tmp, &event->sibling_list, sibling_list) {

		sibling->group_leader = sibling;
		list_del_init(&sibling->sibling_list);

		/* Inherit group flags from the previous leader */
		sibling->group_caps = event->group_caps;

		if (!RB_EMPTY_NODE(&event->group_node)) {
			add_event_to_groups(sibling, event->ctx);

			if (sibling->state == PERF_EVENT_STATE_ACTIVE) {
				struct list_head *list = sibling->attr.pinned ?
					&ctx->pinned_active : &ctx->flexible_active;

				list_add_tail(&sibling->active_list, list);
			}
		}

		WARN_ON_ONCE(sibling->ctx != event->ctx);
	}

out:
	perf_event__header_size(event->group_leader);

	for_each_sibling_event(tmp, event->group_leader)
		perf_event__header_size(tmp);
}

static bool is_orphaned_event(struct perf_event *event)
{
	return event->state == PERF_EVENT_STATE_DEAD;
}

static inline int __pmu_filter_match(struct perf_event *event)
{
	struct pmu *pmu = event->pmu;
	return pmu->filter_match ? pmu->filter_match(event) : 1;
}

/*
 * Check whether we should attempt to schedule an event group based on
 * PMU-specific filtering. An event group can consist of HW and SW events,
 * potentially with a SW leader, so we must check all the filters, to
 * determine whether a group is schedulable:
 */
static inline int pmu_filter_match(struct perf_event *event)
{
	struct perf_event *sibling;

	if (!__pmu_filter_match(event))
		return 0;

	for_each_sibling_event(sibling, event) {
		if (!__pmu_filter_match(sibling))
			return 0;
	}

	return 1;
}

static inline int
event_filter_match(struct perf_event *event)
{
	return (event->cpu == -1 || event->cpu == smp_processor_id()) &&
	       perf_cgroup_match(event) && pmu_filter_match(event);
}

static void
event_sched_out(struct perf_event *event,
		  struct perf_cpu_context *cpuctx,
		  struct perf_event_context *ctx)
{
	enum perf_event_state state = PERF_EVENT_STATE_INACTIVE;

	WARN_ON_ONCE(event->ctx != ctx);
	lockdep_assert_held(&ctx->lock);

	if (event->state != PERF_EVENT_STATE_ACTIVE)
		return;

	/*
	 * Asymmetry; we only schedule events _IN_ through ctx_sched_in(), but
	 * we can schedule events _OUT_ individually through things like
	 * __perf_remove_from_context().
	 */
	list_del_init(&event->active_list);

	perf_pmu_disable(event->pmu);

	event->pmu->del(event, 0);
	event->oncpu = -1;

	if (READ_ONCE(event->pending_disable) >= 0) {
		WRITE_ONCE(event->pending_disable, -1);
		state = PERF_EVENT_STATE_OFF;
	}
	perf_event_set_state(event, state);

	if (!is_software_event(event))
		cpuctx->active_oncpu--;
	if (!--ctx->nr_active)
		perf_event_ctx_deactivate(ctx);
	if (event->attr.freq && event->attr.sample_freq)
		ctx->nr_freq--;
	if (event->attr.exclusive || !cpuctx->active_oncpu)
		cpuctx->exclusive = 0;

	perf_pmu_enable(event->pmu);
}

static void
group_sched_out(struct perf_event *group_event,
		struct perf_cpu_context *cpuctx,
		struct perf_event_context *ctx)
{
	struct perf_event *event;

	if (group_event->state != PERF_EVENT_STATE_ACTIVE)
		return;

	perf_pmu_disable(ctx->pmu);

	event_sched_out(group_event, cpuctx, ctx);

	/*
	 * Schedule out siblings (if any):
	 */
	for_each_sibling_event(event, group_event)
		event_sched_out(event, cpuctx, ctx);

	perf_pmu_enable(ctx->pmu);

	if (group_event->attr.exclusive)
		cpuctx->exclusive = 0;
}

#define DETACH_GROUP	0x01UL

/*
 * Cross CPU call to remove a performance event
 *
 * We disable the event on the hardware level first. After that we
 * remove it from the context list.
 */
static void
__perf_remove_from_context(struct perf_event *event,
			   struct perf_cpu_context *cpuctx,
			   struct perf_event_context *ctx,
			   void *info)
{
	unsigned long flags = (unsigned long)info;

	if (ctx->is_active & EVENT_TIME) {
		update_context_time(ctx);
		update_cgrp_time_from_cpuctx(cpuctx);
	}

	event_sched_out(event, cpuctx, ctx);
	if (flags & DETACH_GROUP)
		perf_group_detach(event);
	list_del_event(event, ctx);

	if (!ctx->nr_events && ctx->is_active) {
		ctx->is_active = 0;
		if (ctx->task) {
			WARN_ON_ONCE(cpuctx->task_ctx != ctx);
			cpuctx->task_ctx = NULL;
		}
	}
}

/*
 * Remove the event from a task's (or a CPU's) list of events.
 *
 * If event->ctx is a cloned context, callers must make sure that
 * every task struct that event->ctx->task could possibly point to
 * remains valid.  This is OK when called from perf_release since
 * that only calls us on the top-level context, which can't be a clone.
 * When called from perf_event_exit_task, it's OK because the
 * context has been detached from its task.
 */
static void perf_remove_from_context(struct perf_event *event, unsigned long flags)
{
	struct perf_event_context *ctx = event->ctx;

	lockdep_assert_held(&ctx->mutex);

	event_function_call(event, __perf_remove_from_context, (void *)flags);

	/*
	 * The above event_function_call() can NO-OP when it hits
	 * TASK_TOMBSTONE. In that case we must already have been detached
	 * from the context (by perf_event_exit_event()) but the grouping
	 * might still be in-tact.
	 */
	WARN_ON_ONCE(event->attach_state & PERF_ATTACH_CONTEXT);
	if ((flags & DETACH_GROUP) &&
	    (event->attach_state & PERF_ATTACH_GROUP)) {
		/*
		 * Since in that case we cannot possibly be scheduled, simply
		 * detach now.
		 */
		raw_spin_lock_irq(&ctx->lock);
		perf_group_detach(event);
		raw_spin_unlock_irq(&ctx->lock);
	}
}

/*
 * Cross CPU call to disable a performance event
 */
static void __perf_event_disable(struct perf_event *event,
				 struct perf_cpu_context *cpuctx,
				 struct perf_event_context *ctx,
				 void *info)
{
	if (event->state < PERF_EVENT_STATE_INACTIVE)
		return;

	if (ctx->is_active & EVENT_TIME) {
		update_context_time(ctx);
		update_cgrp_time_from_event(event);
	}

	if (event == event->group_leader)
		group_sched_out(event, cpuctx, ctx);
	else
		event_sched_out(event, cpuctx, ctx);

	perf_event_set_state(event, PERF_EVENT_STATE_OFF);
}

/*
 * Disable an event.
 *
 * If event->ctx is a cloned context, callers must make sure that
 * every task struct that event->ctx->task could possibly point to
 * remains valid.  This condition is satisifed when called through
 * perf_event_for_each_child or perf_event_for_each because they
 * hold the top-level event's child_mutex, so any descendant that
 * goes to exit will block in perf_event_exit_event().
 *
 * When called from perf_pending_event it's OK because event->ctx
 * is the current context on this CPU and preemption is disabled,
 * hence we can't get into perf_event_task_sched_out for this context.
 */
static void _perf_event_disable(struct perf_event *event)
{
	struct perf_event_context *ctx = event->ctx;

	raw_spin_lock_irq(&ctx->lock);
	if (event->state <= PERF_EVENT_STATE_OFF) {
		raw_spin_unlock_irq(&ctx->lock);
		return;
	}
	raw_spin_unlock_irq(&ctx->lock);

	event_function_call(event, __perf_event_disable, NULL);
}

void perf_event_disable_local(struct perf_event *event)
{
	event_function_local(event, __perf_event_disable, NULL);
}

/*
 * Strictly speaking kernel users cannot create groups and therefore this
 * interface does not need the perf_event_ctx_lock() magic.
 */
void perf_event_disable(struct perf_event *event)
{
	struct perf_event_context *ctx;

	ctx = perf_event_ctx_lock(event);
	_perf_event_disable(event);
	perf_event_ctx_unlock(event, ctx);
}
EXPORT_SYMBOL_GPL(perf_event_disable);

void perf_event_disable_inatomic(struct perf_event *event)
{
	WRITE_ONCE(event->pending_disable, smp_processor_id());
	/* can fail, see perf_pending_event_disable() */
	irq_work_queue(&event->pending);
}

static void perf_set_shadow_time(struct perf_event *event,
				 struct perf_event_context *ctx)
{
	/*
	 * use the correct time source for the time snapshot
	 *
	 * We could get by without this by leveraging the
	 * fact that to get to this function, the caller
	 * has most likely already called update_context_time()
	 * and update_cgrp_time_xx() and thus both timestamp
	 * are identical (or very close). Given that tstamp is,
	 * already adjusted for cgroup, we could say that:
	 *    tstamp - ctx->timestamp
	 * is equivalent to
	 *    tstamp - cgrp->timestamp.
	 *
	 * Then, in perf_output_read(), the calculation would
	 * work with no changes because:
	 * - event is guaranteed scheduled in
	 * - no scheduled out in between
	 * - thus the timestamp would be the same
	 *
	 * But this is a bit hairy.
	 *
	 * So instead, we have an explicit cgroup call to remain
	 * within the time time source all along. We believe it
	 * is cleaner and simpler to understand.
	 */
	if (is_cgroup_event(event))
		perf_cgroup_set_shadow_time(event, event->tstamp);
	else
		event->shadow_ctx_time = event->tstamp - ctx->timestamp;
}

#define MAX_INTERRUPTS (~0ULL)

static void perf_log_throttle(struct perf_event *event, int enable);
static void perf_log_itrace_start(struct perf_event *event);

static int
event_sched_in(struct perf_event *event,
		 struct perf_cpu_context *cpuctx,
		 struct perf_event_context *ctx)
{
	int ret = 0;

	lockdep_assert_held(&ctx->lock);

	if (event->state <= PERF_EVENT_STATE_OFF)
		return 0;

	WRITE_ONCE(event->oncpu, smp_processor_id());
	/*
	 * Order event::oncpu write to happen before the ACTIVE state is
	 * visible. This allows perf_event_{stop,read}() to observe the correct
	 * ->oncpu if it sees ACTIVE.
	 */
	smp_wmb();
	perf_event_set_state(event, PERF_EVENT_STATE_ACTIVE);

	/*
	 * Unthrottle events, since we scheduled we might have missed several
	 * ticks already, also for a heavily scheduling task there is little
	 * guarantee it'll get a tick in a timely manner.
	 */
	if (unlikely(event->hw.interrupts == MAX_INTERRUPTS)) {
		perf_log_throttle(event, 1);
		event->hw.interrupts = 0;
	}

	perf_pmu_disable(event->pmu);

	perf_set_shadow_time(event, ctx);

	perf_log_itrace_start(event);

	if (event->pmu->add(event, PERF_EF_START)) {
		perf_event_set_state(event, PERF_EVENT_STATE_INACTIVE);
		event->oncpu = -1;
		ret = -EAGAIN;
		goto out;
	}

	if (!is_software_event(event))
		cpuctx->active_oncpu++;
	if (!ctx->nr_active++)
		perf_event_ctx_activate(ctx);
	if (event->attr.freq && event->attr.sample_freq)
		ctx->nr_freq++;

	if (event->attr.exclusive)
		cpuctx->exclusive = 1;

out:
	perf_pmu_enable(event->pmu);

	return ret;
}

static int
group_sched_in(struct perf_event *group_event,
	       struct perf_cpu_context *cpuctx,
	       struct perf_event_context *ctx)
{
	struct perf_event *event, *partial_group = NULL;
	struct pmu *pmu = ctx->pmu;

	if (group_event->state == PERF_EVENT_STATE_OFF)
		return 0;

	pmu->start_txn(pmu, PERF_PMU_TXN_ADD);

	if (event_sched_in(group_event, cpuctx, ctx)) {
		pmu->cancel_txn(pmu);
		perf_mux_hrtimer_restart(cpuctx);
		return -EAGAIN;
	}

	/*
	 * Schedule in siblings as one group (if any):
	 */
	for_each_sibling_event(event, group_event) {
		if (event_sched_in(event, cpuctx, ctx)) {
			partial_group = event;
			goto group_error;
		}
	}

	if (!pmu->commit_txn(pmu))
		return 0;

group_error:
	/*
	 * Groups can be scheduled in as one unit only, so undo any
	 * partial group before returning:
	 * The events up to the failed event are scheduled out normally.
	 */
	for_each_sibling_event(event, group_event) {
		if (event == partial_group)
			break;

		event_sched_out(event, cpuctx, ctx);
	}
	event_sched_out(group_event, cpuctx, ctx);

	pmu->cancel_txn(pmu);

	perf_mux_hrtimer_restart(cpuctx);

	return -EAGAIN;
}

/*
 * Work out whether we can put this event group on the CPU now.
 */
static int group_can_go_on(struct perf_event *event,
			   struct perf_cpu_context *cpuctx,
			   int can_add_hw)
{
	/*
	 * Groups consisting entirely of software events can always go on.
	 */
	if (event->group_caps & PERF_EV_CAP_SOFTWARE)
		return 1;
	/*
	 * If an exclusive group is already on, no other hardware
	 * events can go on.
	 */
	if (cpuctx->exclusive)
		return 0;
	/*
	 * If this group is exclusive and there are already
	 * events on the CPU, it can't go on.
	 */
	if (event->attr.exclusive && cpuctx->active_oncpu)
		return 0;
	/*
	 * Otherwise, try to add it if all previous groups were able
	 * to go on.
	 */
	return can_add_hw;
}

static void add_event_to_ctx(struct perf_event *event,
			       struct perf_event_context *ctx)
{
	list_add_event(event, ctx);
	perf_group_attach(event);
}

static void ctx_sched_out(struct perf_event_context *ctx,
			  struct perf_cpu_context *cpuctx,
			  enum event_type_t event_type);
static void
ctx_sched_in(struct perf_event_context *ctx,
	     struct perf_cpu_context *cpuctx,
	     enum event_type_t event_type,
	     struct task_struct *task);

static void task_ctx_sched_out(struct perf_cpu_context *cpuctx,
			       struct perf_event_context *ctx,
			       enum event_type_t event_type)
{
	if (!cpuctx->task_ctx)
		return;

	if (WARN_ON_ONCE(ctx != cpuctx->task_ctx))
		return;

	ctx_sched_out(ctx, cpuctx, event_type);
}

static void perf_event_sched_in(struct perf_cpu_context *cpuctx,
				struct perf_event_context *ctx,
				struct task_struct *task)
{
	cpu_ctx_sched_in(cpuctx, EVENT_PINNED, task);
	if (ctx)
		ctx_sched_in(ctx, cpuctx, EVENT_PINNED, task);
	cpu_ctx_sched_in(cpuctx, EVENT_FLEXIBLE, task);
	if (ctx)
		ctx_sched_in(ctx, cpuctx, EVENT_FLEXIBLE, task);
}

/*
 * We want to maintain the following priority of scheduling:
 *  - CPU pinned (EVENT_CPU | EVENT_PINNED)
 *  - task pinned (EVENT_PINNED)
 *  - CPU flexible (EVENT_CPU | EVENT_FLEXIBLE)
 *  - task flexible (EVENT_FLEXIBLE).
 *
 * In order to avoid unscheduling and scheduling back in everything every
 * time an event is added, only do it for the groups of equal priority and
 * below.
 *
 * This can be called after a batch operation on task events, in which case
 * event_type is a bit mask of the types of events involved. For CPU events,
 * event_type is only either EVENT_PINNED or EVENT_FLEXIBLE.
 */
static void ctx_resched(struct perf_cpu_context *cpuctx,
			struct perf_event_context *task_ctx,
			enum event_type_t event_type)
{
	enum event_type_t ctx_event_type;
	bool cpu_event = !!(event_type & EVENT_CPU);

	/*
	 * If pinned groups are involved, flexible groups also need to be
	 * scheduled out.
	 */
	if (event_type & EVENT_PINNED)
		event_type |= EVENT_FLEXIBLE;

	ctx_event_type = event_type & EVENT_ALL;

	perf_pmu_disable(cpuctx->ctx.pmu);
	if (task_ctx)
		task_ctx_sched_out(cpuctx, task_ctx, event_type);

	/*
	 * Decide which cpu ctx groups to schedule out based on the types
	 * of events that caused rescheduling:
	 *  - EVENT_CPU: schedule out corresponding groups;
	 *  - EVENT_PINNED task events: schedule out EVENT_FLEXIBLE groups;
	 *  - otherwise, do nothing more.
	 */
	if (cpu_event)
		cpu_ctx_sched_out(cpuctx, ctx_event_type);
	else if (ctx_event_type & EVENT_PINNED)
		cpu_ctx_sched_out(cpuctx, EVENT_FLEXIBLE);

	perf_event_sched_in(cpuctx, task_ctx, current);
	perf_pmu_enable(cpuctx->ctx.pmu);
}

#if defined CONFIG_HOTPLUG_CPU || defined CONFIG_KEXEC_CORE
static LIST_HEAD(dormant_event_list);
static DEFINE_SPINLOCK(dormant_event_list_lock);

static void perf_prepare_install_in_context(struct perf_event *event)
{
	spin_lock(&dormant_event_list_lock);
	if (event->state == PERF_EVENT_STATE_DORMANT)
		goto out;

	event->state = PERF_EVENT_STATE_DORMANT;
	list_add_tail(&event->dormant_event_entry, &dormant_event_list);
out:
	spin_unlock(&dormant_event_list_lock);
}
#endif

/*
 * Cross CPU call to install and enable a performance event
 *
 * Very similar to remote_function() + event_function() but cannot assume that
 * things like ctx->is_active and cpuctx->task_ctx are set.
 */
static int  __perf_install_in_context(void *info)
{
	struct perf_event *event = info;
	struct perf_event_context *ctx = event->ctx;
	struct perf_cpu_context *cpuctx = __get_cpu_context(ctx);
	struct perf_event_context *task_ctx = cpuctx->task_ctx;
	bool reprogram = true;
	int ret = 0;

	raw_spin_lock(&cpuctx->ctx.lock);
	if (ctx->task) {
		raw_spin_lock(&ctx->lock);
		task_ctx = ctx;

		reprogram = (ctx->task == current);

		/*
		 * If the task is running, it must be running on this CPU,
		 * otherwise we cannot reprogram things.
		 *
		 * If its not running, we don't care, ctx->lock will
		 * serialize against it becoming runnable.
		 */
		if (task_curr(ctx->task) && !reprogram) {
			ret = -ESRCH;
			goto unlock;
		}

		WARN_ON_ONCE(reprogram && cpuctx->task_ctx && cpuctx->task_ctx != ctx);
	} else if (task_ctx) {
		raw_spin_lock(&task_ctx->lock);
	}

#ifdef CONFIG_CGROUP_PERF
	if (is_cgroup_event(event)) {
		/*
		 * If the current cgroup doesn't match the event's
		 * cgroup, we should not try to schedule it.
		 */
		struct perf_cgroup *cgrp = perf_cgroup_from_task(current, ctx);
		reprogram = cgroup_is_descendant(cgrp->css.cgroup,
					event->cgrp->css.cgroup);
	}
#endif

	if (reprogram) {
		ctx_sched_out(ctx, cpuctx, EVENT_TIME);
		add_event_to_ctx(event, ctx);
		ctx_resched(cpuctx, task_ctx, get_event_type(event));
	} else {
		add_event_to_ctx(event, ctx);
	}

unlock:
	perf_ctx_unlock(cpuctx, task_ctx);

	return ret;
}

static bool exclusive_event_installable(struct perf_event *event,
					struct perf_event_context *ctx);

/*
 * Attach a performance event to a context.
 *
 * Very similar to event_function_call, see comment there.
 */
static void
perf_install_in_context(struct perf_event_context *ctx,
			struct perf_event *event,
			int cpu)
{
	struct task_struct *task = READ_ONCE(ctx->task);

	lockdep_assert_held(&ctx->mutex);

	WARN_ON_ONCE(!exclusive_event_installable(event, ctx));

	if (event->cpu != -1)
		event->cpu = cpu;

	/*
	 * Ensures that if we can observe event->ctx, both the event and ctx
	 * will be 'complete'. See perf_iterate_sb_cpu().
	 */
	smp_store_release(&event->ctx, ctx);

	if (!task) {
#if defined CONFIG_HOTPLUG_CPU || defined CONFIG_KEXEC_CORE
		if (per_cpu(is_hotplugging, cpu)) {
			perf_prepare_install_in_context(event);
			return;
		}
#endif
		cpu_function_call(cpu, __perf_install_in_context, event);
		return;
	}

	/*
	 * Should not happen, we validate the ctx is still alive before calling.
	 */
	if (WARN_ON_ONCE(task == TASK_TOMBSTONE))
		return;

	/*
	 * Installing events is tricky because we cannot rely on ctx->is_active
	 * to be set in case this is the nr_events 0 -> 1 transition.
	 *
	 * Instead we use task_curr(), which tells us if the task is running.
	 * However, since we use task_curr() outside of rq::lock, we can race
	 * against the actual state. This means the result can be wrong.
	 *
	 * If we get a false positive, we retry, this is harmless.
	 *
	 * If we get a false negative, things are complicated. If we are after
	 * perf_event_context_sched_in() ctx::lock will serialize us, and the
	 * value must be correct. If we're before, it doesn't matter since
	 * perf_event_context_sched_in() will program the counter.
	 *
	 * However, this hinges on the remote context switch having observed
	 * our task->perf_event_ctxp[] store, such that it will in fact take
	 * ctx::lock in perf_event_context_sched_in().
	 *
	 * We do this by task_function_call(), if the IPI fails to hit the task
	 * we know any future context switch of task must see the
	 * perf_event_ctpx[] store.
	 */

	/*
	 * This smp_mb() orders the task->perf_event_ctxp[] store with the
	 * task_cpu() load, such that if the IPI then does not find the task
	 * running, a future context switch of that task must observe the
	 * store.
	 */
	smp_mb();
again:
	if (!task_function_call(task, __perf_install_in_context, event))
		return;

	raw_spin_lock_irq(&ctx->lock);
	task = ctx->task;
	if (WARN_ON_ONCE(task == TASK_TOMBSTONE)) {
		/*
		 * Cannot happen because we already checked above (which also
		 * cannot happen), and we hold ctx->mutex, which serializes us
		 * against perf_event_exit_task_context().
		 */
		raw_spin_unlock_irq(&ctx->lock);
		return;
	}
	/*
	 * If the task is not running, ctx->lock will avoid it becoming so,
	 * thus we can safely install the event.
	 */
	if (task_curr(task)) {
		raw_spin_unlock_irq(&ctx->lock);
		goto again;
	}
	add_event_to_ctx(event, ctx);
	raw_spin_unlock_irq(&ctx->lock);
}

#if defined CONFIG_HOTPLUG_CPU || defined CONFIG_KEXEC_CORE
static void perf_deferred_install_in_context(int cpu)
{
	struct perf_event *event, *tmp;
	struct perf_event_context *ctx;

	spin_lock(&dormant_event_list_lock);
	list_for_each_entry_safe(event, tmp, &dormant_event_list,
						dormant_event_entry) {
		if (cpu != event->cpu)
			continue;

		list_del(&event->dormant_event_entry);
		event->state = PERF_EVENT_STATE_INACTIVE;
		spin_unlock(&dormant_event_list_lock);

		ctx = event->ctx;

		mutex_lock(&ctx->mutex);
		perf_install_in_context(ctx, event, cpu);
		mutex_unlock(&ctx->mutex);

		spin_lock(&dormant_event_list_lock);
	}
	spin_unlock(&dormant_event_list_lock);
}
#endif

/*
 * Cross CPU call to enable a performance event
 */
static void __perf_event_enable(struct perf_event *event,
				struct perf_cpu_context *cpuctx,
				struct perf_event_context *ctx,
				void *info)
{
	struct perf_event *leader = event->group_leader;
	struct perf_event_context *task_ctx;

	if (event->state >= PERF_EVENT_STATE_INACTIVE ||
	    event->state <= PERF_EVENT_STATE_ERROR)
		return;

	if (ctx->is_active)
		ctx_sched_out(ctx, cpuctx, EVENT_TIME);

	perf_event_set_state(event, PERF_EVENT_STATE_INACTIVE);

	if (!ctx->is_active)
		return;

	if (!event_filter_match(event)) {
		ctx_sched_in(ctx, cpuctx, EVENT_TIME, current);
		return;
	}

	/*
	 * If the event is in a group and isn't the group leader,
	 * then don't put it on unless the group is on.
	 */
	if (leader != event && leader->state != PERF_EVENT_STATE_ACTIVE) {
		ctx_sched_in(ctx, cpuctx, EVENT_TIME, current);
		return;
	}

	task_ctx = cpuctx->task_ctx;
	if (ctx->task)
		WARN_ON_ONCE(task_ctx != ctx);

	ctx_resched(cpuctx, task_ctx, get_event_type(event));
}

/*
 * Enable an event.
 *
 * If event->ctx is a cloned context, callers must make sure that
 * every task struct that event->ctx->task could possibly point to
 * remains valid.  This condition is satisfied when called through
 * perf_event_for_each_child or perf_event_for_each as described
 * for perf_event_disable.
 */
static void _perf_event_enable(struct perf_event *event)
{
	struct perf_event_context *ctx = event->ctx;

	raw_spin_lock_irq(&ctx->lock);
	if (event->state >= PERF_EVENT_STATE_INACTIVE ||
	    event->state <  PERF_EVENT_STATE_ERROR) {
		raw_spin_unlock_irq(&ctx->lock);
		return;
	}

	/*
	 * If the event is in error state, clear that first.
	 *
	 * That way, if we see the event in error state below, we know that it
	 * has gone back into error state, as distinct from the task having
	 * been scheduled away before the cross-call arrived.
	 */
	if (event->state == PERF_EVENT_STATE_ERROR)
		event->state = PERF_EVENT_STATE_OFF;
	raw_spin_unlock_irq(&ctx->lock);

	event_function_call(event, __perf_event_enable, NULL);
}

/*
 * See perf_event_disable();
 */
void perf_event_enable(struct perf_event *event)
{
	struct perf_event_context *ctx;

	ctx = perf_event_ctx_lock(event);
	_perf_event_enable(event);
	perf_event_ctx_unlock(event, ctx);
}
EXPORT_SYMBOL_GPL(perf_event_enable);

struct stop_event_data {
	struct perf_event	*event;
	unsigned int		restart;
};

static int __perf_event_stop(void *info)
{
	struct stop_event_data *sd = info;
	struct perf_event *event = sd->event;

	/* if it's already INACTIVE, do nothing */
	if (READ_ONCE(event->state) != PERF_EVENT_STATE_ACTIVE)
		return 0;

	/* matches smp_wmb() in event_sched_in() */
	smp_rmb();

	/*
	 * There is a window with interrupts enabled before we get here,
	 * so we need to check again lest we try to stop another CPU's event.
	 */
	if (READ_ONCE(event->oncpu) != smp_processor_id())
		return -EAGAIN;

	event->pmu->stop(event, PERF_EF_UPDATE);

	/*
	 * May race with the actual stop (through perf_pmu_output_stop()),
	 * but it is only used for events with AUX ring buffer, and such
	 * events will refuse to restart because of rb::aux_mmap_count==0,
	 * see comments in perf_aux_output_begin().
	 *
	 * Since this is happening on an event-local CPU, no trace is lost
	 * while restarting.
	 */
	if (sd->restart)
		event->pmu->start(event, 0);

	return 0;
}

static int perf_event_stop(struct perf_event *event, int restart)
{
	struct stop_event_data sd = {
		.event		= event,
		.restart	= restart,
	};
	int ret = 0;

	do {
		if (READ_ONCE(event->state) != PERF_EVENT_STATE_ACTIVE)
			return 0;

		/* matches smp_wmb() in event_sched_in() */
		smp_rmb();

		/*
		 * We only want to restart ACTIVE events, so if the event goes
		 * inactive here (event->oncpu==-1), there's nothing more to do;
		 * fall through with ret==-ENXIO.
		 */
		ret = cpu_function_call(READ_ONCE(event->oncpu),
					__perf_event_stop, &sd);
	} while (ret == -EAGAIN);

	return ret;
}

/*
 * In order to contain the amount of racy and tricky in the address filter
 * configuration management, it is a two part process:
 *
 * (p1) when userspace mappings change as a result of (1) or (2) or (3) below,
 *      we update the addresses of corresponding vmas in
 *	event::addr_filters_offs array and bump the event::addr_filters_gen;
 * (p2) when an event is scheduled in (pmu::add), it calls
 *      perf_event_addr_filters_sync() which calls pmu::addr_filters_sync()
 *      if the generation has changed since the previous call.
 *
 * If (p1) happens while the event is active, we restart it to force (p2).
 *
 * (1) perf_addr_filters_apply(): adjusting filters' offsets based on
 *     pre-existing mappings, called once when new filters arrive via SET_FILTER
 *     ioctl;
 * (2) perf_addr_filters_adjust(): adjusting filters' offsets based on newly
 *     registered mapping, called for every new mmap(), with mm::mmap_sem down
 *     for reading;
 * (3) perf_event_addr_filters_exec(): clearing filters' offsets in the process
 *     of exec.
 */
void perf_event_addr_filters_sync(struct perf_event *event)
{
	struct perf_addr_filters_head *ifh = perf_event_addr_filters(event);

	if (!has_addr_filter(event))
		return;

	raw_spin_lock(&ifh->lock);
	if (event->addr_filters_gen != event->hw.addr_filters_gen) {
		event->pmu->addr_filters_sync(event);
		event->hw.addr_filters_gen = event->addr_filters_gen;
	}
	raw_spin_unlock(&ifh->lock);
}
EXPORT_SYMBOL_GPL(perf_event_addr_filters_sync);

static int _perf_event_refresh(struct perf_event *event, int refresh)
{
	/*
	 * not supported on inherited events
	 */
	if (event->attr.inherit || !is_sampling_event(event))
		return -EINVAL;

	atomic_add(refresh, &event->event_limit);
	_perf_event_enable(event);

	return 0;
}

/*
 * See perf_event_disable()
 */
int perf_event_refresh(struct perf_event *event, int refresh)
{
	struct perf_event_context *ctx;
	int ret;

	ctx = perf_event_ctx_lock(event);
	ret = _perf_event_refresh(event, refresh);
	perf_event_ctx_unlock(event, ctx);

	return ret;
}
EXPORT_SYMBOL_GPL(perf_event_refresh);

static int perf_event_modify_breakpoint(struct perf_event *bp,
					 struct perf_event_attr *attr)
{
	int err;

	_perf_event_disable(bp);

	err = modify_user_hw_breakpoint_check(bp, attr, true);

	if (!bp->attr.disabled)
		_perf_event_enable(bp);

	return err;
}

static int perf_event_modify_attr(struct perf_event *event,
				  struct perf_event_attr *attr)
{
	if (event->attr.type != attr->type)
		return -EINVAL;

	switch (event->attr.type) {
	case PERF_TYPE_BREAKPOINT:
		return perf_event_modify_breakpoint(event, attr);
	default:
		/* Place holder for future additions. */
		return -EOPNOTSUPP;
	}
}

static void ctx_sched_out(struct perf_event_context *ctx,
			  struct perf_cpu_context *cpuctx,
			  enum event_type_t event_type)
{
	struct perf_event *event, *tmp;
	int is_active = ctx->is_active;

	lockdep_assert_held(&ctx->lock);

	if (likely(!ctx->nr_events)) {
		/*
		 * See __perf_remove_from_context().
		 */
		WARN_ON_ONCE(ctx->is_active);
		if (ctx->task)
			WARN_ON_ONCE(cpuctx->task_ctx);
		return;
	}

	ctx->is_active &= ~event_type;
	if (!(ctx->is_active & EVENT_ALL))
		ctx->is_active = 0;

	if (ctx->task) {
		WARN_ON_ONCE(cpuctx->task_ctx != ctx);
		if (!ctx->is_active)
			cpuctx->task_ctx = NULL;
	}

	/*
	 * Always update time if it was set; not only when it changes.
	 * Otherwise we can 'forget' to update time for any but the last
	 * context we sched out. For example:
	 *
	 *   ctx_sched_out(.event_type = EVENT_FLEXIBLE)
	 *   ctx_sched_out(.event_type = EVENT_PINNED)
	 *
	 * would only update time for the pinned events.
	 */
	if (is_active & EVENT_TIME) {
		/* update (and stop) ctx time */
		update_context_time(ctx);
		update_cgrp_time_from_cpuctx(cpuctx);
	}

	is_active ^= ctx->is_active; /* changed bits */

	if (!ctx->nr_active || !(is_active & EVENT_ALL))
		return;

	perf_pmu_disable(ctx->pmu);
	if (is_active & EVENT_PINNED) {
		list_for_each_entry_safe(event, tmp, &ctx->pinned_active, active_list)
			group_sched_out(event, cpuctx, ctx);
	}

	if (is_active & EVENT_FLEXIBLE) {
		list_for_each_entry_safe(event, tmp, &ctx->flexible_active, active_list)
			group_sched_out(event, cpuctx, ctx);
	}
	perf_pmu_enable(ctx->pmu);
}

/*
 * Test whether two contexts are equivalent, i.e. whether they have both been
 * cloned from the same version of the same context.
 *
 * Equivalence is measured using a generation number in the context that is
 * incremented on each modification to it; see unclone_ctx(), list_add_event()
 * and list_del_event().
 */
static int context_equiv(struct perf_event_context *ctx1,
			 struct perf_event_context *ctx2)
{
	lockdep_assert_held(&ctx1->lock);
	lockdep_assert_held(&ctx2->lock);

	/* Pinning disables the swap optimization */
	if (ctx1->pin_count || ctx2->pin_count)
		return 0;

	/* If ctx1 is the parent of ctx2 */
	if (ctx1 == ctx2->parent_ctx && ctx1->generation == ctx2->parent_gen)
		return 1;

	/* If ctx2 is the parent of ctx1 */
	if (ctx1->parent_ctx == ctx2 && ctx1->parent_gen == ctx2->generation)
		return 1;

	/*
	 * If ctx1 and ctx2 have the same parent; we flatten the parent
	 * hierarchy, see perf_event_init_context().
	 */
	if (ctx1->parent_ctx && ctx1->parent_ctx == ctx2->parent_ctx &&
			ctx1->parent_gen == ctx2->parent_gen)
		return 1;

	/* Unmatched */
	return 0;
}

static void __perf_event_sync_stat(struct perf_event *event,
				     struct perf_event *next_event)
{
	u64 value;

	if (!event->attr.inherit_stat)
		return;

	/*
	 * Update the event value, we cannot use perf_event_read()
	 * because we're in the middle of a context switch and have IRQs
	 * disabled, which upsets smp_call_function_single(), however
	 * we know the event must be on the current CPU, therefore we
	 * don't need to use it.
	 */
	if (event->state == PERF_EVENT_STATE_ACTIVE)
		event->pmu->read(event);

	perf_event_update_time(event);

	/*
	 * In order to keep per-task stats reliable we need to flip the event
	 * values when we flip the contexts.
	 */
	value = local64_read(&next_event->count);
	value = local64_xchg(&event->count, value);
	local64_set(&next_event->count, value);

	swap(event->total_time_enabled, next_event->total_time_enabled);
	swap(event->total_time_running, next_event->total_time_running);

	/*
	 * Since we swizzled the values, update the user visible data too.
	 */
	perf_event_update_userpage(event);
	perf_event_update_userpage(next_event);
}

static void perf_event_sync_stat(struct perf_event_context *ctx,
				   struct perf_event_context *next_ctx)
{
	struct perf_event *event, *next_event;

	if (!ctx->nr_stat)
		return;

	update_context_time(ctx);

	event = list_first_entry(&ctx->event_list,
				   struct perf_event, event_entry);

	next_event = list_first_entry(&next_ctx->event_list,
					struct perf_event, event_entry);

	while (&event->event_entry != &ctx->event_list &&
	       &next_event->event_entry != &next_ctx->event_list) {

		__perf_event_sync_stat(event, next_event);

		event = list_next_entry(event, event_entry);
		next_event = list_next_entry(next_event, event_entry);
	}
}

static void perf_event_context_sched_out(struct task_struct *task, int ctxn,
					 struct task_struct *next)
{
	struct perf_event_context *ctx = task->perf_event_ctxp[ctxn];
	struct perf_event_context *next_ctx;
	struct perf_event_context *parent, *next_parent;
	struct perf_cpu_context *cpuctx;
	int do_switch = 1;

	if (likely(!ctx))
		return;

	cpuctx = __get_cpu_context(ctx);
	if (!cpuctx->task_ctx)
		return;

	rcu_read_lock();
	next_ctx = next->perf_event_ctxp[ctxn];
	if (!next_ctx)
		goto unlock;

	parent = rcu_dereference(ctx->parent_ctx);
	next_parent = rcu_dereference(next_ctx->parent_ctx);

	/* If neither context have a parent context; they cannot be clones. */
	if (!parent && !next_parent)
		goto unlock;

	if (next_parent == ctx || next_ctx == parent || next_parent == parent) {
		/*
		 * Looks like the two contexts are clones, so we might be
		 * able to optimize the context switch.  We lock both
		 * contexts and check that they are clones under the
		 * lock (including re-checking that neither has been
		 * uncloned in the meantime).  It doesn't matter which
		 * order we take the locks because no other cpu could
		 * be trying to lock both of these tasks.
		 */
		raw_spin_lock(&ctx->lock);
		raw_spin_lock_nested(&next_ctx->lock, SINGLE_DEPTH_NESTING);
		if (context_equiv(ctx, next_ctx)) {
			WRITE_ONCE(ctx->task, next);
			WRITE_ONCE(next_ctx->task, task);

			swap(ctx->task_ctx_data, next_ctx->task_ctx_data);

			/*
			 * RCU_INIT_POINTER here is safe because we've not
			 * modified the ctx and the above modification of
			 * ctx->task and ctx->task_ctx_data are immaterial
			 * since those values are always verified under
			 * ctx->lock which we're now holding.
			 */
			RCU_INIT_POINTER(task->perf_event_ctxp[ctxn], next_ctx);
			RCU_INIT_POINTER(next->perf_event_ctxp[ctxn], ctx);

			do_switch = 0;

			perf_event_sync_stat(ctx, next_ctx);
		}
		raw_spin_unlock(&next_ctx->lock);
		raw_spin_unlock(&ctx->lock);
	}
unlock:
	rcu_read_unlock();

	if (do_switch) {
		raw_spin_lock(&ctx->lock);
		task_ctx_sched_out(cpuctx, ctx, EVENT_ALL);
		raw_spin_unlock(&ctx->lock);
	}
}

static DEFINE_PER_CPU(struct list_head, sched_cb_list);

void perf_sched_cb_dec(struct pmu *pmu)
{
	struct perf_cpu_context *cpuctx = this_cpu_ptr(pmu->pmu_cpu_context);

	this_cpu_dec(perf_sched_cb_usages);

	if (!--cpuctx->sched_cb_usage)
		list_del(&cpuctx->sched_cb_entry);
}


void perf_sched_cb_inc(struct pmu *pmu)
{
	struct perf_cpu_context *cpuctx = this_cpu_ptr(pmu->pmu_cpu_context);

	if (!cpuctx->sched_cb_usage++)
		list_add(&cpuctx->sched_cb_entry, this_cpu_ptr(&sched_cb_list));

	this_cpu_inc(perf_sched_cb_usages);
}

/*
 * This function provides the context switch callback to the lower code
 * layer. It is invoked ONLY when the context switch callback is enabled.
 *
 * This callback is relevant even to per-cpu events; for example multi event
 * PEBS requires this to provide PID/TID information. This requires we flush
 * all queued PEBS records before we context switch to a new task.
 */
static void perf_pmu_sched_task(struct task_struct *prev,
				struct task_struct *next,
				bool sched_in)
{
	struct perf_cpu_context *cpuctx;
	struct pmu *pmu;

	if (prev == next)
		return;

	list_for_each_entry(cpuctx, this_cpu_ptr(&sched_cb_list), sched_cb_entry) {
		pmu = cpuctx->ctx.pmu; /* software PMUs will not have sched_task */

		if (WARN_ON_ONCE(!pmu->sched_task))
			continue;

		perf_ctx_lock(cpuctx, cpuctx->task_ctx);
		perf_pmu_disable(pmu);

		pmu->sched_task(cpuctx->task_ctx, sched_in);

		perf_pmu_enable(pmu);
		perf_ctx_unlock(cpuctx, cpuctx->task_ctx);
	}
}

static void perf_event_switch(struct task_struct *task,
			      struct task_struct *next_prev, bool sched_in);

#define for_each_task_context_nr(ctxn)					\
	for ((ctxn) = 0; (ctxn) < perf_nr_task_contexts; (ctxn)++)

/*
 * Called from scheduler to remove the events of the current task,
 * with interrupts disabled.
 *
 * We stop each event and update the event value in event->count.
 *
 * This does not protect us against NMI, but disable()
 * sets the disabled bit in the control field of event _before_
 * accessing the event control register. If a NMI hits, then it will
 * not restart the event.
 */
void __perf_event_task_sched_out(struct task_struct *task,
				 struct task_struct *next)
{
	int ctxn;

	if (__this_cpu_read(perf_sched_cb_usages))
		perf_pmu_sched_task(task, next, false);

	if (atomic_read(&nr_switch_events))
		perf_event_switch(task, next, false);

	for_each_task_context_nr(ctxn)
		perf_event_context_sched_out(task, ctxn, next);

	/*
	 * if cgroup events exist on this CPU, then we need
	 * to check if we have to switch out PMU state.
	 * cgroup event are system-wide mode only
	 */
	if (atomic_read(this_cpu_ptr(&perf_cgroup_events)))
		perf_cgroup_sched_out(task, next);
}

/*
 * Called with IRQs disabled
 */
static void cpu_ctx_sched_out(struct perf_cpu_context *cpuctx,
			      enum event_type_t event_type)
{
	ctx_sched_out(&cpuctx->ctx, cpuctx, event_type);
}

static int visit_groups_merge(struct perf_event_groups *groups, int cpu,
			      int (*func)(struct perf_event *, void *), void *data)
{
	struct perf_event **evt, *evt1, *evt2;
	int ret;

	evt1 = perf_event_groups_first(groups, -1);
	evt2 = perf_event_groups_first(groups, cpu);

	while (evt1 || evt2) {
		if (evt1 && evt2) {
			if (evt1->group_index < evt2->group_index)
				evt = &evt1;
			else
				evt = &evt2;
		} else if (evt1) {
			evt = &evt1;
		} else {
			evt = &evt2;
		}

		ret = func(*evt, data);
		if (ret)
			return ret;

		*evt = perf_event_groups_next(*evt);
	}

	return 0;
}

struct sched_in_data {
	struct perf_event_context *ctx;
	struct perf_cpu_context *cpuctx;
	int can_add_hw;
};

static int pinned_sched_in(struct perf_event *event, void *data)
{
	struct sched_in_data *sid = data;

	if (event->state <= PERF_EVENT_STATE_OFF)
		return 0;

	if (!event_filter_match(event))
		return 0;

	if (group_can_go_on(event, sid->cpuctx, sid->can_add_hw)) {
		if (!group_sched_in(event, sid->cpuctx, sid->ctx))
			list_add_tail(&event->active_list, &sid->ctx->pinned_active);
	}

	/*
	 * If this pinned group hasn't been scheduled,
	 * put it in error state.
	 */
	if (event->state == PERF_EVENT_STATE_INACTIVE)
		perf_event_set_state(event, PERF_EVENT_STATE_ERROR);

	return 0;
}

static int flexible_sched_in(struct perf_event *event, void *data)
{
	struct sched_in_data *sid = data;

	if (event->state <= PERF_EVENT_STATE_OFF)
		return 0;

	if (!event_filter_match(event))
		return 0;

	if (group_can_go_on(event, sid->cpuctx, sid->can_add_hw)) {
		if (!group_sched_in(event, sid->cpuctx, sid->ctx))
			list_add_tail(&event->active_list, &sid->ctx->flexible_active);
		else
			sid->can_add_hw = 0;
	}

	return 0;
}

static void
ctx_pinned_sched_in(struct perf_event_context *ctx,
		    struct perf_cpu_context *cpuctx)
{
	struct sched_in_data sid = {
		.ctx = ctx,
		.cpuctx = cpuctx,
		.can_add_hw = 1,
	};

	visit_groups_merge(&ctx->pinned_groups,
			   smp_processor_id(),
			   pinned_sched_in, &sid);
}

static void
ctx_flexible_sched_in(struct perf_event_context *ctx,
		      struct perf_cpu_context *cpuctx)
{
	struct sched_in_data sid = {
		.ctx = ctx,
		.cpuctx = cpuctx,
		.can_add_hw = 1,
	};

	visit_groups_merge(&ctx->flexible_groups,
			   smp_processor_id(),
			   flexible_sched_in, &sid);
}

static void
ctx_sched_in(struct perf_event_context *ctx,
	     struct perf_cpu_context *cpuctx,
	     enum event_type_t event_type,
	     struct task_struct *task)
{
	int is_active = ctx->is_active;
	u64 now;

	lockdep_assert_held(&ctx->lock);

	if (likely(!ctx->nr_events))
		return;

	ctx->is_active |= (event_type | EVENT_TIME);
	if (ctx->task) {
		if (!is_active)
			cpuctx->task_ctx = ctx;
		else
			WARN_ON_ONCE(cpuctx->task_ctx != ctx);
	}

	is_active ^= ctx->is_active; /* changed bits */

	if (is_active & EVENT_TIME) {
		/* start ctx time */
		now = perf_clock();
		ctx->timestamp = now;
		perf_cgroup_set_timestamp(task, ctx);
	}

	/*
	 * First go through the list and put on any pinned groups
	 * in order to give them the best chance of going on.
	 */
	if (is_active & EVENT_PINNED)
		ctx_pinned_sched_in(ctx, cpuctx);

	/* Then walk through the lower prio flexible groups */
	if (is_active & EVENT_FLEXIBLE)
		ctx_flexible_sched_in(ctx, cpuctx);
}

static void cpu_ctx_sched_in(struct perf_cpu_context *cpuctx,
			     enum event_type_t event_type,
			     struct task_struct *task)
{
	struct perf_event_context *ctx = &cpuctx->ctx;

	ctx_sched_in(ctx, cpuctx, event_type, task);
}

static void perf_event_context_sched_in(struct perf_event_context *ctx,
					struct task_struct *task)
{
	struct perf_cpu_context *cpuctx;

	cpuctx = __get_cpu_context(ctx);
	if (cpuctx->task_ctx == ctx)
		return;

	perf_ctx_lock(cpuctx, ctx);
	/*
	 * We must check ctx->nr_events while holding ctx->lock, such
	 * that we serialize against perf_install_in_context().
	 */
	if (!ctx->nr_events)
		goto unlock;

	perf_pmu_disable(ctx->pmu);
	/*
	 * We want to keep the following priority order:
	 * cpu pinned (that don't need to move), task pinned,
	 * cpu flexible, task flexible.
	 *
	 * However, if task's ctx is not carrying any pinned
	 * events, no need to flip the cpuctx's events around.
	 */
	if (!RB_EMPTY_ROOT(&ctx->pinned_groups.tree))
		cpu_ctx_sched_out(cpuctx, EVENT_FLEXIBLE);
	perf_event_sched_in(cpuctx, ctx, task);
	perf_pmu_enable(ctx->pmu);

unlock:
	perf_ctx_unlock(cpuctx, ctx);
}

/*
 * Called from scheduler to add the events of the current task
 * with interrupts disabled.
 *
 * We restore the event value and then enable it.
 *
 * This does not protect us against NMI, but enable()
 * sets the enabled bit in the control field of event _before_
 * accessing the event control register. If a NMI hits, then it will
 * keep the event running.
 */
void __perf_event_task_sched_in(struct task_struct *prev,
				struct task_struct *task)
{
	struct perf_event_context *ctx;
	int ctxn;

	/*
	 * If cgroup events exist on this CPU, then we need to check if we have
	 * to switch in PMU state; cgroup event are system-wide mode only.
	 *
	 * Since cgroup events are CPU events, we must schedule these in before
	 * we schedule in the task events.
	 */
	if (atomic_read(this_cpu_ptr(&perf_cgroup_events)))
		perf_cgroup_sched_in(prev, task);

	for_each_task_context_nr(ctxn) {
		ctx = task->perf_event_ctxp[ctxn];
		if (likely(!ctx))
			continue;

		perf_event_context_sched_in(ctx, task);
	}

	if (atomic_read(&nr_switch_events))
		perf_event_switch(task, prev, true);

	if (__this_cpu_read(perf_sched_cb_usages))
		perf_pmu_sched_task(prev, task, true);
}

static u64 perf_calculate_period(struct perf_event *event, u64 nsec, u64 count)
{
	u64 frequency = event->attr.sample_freq;
	u64 sec = NSEC_PER_SEC;
	u64 divisor, dividend;

	int count_fls, nsec_fls, frequency_fls, sec_fls;

	count_fls = fls64(count);
	nsec_fls = fls64(nsec);
	frequency_fls = fls64(frequency);
	sec_fls = 30;

	/*
	 * We got @count in @nsec, with a target of sample_freq HZ
	 * the target period becomes:
	 *
	 *             @count * 10^9
	 * period = -------------------
	 *          @nsec * sample_freq
	 *
	 */

	/*
	 * Reduce accuracy by one bit such that @a and @b converge
	 * to a similar magnitude.
	 */
#define REDUCE_FLS(a, b)		\
do {					\
	if (a##_fls > b##_fls) {	\
		a >>= 1;		\
		a##_fls--;		\
	} else {			\
		b >>= 1;		\
		b##_fls--;		\
	}				\
} while (0)

	/*
	 * Reduce accuracy until either term fits in a u64, then proceed with
	 * the other, so that finally we can do a u64/u64 division.
	 */
	while (count_fls + sec_fls > 64 && nsec_fls + frequency_fls > 64) {
		REDUCE_FLS(nsec, frequency);
		REDUCE_FLS(sec, count);
	}

	if (count_fls + sec_fls > 64) {
		divisor = nsec * frequency;

		while (count_fls + sec_fls > 64) {
			REDUCE_FLS(count, sec);
			divisor >>= 1;
		}

		dividend = count * sec;
	} else {
		dividend = count * sec;

		while (nsec_fls + frequency_fls > 64) {
			REDUCE_FLS(nsec, frequency);
			dividend >>= 1;
		}

		divisor = nsec * frequency;
	}

	if (!divisor)
		return dividend;

	return div64_u64(dividend, divisor);
}

static DEFINE_PER_CPU(int, perf_throttled_count);
static DEFINE_PER_CPU(u64, perf_throttled_seq);

static void perf_adjust_period(struct perf_event *event, u64 nsec, u64 count, bool disable)
{
	struct hw_perf_event *hwc = &event->hw;
	s64 period, sample_period;
	s64 delta;

	period = perf_calculate_period(event, nsec, count);

	delta = (s64)(period - hwc->sample_period);
	delta = (delta + 7) / 8; /* low pass filter */

	sample_period = hwc->sample_period + delta;

	if (!sample_period)
		sample_period = 1;

	hwc->sample_period = sample_period;

	if (local64_read(&hwc->period_left) > 8*sample_period) {
		if (disable)
			event->pmu->stop(event, PERF_EF_UPDATE);

		local64_set(&hwc->period_left, 0);

		if (disable)
			event->pmu->start(event, PERF_EF_RELOAD);
	}
}

/*
 * combine freq adjustment with unthrottling to avoid two passes over the
 * events. At the same time, make sure, having freq events does not change
 * the rate of unthrottling as that would introduce bias.
 */
static void perf_adjust_freq_unthr_context(struct perf_event_context *ctx,
					   int needs_unthr)
{
	struct perf_event *event;
	struct hw_perf_event *hwc;
	u64 now, period = TICK_NSEC;
	s64 delta;

	/*
	 * only need to iterate over all events iff:
	 * - context have events in frequency mode (needs freq adjust)
	 * - there are events to unthrottle on this cpu
	 */
	if (!(ctx->nr_freq || needs_unthr))
		return;

	raw_spin_lock(&ctx->lock);
	perf_pmu_disable(ctx->pmu);

	list_for_each_entry_rcu(event, &ctx->event_list, event_entry) {
		if (event->state != PERF_EVENT_STATE_ACTIVE)
			continue;

		if (!event_filter_match(event))
			continue;

		perf_pmu_disable(event->pmu);

		hwc = &event->hw;

		if (hwc->interrupts == MAX_INTERRUPTS) {
			hwc->interrupts = 0;
			perf_log_throttle(event, 1);
			event->pmu->start(event, 0);
		}

		if (!event->attr.freq || !event->attr.sample_freq)
			goto next;

		/*
		 * stop the event and update event->count
		 */
		event->pmu->stop(event, PERF_EF_UPDATE);

		now = local64_read(&event->count);
		delta = now - hwc->freq_count_stamp;
		hwc->freq_count_stamp = now;

		/*
		 * restart the event
		 * reload only if value has changed
		 * we have stopped the event so tell that
		 * to perf_adjust_period() to avoid stopping it
		 * twice.
		 */
		if (delta > 0)
			perf_adjust_period(event, period, delta, false);

		event->pmu->start(event, delta > 0 ? PERF_EF_RELOAD : 0);
	next:
		perf_pmu_enable(event->pmu);
	}

	perf_pmu_enable(ctx->pmu);
	raw_spin_unlock(&ctx->lock);
}

/*
 * Move @event to the tail of the @ctx's elegible events.
 */
static void rotate_ctx(struct perf_event_context *ctx, struct perf_event *event)
{
	/*
	 * Rotate the first entry last of non-pinned groups. Rotation might be
	 * disabled by the inheritance code.
	 */
	if (ctx->rotate_disable)
		return;

	perf_event_groups_delete(&ctx->flexible_groups, event);
	perf_event_groups_insert(&ctx->flexible_groups, event);
}

static inline struct perf_event *
ctx_first_active(struct perf_event_context *ctx)
{
	return list_first_entry_or_null(&ctx->flexible_active,
					struct perf_event, active_list);
}

static bool perf_rotate_context(struct perf_cpu_context *cpuctx)
{
	struct perf_event *cpu_event = NULL, *task_event = NULL;
	bool cpu_rotate = false, task_rotate = false;
	struct perf_event_context *ctx = NULL;

	/*
	 * Since we run this from IRQ context, nobody can install new
	 * events, thus the event count values are stable.
	 */

	if (cpuctx->ctx.nr_events) {
		if (cpuctx->ctx.nr_events != cpuctx->ctx.nr_active)
			cpu_rotate = true;
	}

	ctx = cpuctx->task_ctx;
	if (ctx && ctx->nr_events) {
		if (ctx->nr_events != ctx->nr_active)
			task_rotate = true;
	}

	if (!(cpu_rotate || task_rotate))
		return false;

	perf_ctx_lock(cpuctx, cpuctx->task_ctx);
	perf_pmu_disable(cpuctx->ctx.pmu);

	if (task_rotate)
		task_event = ctx_first_active(ctx);
	if (cpu_rotate)
		cpu_event = ctx_first_active(&cpuctx->ctx);

	/*
	 * As per the order given at ctx_resched() first 'pop' task flexible
	 * and then, if needed CPU flexible.
	 */
	if (task_event || (ctx && cpu_event))
		ctx_sched_out(ctx, cpuctx, EVENT_FLEXIBLE);
	if (cpu_event)
		cpu_ctx_sched_out(cpuctx, EVENT_FLEXIBLE);

	if (task_event)
		rotate_ctx(ctx, task_event);
	if (cpu_event)
		rotate_ctx(&cpuctx->ctx, cpu_event);

	perf_event_sched_in(cpuctx, ctx, current);

	perf_pmu_enable(cpuctx->ctx.pmu);
	perf_ctx_unlock(cpuctx, cpuctx->task_ctx);

	return true;
}

void perf_event_task_tick(void)
{
	struct list_head *head = this_cpu_ptr(&active_ctx_list);
	struct perf_event_context *ctx, *tmp;
	int throttled;

	lockdep_assert_irqs_disabled();

	__this_cpu_inc(perf_throttled_seq);
	throttled = __this_cpu_xchg(perf_throttled_count, 0);
	tick_dep_clear_cpu(smp_processor_id(), TICK_DEP_BIT_PERF_EVENTS);

	list_for_each_entry_safe(ctx, tmp, head, active_ctx_list)
		perf_adjust_freq_unthr_context(ctx, throttled);
}

static int event_enable_on_exec(struct perf_event *event,
				struct perf_event_context *ctx)
{
	if (!event->attr.enable_on_exec)
		return 0;

	event->attr.enable_on_exec = 0;
	if (event->state >= PERF_EVENT_STATE_INACTIVE)
		return 0;

	perf_event_set_state(event, PERF_EVENT_STATE_INACTIVE);

	return 1;
}

/*
 * Enable all of a task's events that have been marked enable-on-exec.
 * This expects task == current.
 */
static void perf_event_enable_on_exec(int ctxn)
{
	struct perf_event_context *ctx, *clone_ctx = NULL;
	enum event_type_t event_type = 0;
	struct perf_cpu_context *cpuctx;
	struct perf_event *event;
	unsigned long flags;
	int enabled = 0;

	local_irq_save(flags);
	ctx = current->perf_event_ctxp[ctxn];
	if (!ctx || !ctx->nr_events)
		goto out;

	cpuctx = __get_cpu_context(ctx);
	perf_ctx_lock(cpuctx, ctx);
	ctx_sched_out(ctx, cpuctx, EVENT_TIME);
	list_for_each_entry(event, &ctx->event_list, event_entry) {
		enabled |= event_enable_on_exec(event, ctx);
		event_type |= get_event_type(event);
	}

	/*
	 * Unclone and reschedule this context if we enabled any event.
	 */
	if (enabled) {
		clone_ctx = unclone_ctx(ctx);
		ctx_resched(cpuctx, ctx, event_type);
	} else {
		ctx_sched_in(ctx, cpuctx, EVENT_TIME, current);
	}
	perf_ctx_unlock(cpuctx, ctx);

out:
	local_irq_restore(flags);

	if (clone_ctx)
		put_ctx(clone_ctx);
}

struct perf_read_data {
	struct perf_event *event;
	bool group;
	int ret;
};

static int __perf_event_read_cpu(struct perf_event *event, int event_cpu)
{
	u16 local_pkg, event_pkg;
	int local_cpu = smp_processor_id();

	if (cpumask_test_cpu(local_cpu, &event->readable_on_cpus))
		return local_cpu;

	if (event->group_caps & PERF_EV_CAP_READ_ACTIVE_PKG) {
		event_pkg = topology_physical_package_id(event_cpu);
		local_pkg = topology_physical_package_id(local_cpu);

		if (event_pkg == local_pkg)
			return local_cpu;
	}

	return event_cpu;
}

/*
 * Cross CPU call to read the hardware event
 */
static void __perf_event_read(void *info)
{
	struct perf_read_data *data = info;
	struct perf_event *sub, *event = data->event;
	struct perf_event_context *ctx = event->ctx;
	struct perf_cpu_context *cpuctx = __get_cpu_context(ctx);
	struct pmu *pmu = event->pmu;

	if (__this_cpu_read(is_hotplugging))
		return;

	/*
	 * If this is a task context, we need to check whether it is
	 * the current task context of this cpu.  If not it has been
	 * scheduled out before the smp call arrived.  In that case
	 * event->count would have been updated to a recent sample
	 * when the event was scheduled out.
	 */
	if (ctx->task && cpuctx->task_ctx != ctx)
		return;

	raw_spin_lock(&ctx->lock);
	if (ctx->is_active & EVENT_TIME) {
		update_context_time(ctx);
		update_cgrp_time_from_event(event);
	}

	perf_event_update_time(event);
	if (data->group)
		perf_event_update_sibling_time(event);

	if (event->state != PERF_EVENT_STATE_ACTIVE)
		goto unlock;

	if (!data->group) {
		pmu->read(event);
		data->ret = 0;
		goto unlock;
	}

	pmu->start_txn(pmu, PERF_PMU_TXN_READ);

	pmu->read(event);

	for_each_sibling_event(sub, event) {
		if (sub->state == PERF_EVENT_STATE_ACTIVE) {
			/*
			 * Use sibling's PMU rather than @event's since
			 * sibling could be on different (eg: software) PMU.
			 */
			sub->pmu->read(sub);
		}
	}

	data->ret = pmu->commit_txn(pmu);

unlock:
	raw_spin_unlock(&ctx->lock);
}

static inline u64 perf_event_count(struct perf_event *event)
{
	return local64_read(&event->count) + atomic64_read(&event->child_count);
}

/*
 * NMI-safe method to read a local event, that is an event that
 * is:
 *   - either for the current task, or for this CPU
 *   - does not have inherit set, for inherited task events
 *     will not be local and we cannot read them atomically
 *   - must not have a pmu::count method
 */
int perf_event_read_local(struct perf_event *event, u64 *value,
			  u64 *enabled, u64 *running)
{
	unsigned long flags;
	int ret = 0;
	int local_cpu = smp_processor_id();
	bool readable = cpumask_test_cpu(local_cpu, &event->readable_on_cpus);
	/*
	 * Disabling interrupts avoids all counter scheduling (context
	 * switches, timer based rotation and IPIs).
	 */
	local_irq_save(flags);

	/*
	 * It must not be an event with inherit set, we cannot read
	 * all child counters from atomic context.
	 */
	if (event->attr.inherit) {
		ret = -EOPNOTSUPP;
		goto out;
	}

	/* If this is a per-task event, it must be for current */
	if ((event->attach_state & PERF_ATTACH_TASK) &&
	    event->hw.target != current) {
		ret = -EINVAL;
		goto out;
	}

	/* If this is a per-CPU event, it must be for this CPU */
	if (!(event->attach_state & PERF_ATTACH_TASK) &&
	    event->cpu != local_cpu &&
	    !readable) {
		ret = -EINVAL;
		goto out;
	}

	/* If this is a pinned event it must be running on this CPU */
	if (event->attr.pinned && event->oncpu != smp_processor_id()) {
		ret = -EBUSY;
		goto out;
	}

	/*
	 * If the event is currently on this CPU, its either a per-task event,
	 * or local to this CPU. Furthermore it means its ACTIVE (otherwise
	 * oncpu == -1).
	 */
	if (event->oncpu == smp_processor_id() || readable)
		event->pmu->read(event);

	*value = local64_read(&event->count);
	if (enabled || running) {
		u64 now = event->shadow_ctx_time + perf_clock();
		u64 __enabled, __running;

		__perf_update_times(event, now, &__enabled, &__running);
		if (enabled)
			*enabled = __enabled;
		if (running)
			*running = __running;
	}
out:
	local_irq_restore(flags);

	return ret;
}

static int perf_event_read(struct perf_event *event, bool group)
{
	enum perf_event_state state = READ_ONCE(event->state);
	int event_cpu, ret = 0;
	bool active_event_skip_read = false;
	bool readable;

	/*
	 * If event is enabled and currently active on a CPU, update the
	 * value in the event structure:
	 */
	preempt_disable();

	if (state == PERF_EVENT_STATE_ACTIVE) {

		/*
		 * Orders the ->state and ->oncpu loads such that if we see
		 * ACTIVE we must also see the right ->oncpu.
		 *
		 * Matches the smp_wmb() from event_sched_in().
		 */
		smp_rmb();
		event_cpu = READ_ONCE(event->oncpu);
		readable = cpumask_test_cpu(smp_processor_id(),
				    &event->readable_on_cpus);
		if ((unsigned int)event_cpu >= nr_cpu_ids) {
			preempt_enable();
			return 0;
		}
		if (cpu_isolated(event_cpu) ||
			(event->attr.exclude_idle &&
				per_cpu(is_idle, event_cpu) && !readable) ||
				per_cpu(is_hotplugging, event_cpu))
			active_event_skip_read = true;
	}
	if (state == PERF_EVENT_STATE_ACTIVE &&
		!active_event_skip_read) {
		struct perf_read_data data = {
			.event = event,
			.group = group,
			.ret = 0,
		};

		event_cpu = __perf_event_read_cpu(event, event_cpu);

		/*
		 * Purposely ignore the smp_call_function_single() return
		 * value.
		 *
		 * If event_cpu isn't a valid CPU it means the event got
		 * scheduled out and that will have updated the event count.
		 *
		 * Therefore, either way, we'll have an up-to-date event count
		 * after this.
		 */
		(void)smp_call_function_single(event_cpu,
				__perf_event_read, &data, 1);
		ret = data.ret;
	} else if (state == PERF_EVENT_STATE_INACTIVE ||
			(active_event_skip_read &&
			!per_cpu(is_hotplugging, event_cpu))) {
		struct perf_event_context *ctx = event->ctx;
		unsigned long flags;

		raw_spin_lock_irqsave(&ctx->lock, flags);
		/*
		 * May read while context is not active (e.g., thread is
		 * blocked), in that case we cannot update context time
		 */
		if (ctx->is_active & EVENT_TIME) {
			update_context_time(ctx);
			update_cgrp_time_from_event(event);
		}

		perf_event_update_time(event);
		if (group)
			perf_event_update_sibling_time(event);
		raw_spin_unlock_irqrestore(&ctx->lock, flags);
	}

	preempt_enable();

	return ret;
}

/*
 * Initialize the perf_event context in a task_struct:
 */
static void __perf_event_init_context(struct perf_event_context *ctx)
{
	raw_spin_lock_init(&ctx->lock);
	mutex_init(&ctx->mutex);
	INIT_LIST_HEAD(&ctx->active_ctx_list);
	perf_event_groups_init(&ctx->pinned_groups);
	perf_event_groups_init(&ctx->flexible_groups);
	INIT_LIST_HEAD(&ctx->event_list);
	INIT_LIST_HEAD(&ctx->pinned_active);
	INIT_LIST_HEAD(&ctx->flexible_active);
	atomic_set(&ctx->refcount, 1);
}

static struct perf_event_context *
alloc_perf_context(struct pmu *pmu, struct task_struct *task)
{
	struct perf_event_context *ctx;

	ctx = kzalloc(sizeof(struct perf_event_context), GFP_KERNEL);
	if (!ctx)
		return NULL;

	__perf_event_init_context(ctx);
	if (task) {
		ctx->task = task;
		get_task_struct(task);
	}
	ctx->pmu = pmu;

	return ctx;
}

static struct task_struct *
find_lively_task_by_vpid(pid_t vpid)
{
	struct task_struct *task;

	rcu_read_lock();
	if (!vpid)
		task = current;
	else
		task = find_task_by_vpid(vpid);
	if (task)
		get_task_struct(task);
	rcu_read_unlock();

	if (!task)
		return ERR_PTR(-ESRCH);

	return task;
}

/*
 * Returns a matching context with refcount and pincount.
 */
static struct perf_event_context *
find_get_context(struct pmu *pmu, struct task_struct *task,
		struct perf_event *event)
{
	struct perf_event_context *ctx, *clone_ctx = NULL;
	struct perf_cpu_context *cpuctx;
	void *task_ctx_data = NULL;
	unsigned long flags;
	int ctxn, err;
	int cpu = event->cpu;

	if (!task) {
		/* Must be root to operate on a CPU event: */
		if (!is_kernel_event(event) && perf_paranoid_cpu() &&
			!capable(CAP_SYS_ADMIN))
			return ERR_PTR(-EACCES);

		cpuctx = per_cpu_ptr(pmu->pmu_cpu_context, cpu);
		ctx = &cpuctx->ctx;
		get_ctx(ctx);
		++ctx->pin_count;

		return ctx;
	}

	err = -EINVAL;
	ctxn = pmu->task_ctx_nr;
	if (ctxn < 0)
		goto errout;

	if (event->attach_state & PERF_ATTACH_TASK_DATA) {
		task_ctx_data = kzalloc(pmu->task_ctx_size, GFP_KERNEL);
		if (!task_ctx_data) {
			err = -ENOMEM;
			goto errout;
		}
	}

retry:
	ctx = perf_lock_task_context(task, ctxn, &flags);
	if (ctx) {
		clone_ctx = unclone_ctx(ctx);
		++ctx->pin_count;

		if (task_ctx_data && !ctx->task_ctx_data) {
			ctx->task_ctx_data = task_ctx_data;
			task_ctx_data = NULL;
		}
		raw_spin_unlock_irqrestore(&ctx->lock, flags);

		if (clone_ctx)
			put_ctx(clone_ctx);
	} else {
		ctx = alloc_perf_context(pmu, task);
		err = -ENOMEM;
		if (!ctx)
			goto errout;

		if (task_ctx_data) {
			ctx->task_ctx_data = task_ctx_data;
			task_ctx_data = NULL;
		}

		err = 0;
		mutex_lock(&task->perf_event_mutex);
		/*
		 * If it has already passed perf_event_exit_task().
		 * we must see PF_EXITING, it takes this mutex too.
		 */
		if (task->flags & PF_EXITING)
			err = -ESRCH;
		else if (task->perf_event_ctxp[ctxn])
			err = -EAGAIN;
		else {
			get_ctx(ctx);
			++ctx->pin_count;
			rcu_assign_pointer(task->perf_event_ctxp[ctxn], ctx);
		}
		mutex_unlock(&task->perf_event_mutex);

		if (unlikely(err)) {
			put_ctx(ctx);

			if (err == -EAGAIN)
				goto retry;
			goto errout;
		}
	}

	kfree(task_ctx_data);
	return ctx;

errout:
	kfree(task_ctx_data);
	return ERR_PTR(err);
}

static void perf_event_free_filter(struct perf_event *event);
static void perf_event_free_bpf_prog(struct perf_event *event);

static void free_event_rcu(struct rcu_head *head)
{
	struct perf_event *event;

	event = container_of(head, struct perf_event, rcu_head);
	if (event->ns)
		put_pid_ns(event->ns);
	perf_event_free_filter(event);
	kfree(event);
}

static void ring_buffer_attach(struct perf_event *event,
			       struct ring_buffer *rb);

static void detach_sb_event(struct perf_event *event)
{
	struct pmu_event_list *pel = per_cpu_ptr(&pmu_sb_events, event->cpu);

	raw_spin_lock(&pel->lock);
	list_del_rcu(&event->sb_list);
	raw_spin_unlock(&pel->lock);
}

static bool is_sb_event(struct perf_event *event)
{
	struct perf_event_attr *attr = &event->attr;

	if (event->parent)
		return false;

	if (event->attach_state & PERF_ATTACH_TASK)
		return false;

	if (attr->mmap || attr->mmap_data || attr->mmap2 ||
	    attr->comm || attr->comm_exec ||
	    attr->task ||
	    attr->context_switch)
		return true;
	return false;
}

static void unaccount_pmu_sb_event(struct perf_event *event)
{
	if (is_sb_event(event))
		detach_sb_event(event);
}

static void unaccount_event_cpu(struct perf_event *event, int cpu)
{
	if (event->parent)
		return;

	if (is_cgroup_event(event))
		atomic_dec(&per_cpu(perf_cgroup_events, cpu));
}

#ifdef CONFIG_NO_HZ_FULL
static DEFINE_SPINLOCK(nr_freq_lock);
#endif

static void unaccount_freq_event_nohz(void)
{
#ifdef CONFIG_NO_HZ_FULL
	spin_lock(&nr_freq_lock);
	if (atomic_dec_and_test(&nr_freq_events))
		tick_nohz_dep_clear(TICK_DEP_BIT_PERF_EVENTS);
	spin_unlock(&nr_freq_lock);
#endif
}

static void unaccount_freq_event(void)
{
	if (tick_nohz_full_enabled())
		unaccount_freq_event_nohz();
	else
		atomic_dec(&nr_freq_events);
}

static void unaccount_event(struct perf_event *event)
{
	bool dec = false;

	if (event->parent)
		return;

	if (event->attach_state & PERF_ATTACH_TASK)
		dec = true;
	if (event->attr.mmap || event->attr.mmap_data)
		atomic_dec(&nr_mmap_events);
	if (event->attr.comm)
		atomic_dec(&nr_comm_events);
	if (event->attr.namespaces)
		atomic_dec(&nr_namespaces_events);
	if (event->attr.task)
		atomic_dec(&nr_task_events);
	if (event->attr.freq)
		unaccount_freq_event();
	if (event->attr.context_switch) {
		dec = true;
		atomic_dec(&nr_switch_events);
	}
	if (is_cgroup_event(event))
		dec = true;
	if (has_branch_stack(event))
		dec = true;

	if (dec) {
		if (!atomic_add_unless(&perf_sched_count, -1, 1))
			schedule_delayed_work(&perf_sched_work, HZ);
	}

	unaccount_event_cpu(event, event->cpu);

	unaccount_pmu_sb_event(event);
}

static void perf_sched_delayed(struct work_struct *work)
{
	mutex_lock(&perf_sched_mutex);
	if (atomic_dec_and_test(&perf_sched_count))
		static_branch_disable(&perf_sched_events);
	mutex_unlock(&perf_sched_mutex);
}

/*
 * The following implement mutual exclusion of events on "exclusive" pmus
 * (PERF_PMU_CAP_EXCLUSIVE). Such pmus can only have one event scheduled
 * at a time, so we disallow creating events that might conflict, namely:
 *
 *  1) cpu-wide events in the presence of per-task events,
 *  2) per-task events in the presence of cpu-wide events,
 *  3) two matching events on the same context.
 *
 * The former two cases are handled in the allocation path (perf_event_alloc(),
 * _free_event()), the latter -- before the first perf_install_in_context().
 */
static int exclusive_event_init(struct perf_event *event)
{
	struct pmu *pmu = event->pmu;

	if (!is_exclusive_pmu(pmu))
		return 0;

	/*
	 * Prevent co-existence of per-task and cpu-wide events on the
	 * same exclusive pmu.
	 *
	 * Negative pmu::exclusive_cnt means there are cpu-wide
	 * events on this "exclusive" pmu, positive means there are
	 * per-task events.
	 *
	 * Since this is called in perf_event_alloc() path, event::ctx
	 * doesn't exist yet; it is, however, safe to use PERF_ATTACH_TASK
	 * to mean "per-task event", because unlike other attach states it
	 * never gets cleared.
	 */
	if (event->attach_state & PERF_ATTACH_TASK) {
		if (!atomic_inc_unless_negative(&pmu->exclusive_cnt))
			return -EBUSY;
	} else {
		if (!atomic_dec_unless_positive(&pmu->exclusive_cnt))
			return -EBUSY;
	}

	return 0;
}

static void exclusive_event_destroy(struct perf_event *event)
{
	struct pmu *pmu = event->pmu;

	if (!is_exclusive_pmu(pmu))
		return;

	/* see comment in exclusive_event_init() */
	if (event->attach_state & PERF_ATTACH_TASK)
		atomic_dec(&pmu->exclusive_cnt);
	else
		atomic_inc(&pmu->exclusive_cnt);
}

static bool exclusive_event_match(struct perf_event *e1, struct perf_event *e2)
{
	if ((e1->pmu == e2->pmu) &&
	    (e1->cpu == e2->cpu ||
	     e1->cpu == -1 ||
	     e2->cpu == -1))
		return true;
	return false;
}

static bool exclusive_event_installable(struct perf_event *event,
					struct perf_event_context *ctx)
{
	struct perf_event *iter_event;
	struct pmu *pmu = event->pmu;

	lockdep_assert_held(&ctx->mutex);

	if (!is_exclusive_pmu(pmu))
		return true;

	list_for_each_entry(iter_event, &ctx->event_list, event_entry) {
		if (exclusive_event_match(iter_event, event))
			return false;
	}

	return true;
}

static void perf_addr_filters_splice(struct perf_event *event,
				       struct list_head *head);

static int
perf_event_delete_kernel_shared(struct perf_event *event)
{
	int rc = -1, cpu = event->cpu;
	struct shared_events_str *shrd_events;
	unsigned long idx;

	if (!shared_events || (u32)cpu >= nr_cpu_ids)
		return 0;

	shrd_events = per_cpu_ptr(shared_events, cpu);

	mutex_lock(&shrd_events->list_mutex);

	for_each_set_bit(idx, shrd_events->used_mask, SHARED_EVENTS_MAX) {
		if (shrd_events->events[idx] == event) {
			if (atomic_dec_and_test(&shrd_events->refcount[idx])) {
				clear_bit(idx, shrd_events->used_mask);
				shrd_events->events[idx] = NULL;
			}
			rc = (int)atomic_read(&shrd_events->refcount[idx]);
			break;
		}
	}

	mutex_unlock(&shrd_events->list_mutex);
	return rc;
}

static void _free_event(struct perf_event *event)
{
	irq_work_sync(&event->pending);

	unaccount_event(event);

	if (event->rb) {
		/*
		 * Can happen when we close an event with re-directed output.
		 *
		 * Since we have a 0 refcount, perf_mmap_close() will skip
		 * over us; possibly making our ring_buffer_put() the last.
		 */
		mutex_lock(&event->mmap_mutex);
		ring_buffer_attach(event, NULL);
		mutex_unlock(&event->mmap_mutex);
	}

	if (is_cgroup_event(event))
		perf_detach_cgroup(event);

	if (!event->parent) {
		if (event->attr.sample_type & PERF_SAMPLE_CALLCHAIN)
			put_callchain_buffers();
	}

	perf_event_free_bpf_prog(event);
	perf_addr_filters_splice(event, NULL);
	kfree(event->addr_filters_offs);

	if (event->destroy)
		event->destroy(event);

	/*
	 * Must be after ->destroy(), due to uprobe_perf_close() using
	 * hw.target.
	 */
	if (event->hw.target)
		put_task_struct(event->hw.target);

	/*
	 * perf_event_free_task() relies on put_ctx() being 'last', in particular
	 * all task references must be cleaned up.
	 */
	if (event->ctx)
		put_ctx(event->ctx);

	exclusive_event_destroy(event);
	module_put(event->pmu->module);

	call_rcu(&event->rcu_head, free_event_rcu);
}

/*
 * Used to free events which have a known refcount of 1, such as in error paths
 * where the event isn't exposed yet and inherited events.
 */
static void free_event(struct perf_event *event)
{
	if (WARN(atomic_long_cmpxchg(&event->refcount, 1, 0) != 1,
				"unexpected event refcount: %ld; ptr=%p\n",
				atomic_long_read(&event->refcount), event)) {
		/* leak to avoid use-after-free */
		return;
	}

	_free_event(event);
}

/*
 * Remove user event from the owner task.
 */
static void perf_remove_from_owner(struct perf_event *event)
{
	struct task_struct *owner;

	rcu_read_lock();
	/*
	 * Matches the smp_store_release() in perf_event_exit_task(). If we
	 * observe !owner it means the list deletion is complete and we can
	 * indeed free this event, otherwise we need to serialize on
	 * owner->perf_event_mutex.
	 */
	owner = READ_ONCE(event->owner);
	if (owner) {
		/*
		 * Since delayed_put_task_struct() also drops the last
		 * task reference we can safely take a new reference
		 * while holding the rcu_read_lock().
		 */
		get_task_struct(owner);
	}
	rcu_read_unlock();

	if (owner) {
		/*
		 * If we're here through perf_event_exit_task() we're already
		 * holding ctx->mutex which would be an inversion wrt. the
		 * normal lock order.
		 *
		 * However we can safely take this lock because its the child
		 * ctx->mutex.
		 */
		mutex_lock_nested(&owner->perf_event_mutex, SINGLE_DEPTH_NESTING);

		/*
		 * We have to re-check the event->owner field, if it is cleared
		 * we raced with perf_event_exit_task(), acquiring the mutex
		 * ensured they're done, and we can proceed with freeing the
		 * event.
		 */
		if (event->owner) {
			list_del_init(&event->owner_entry);
			smp_store_release(&event->owner, NULL);
		}
		mutex_unlock(&owner->perf_event_mutex);
		put_task_struct(owner);
	}
}

static void put_event(struct perf_event *event)
{
	if (!atomic_long_dec_and_test(&event->refcount))
		return;

	_free_event(event);
}

/*
 * Kill an event dead; while event:refcount will preserve the event
 * object, it will not preserve its functionality. Once the last 'user'
 * gives up the object, we'll destroy the thing.
 */
static int __perf_event_release_kernel(struct perf_event *event)
{
	struct perf_event_context *ctx = event->ctx;
	struct perf_event *child, *tmp;
	LIST_HEAD(free_list);

#if defined CONFIG_HOTPLUG_CPU || defined CONFIG_KEXEC_CORE
	if (event->cpu != -1) {
		spin_lock(&dormant_event_list_lock);
		if (event->state == PERF_EVENT_STATE_DORMANT)
			list_del(&event->dormant_event_entry);
		spin_unlock(&dormant_event_list_lock);
	}
#endif

	/*
	 * If we got here through err_file: fput(event_file); we will not have
	 * attached to a context yet.
	 */
	if (!ctx) {
		WARN_ON_ONCE(event->attach_state &
				(PERF_ATTACH_CONTEXT|PERF_ATTACH_GROUP));
		goto no_ctx;
	}

	if (!is_kernel_event(event))
		perf_remove_from_owner(event);

	ctx = perf_event_ctx_lock(event);
	WARN_ON_ONCE(ctx->parent_ctx);
	perf_remove_from_context(event, DETACH_GROUP);

	if (perf_event_delete_kernel_shared(event) > 0) {
		perf_event__state_init(event);
		perf_install_in_context(ctx, event, event->cpu);

		perf_event_ctx_unlock(event, ctx);

		perf_event_enable(event);

		return 0;
	}

	raw_spin_lock_irq(&ctx->lock);
	/*
	 * Mark this event as STATE_DEAD, there is no external reference to it
	 * anymore.
	 *
	 * Anybody acquiring event->child_mutex after the below loop _must_
	 * also see this, most importantly inherit_event() which will avoid
	 * placing more children on the list.
	 *
	 * Thus this guarantees that we will in fact observe and kill _ALL_
	 * child events.
	 */
	event->state = PERF_EVENT_STATE_DEAD;
	raw_spin_unlock_irq(&ctx->lock);

	perf_event_ctx_unlock(event, ctx);

again:
	mutex_lock(&event->child_mutex);
	list_for_each_entry(child, &event->child_list, child_list) {

		/*
		 * Cannot change, child events are not migrated, see the
		 * comment with perf_event_ctx_lock_nested().
		 */
		ctx = READ_ONCE(child->ctx);
		/*
		 * Since child_mutex nests inside ctx::mutex, we must jump
		 * through hoops. We start by grabbing a reference on the ctx.
		 *
		 * Since the event cannot get freed while we hold the
		 * child_mutex, the context must also exist and have a !0
		 * reference count.
		 */
		get_ctx(ctx);

		/*
		 * Now that we have a ctx ref, we can drop child_mutex, and
		 * acquire ctx::mutex without fear of it going away. Then we
		 * can re-acquire child_mutex.
		 */
		mutex_unlock(&event->child_mutex);
		mutex_lock(&ctx->mutex);
		mutex_lock(&event->child_mutex);

		/*
		 * Now that we hold ctx::mutex and child_mutex, revalidate our
		 * state, if child is still the first entry, it didn't get freed
		 * and we can continue doing so.
		 */
		tmp = list_first_entry_or_null(&event->child_list,
					       struct perf_event, child_list);
		if (tmp == child) {
			perf_remove_from_context(child, DETACH_GROUP);
			list_move(&child->child_list, &free_list);
			/*
			 * This matches the refcount bump in inherit_event();
			 * this can't be the last reference.
			 */
			put_event(event);
		}

		mutex_unlock(&event->child_mutex);
		mutex_unlock(&ctx->mutex);
		put_ctx(ctx);
		goto again;
	}
	mutex_unlock(&event->child_mutex);

	list_for_each_entry_safe(child, tmp, &free_list, child_list) {
		void *var = &child->ctx->refcount;

		list_del(&child->child_list);
		free_event(child);

		/*
		 * Wake any perf_event_free_task() waiting for this event to be
		 * freed.
		 */
		smp_mb(); /* pairs with wait_var_event() */
		wake_up_var(var);
	}

no_ctx:
	put_event(event); /* Must be the 'last' reference */
	return 0;
}

int perf_event_release_kernel(struct perf_event *event)
{
	int ret;

	mutex_lock(&pmus_lock);
	ret = __perf_event_release_kernel(event);
	mutex_unlock(&pmus_lock);

	return ret;
}
EXPORT_SYMBOL_GPL(perf_event_release_kernel);

/*
 * Called when the last reference to the file is gone.
 */
static int perf_release(struct inode *inode, struct file *file)
{
	perf_event_release_kernel(file->private_data);
	return 0;
}

static u64 __perf_event_read_value(struct perf_event *event, u64 *enabled, u64 *running)
{
	struct perf_event *child;
	u64 total = 0;

	*enabled = 0;
	*running = 0;

	mutex_lock(&event->child_mutex);

	(void)perf_event_read(event, false);
	total += perf_event_count(event);

	*enabled += event->total_time_enabled +
			atomic64_read(&event->child_total_time_enabled);
	*running += event->total_time_running +
			atomic64_read(&event->child_total_time_running);

	list_for_each_entry(child, &event->child_list, child_list) {
		(void)perf_event_read(child, false);
		total += perf_event_count(child);
		*enabled += child->total_time_enabled;
		*running += child->total_time_running;
	}
	mutex_unlock(&event->child_mutex);

	return total;
}

u64 perf_event_read_value(struct perf_event *event, u64 *enabled, u64 *running)
{
	struct perf_event_context *ctx;
	u64 count;

	ctx = perf_event_ctx_lock(event);
	count = __perf_event_read_value(event, enabled, running);
	perf_event_ctx_unlock(event, ctx);

	return count;
}
EXPORT_SYMBOL_GPL(perf_event_read_value);

static int __perf_read_group_add(struct perf_event *leader,
					u64 read_format, u64 *values)
{
	struct perf_event_context *ctx = leader->ctx;
	struct perf_event *sub;
	unsigned long flags;
	int n = 1; /* skip @nr */
	int ret;

	ret = perf_event_read(leader, true);
	if (ret)
		return ret;

	raw_spin_lock_irqsave(&ctx->lock, flags);

	/*
	 * Since we co-schedule groups, {enabled,running} times of siblings
	 * will be identical to those of the leader, so we only publish one
	 * set.
	 */
	if (read_format & PERF_FORMAT_TOTAL_TIME_ENABLED) {
		values[n++] += leader->total_time_enabled +
			atomic64_read(&leader->child_total_time_enabled);
	}

	if (read_format & PERF_FORMAT_TOTAL_TIME_RUNNING) {
		values[n++] += leader->total_time_running +
			atomic64_read(&leader->child_total_time_running);
	}

	/*
	 * Write {count,id} tuples for every sibling.
	 */
	values[n++] += perf_event_count(leader);
	if (read_format & PERF_FORMAT_ID)
		values[n++] = primary_event_id(leader);

	for_each_sibling_event(sub, leader) {
		values[n++] += perf_event_count(sub);
		if (read_format & PERF_FORMAT_ID)
			values[n++] = primary_event_id(sub);
	}

	raw_spin_unlock_irqrestore(&ctx->lock, flags);
	return 0;
}

static int perf_read_group(struct perf_event *event,
				   u64 read_format, char __user *buf)
{
	struct perf_event *leader = event->group_leader, *child;
	struct perf_event_context *ctx = leader->ctx;
	int ret;
	u64 *values;

	lockdep_assert_held(&ctx->mutex);

	values = kzalloc(event->read_size, GFP_KERNEL);
	if (!values)
		return -ENOMEM;

	values[0] = 1 + leader->nr_siblings;

	/*
	 * By locking the child_mutex of the leader we effectively
	 * lock the child list of all siblings.. XXX explain how.
	 */
	mutex_lock(&leader->child_mutex);

	ret = __perf_read_group_add(leader, read_format, values);
	if (ret)
		goto unlock;

	list_for_each_entry(child, &leader->child_list, child_list) {
		ret = __perf_read_group_add(child, read_format, values);
		if (ret)
			goto unlock;
	}

	mutex_unlock(&leader->child_mutex);

	ret = event->read_size;
	if (copy_to_user(buf, values, event->read_size))
		ret = -EFAULT;
	goto out;

unlock:
	mutex_unlock(&leader->child_mutex);
out:
	kfree(values);
	return ret;
}

static int perf_read_one(struct perf_event *event,
				 u64 read_format, char __user *buf)
{
	u64 enabled, running;
	u64 values[4];
	int n = 0;

	values[n++] = __perf_event_read_value(event, &enabled, &running);
	if (read_format & PERF_FORMAT_TOTAL_TIME_ENABLED)
		values[n++] = enabled;
	if (read_format & PERF_FORMAT_TOTAL_TIME_RUNNING)
		values[n++] = running;
	if (read_format & PERF_FORMAT_ID)
		values[n++] = primary_event_id(event);

	if (copy_to_user(buf, values, n * sizeof(u64)))
		return -EFAULT;

	return n * sizeof(u64);
}

static bool is_event_hup(struct perf_event *event)
{
	bool no_children;

	if (event->state > PERF_EVENT_STATE_EXIT)
		return false;

	mutex_lock(&event->child_mutex);
	no_children = list_empty(&event->child_list);
	mutex_unlock(&event->child_mutex);
	return no_children;
}

/*
 * Read the performance event - simple non blocking version for now
 */
static ssize_t
__perf_read(struct perf_event *event, char __user *buf, size_t count)
{
	u64 read_format = event->attr.read_format;
	int ret;

	/*
	 * Return end-of-file for a read on an event that is in
	 * error state (i.e. because it was pinned but it couldn't be
	 * scheduled on to the CPU at some point).
	 */
	if (event->state == PERF_EVENT_STATE_ERROR)
		return 0;

	if (count < event->read_size)
		return -ENOSPC;

	WARN_ON_ONCE(event->ctx->parent_ctx);
	if (read_format & PERF_FORMAT_GROUP)
		ret = perf_read_group(event, read_format, buf);
	else
		ret = perf_read_one(event, read_format, buf);

	return ret;
}

static ssize_t
perf_read(struct file *file, char __user *buf, size_t count, loff_t *ppos)
{
	struct perf_event *event = file->private_data;
	struct perf_event_context *ctx;
	int ret;

#if defined CONFIG_HOTPLUG_CPU || defined CONFIG_KEXEC_CORE
	spin_lock(&dormant_event_list_lock);
	if (event->state == PERF_EVENT_STATE_DORMANT) {
		spin_unlock(&dormant_event_list_lock);
		return 0;
	}
	spin_unlock(&dormant_event_list_lock);
#endif

	ctx = perf_event_ctx_lock(event);
	ret = __perf_read(event, buf, count);
	perf_event_ctx_unlock(event, ctx);

	return ret;
}

static __poll_t perf_poll(struct file *file, poll_table *wait)
{
	struct perf_event *event = file->private_data;
	struct ring_buffer *rb;
	__poll_t events = EPOLLHUP;

	poll_wait(file, &event->waitq, wait);

	if (is_event_hup(event))
		return events;

	/*
	 * Pin the event->rb by taking event->mmap_mutex; otherwise
	 * perf_event_set_output() can swizzle our rb and make us miss wakeups.
	 */
	mutex_lock(&event->mmap_mutex);
	rb = event->rb;
	if (rb)
		events = atomic_xchg(&rb->poll, 0);
	mutex_unlock(&event->mmap_mutex);
	return events;
}

static void _perf_event_reset(struct perf_event *event)
{
	(void)perf_event_read(event, false);
	local64_set(&event->count, 0);
	perf_event_update_userpage(event);
}

/*
 * Holding the top-level event's child_mutex means that any
 * descendant process that has inherited this event will block
 * in perf_event_exit_event() if it goes to exit, thus satisfying the
 * task existence requirements of perf_event_enable/disable.
 */
static void perf_event_for_each_child(struct perf_event *event,
					void (*func)(struct perf_event *))
{
	struct perf_event *child;

	WARN_ON_ONCE(event->ctx->parent_ctx);

	mutex_lock(&event->child_mutex);
	func(event);
	list_for_each_entry(child, &event->child_list, child_list)
		func(child);
	mutex_unlock(&event->child_mutex);
}

static void perf_event_for_each(struct perf_event *event,
				  void (*func)(struct perf_event *))
{
	struct perf_event_context *ctx = event->ctx;
	struct perf_event *sibling;

	lockdep_assert_held(&ctx->mutex);

	event = event->group_leader;

	perf_event_for_each_child(event, func);
	for_each_sibling_event(sibling, event)
		perf_event_for_each_child(sibling, func);
}

static void __perf_event_period(struct perf_event *event,
				struct perf_cpu_context *cpuctx,
				struct perf_event_context *ctx,
				void *info)
{
	u64 value = *((u64 *)info);
	bool active;

	if (event->attr.freq) {
		event->attr.sample_freq = value;
	} else {
		event->attr.sample_period = value;
		event->hw.sample_period = value;
	}

	active = (event->state == PERF_EVENT_STATE_ACTIVE);
	if (active) {
		perf_pmu_disable(ctx->pmu);
		/*
		 * We could be throttled; unthrottle now to avoid the tick
		 * trying to unthrottle while we already re-started the event.
		 */
		if (event->hw.interrupts == MAX_INTERRUPTS) {
			event->hw.interrupts = 0;
			perf_log_throttle(event, 1);
		}
		event->pmu->stop(event, PERF_EF_UPDATE);
	}

	local64_set(&event->hw.period_left, 0);

	if (active) {
		event->pmu->start(event, PERF_EF_RELOAD);
		perf_pmu_enable(ctx->pmu);
	}
}

static int perf_event_check_period(struct perf_event *event, u64 value)
{
	return event->pmu->check_period(event, value);
}

static int perf_event_period(struct perf_event *event, u64 __user *arg)
{
	u64 value;

	if (!is_sampling_event(event))
		return -EINVAL;

	if (copy_from_user(&value, arg, sizeof(value)))
		return -EFAULT;

	if (!value)
		return -EINVAL;

	if (event->attr.freq && value > sysctl_perf_event_sample_rate)
		return -EINVAL;

	if (perf_event_check_period(event, value))
		return -EINVAL;

	event_function_call(event, __perf_event_period, &value);

	return 0;
}

static const struct file_operations perf_fops;

static inline int perf_fget_light(int fd, struct fd *p)
{
	struct fd f = fdget(fd);
	if (!f.file)
		return -EBADF;

	if (f.file->f_op != &perf_fops) {
		fdput(f);
		return -EBADF;
	}
	*p = f;
	return 0;
}

static int perf_event_set_output(struct perf_event *event,
				 struct perf_event *output_event);
static int perf_event_set_filter(struct perf_event *event, void __user *arg);
static int perf_event_set_bpf_prog(struct perf_event *event, u32 prog_fd);
static int perf_copy_attr(struct perf_event_attr __user *uattr,
			  struct perf_event_attr *attr);

static long _perf_ioctl(struct perf_event *event, unsigned int cmd, unsigned long arg)
{
	void (*func)(struct perf_event *);
	u32 flags = arg;

	switch (cmd) {
	case PERF_EVENT_IOC_ENABLE:
		func = _perf_event_enable;
		break;
	case PERF_EVENT_IOC_DISABLE:
		func = _perf_event_disable;
		break;
	case PERF_EVENT_IOC_RESET:
		func = _perf_event_reset;
		break;

	case PERF_EVENT_IOC_REFRESH:
		return _perf_event_refresh(event, arg);

	case PERF_EVENT_IOC_PERIOD:
		return perf_event_period(event, (u64 __user *)arg);

	case PERF_EVENT_IOC_ID:
	{
		u64 id = primary_event_id(event);

		if (copy_to_user((void __user *)arg, &id, sizeof(id)))
			return -EFAULT;
		return 0;
	}

	case PERF_EVENT_IOC_SET_OUTPUT:
	{
		int ret;
		if (arg != -1) {
			struct perf_event *output_event;
			struct fd output;
			ret = perf_fget_light(arg, &output);
			if (ret)
				return ret;
			output_event = output.file->private_data;
			ret = perf_event_set_output(event, output_event);
			fdput(output);
		} else {
			ret = perf_event_set_output(event, NULL);
		}
		return ret;
	}

	case PERF_EVENT_IOC_SET_FILTER:
		return perf_event_set_filter(event, (void __user *)arg);

	case PERF_EVENT_IOC_SET_BPF:
		return perf_event_set_bpf_prog(event, arg);

	case PERF_EVENT_IOC_PAUSE_OUTPUT: {
		struct ring_buffer *rb;

		rcu_read_lock();
		rb = rcu_dereference(event->rb);
		if (!rb || !rb->nr_pages) {
			rcu_read_unlock();
			return -EINVAL;
		}
		rb_toggle_paused(rb, !!arg);
		rcu_read_unlock();
		return 0;
	}

	case PERF_EVENT_IOC_QUERY_BPF:
		return perf_event_query_prog_array(event, (void __user *)arg);

	case PERF_EVENT_IOC_MODIFY_ATTRIBUTES: {
		struct perf_event_attr new_attr;
		int err = perf_copy_attr((struct perf_event_attr __user *)arg,
					 &new_attr);

		if (err)
			return err;

		return perf_event_modify_attr(event,  &new_attr);
	}
	default:
		return -ENOTTY;
	}

	if (flags & PERF_IOC_FLAG_GROUP)
		perf_event_for_each(event, func);
	else
		perf_event_for_each_child(event, func);

	return 0;
}

static long perf_ioctl(struct file *file, unsigned int cmd, unsigned long arg)
{
	struct perf_event *event = file->private_data;
	struct perf_event_context *ctx;
	long ret;

	ctx = perf_event_ctx_lock(event);
	ret = _perf_ioctl(event, cmd, arg);
	perf_event_ctx_unlock(event, ctx);

	return ret;
}

#ifdef CONFIG_COMPAT
static long perf_compat_ioctl(struct file *file, unsigned int cmd,
				unsigned long arg)
{
	switch (_IOC_NR(cmd)) {
	case _IOC_NR(PERF_EVENT_IOC_SET_FILTER):
	case _IOC_NR(PERF_EVENT_IOC_ID):
	case _IOC_NR(PERF_EVENT_IOC_QUERY_BPF):
	case _IOC_NR(PERF_EVENT_IOC_MODIFY_ATTRIBUTES):
		/* Fix up pointer size (usually 4 -> 8 in 32-on-64-bit case */
		if (_IOC_SIZE(cmd) == sizeof(compat_uptr_t)) {
			cmd &= ~IOCSIZE_MASK;
			cmd |= sizeof(void *) << IOCSIZE_SHIFT;
		}
		break;
	}
	return perf_ioctl(file, cmd, arg);
}
#else
# define perf_compat_ioctl NULL
#endif

int perf_event_task_enable(void)
{
	struct perf_event_context *ctx;
	struct perf_event *event;

	mutex_lock(&current->perf_event_mutex);
	list_for_each_entry(event, &current->perf_event_list, owner_entry) {
		ctx = perf_event_ctx_lock(event);
		perf_event_for_each_child(event, _perf_event_enable);
		perf_event_ctx_unlock(event, ctx);
	}
	mutex_unlock(&current->perf_event_mutex);

	return 0;
}

int perf_event_task_disable(void)
{
	struct perf_event_context *ctx;
	struct perf_event *event;

	mutex_lock(&current->perf_event_mutex);
	list_for_each_entry(event, &current->perf_event_list, owner_entry) {
		ctx = perf_event_ctx_lock(event);
		perf_event_for_each_child(event, _perf_event_disable);
		perf_event_ctx_unlock(event, ctx);
	}
	mutex_unlock(&current->perf_event_mutex);

	return 0;
}

static int perf_event_index(struct perf_event *event)
{
	if (event->hw.state & PERF_HES_STOPPED)
		return 0;

	if (event->state != PERF_EVENT_STATE_ACTIVE)
		return 0;

	return event->pmu->event_idx(event);
}

static void calc_timer_values(struct perf_event *event,
				u64 *now,
				u64 *enabled,
				u64 *running)
{
	u64 ctx_time;

	*now = perf_clock();
	ctx_time = event->shadow_ctx_time + *now;
	__perf_update_times(event, ctx_time, enabled, running);
}

static void perf_event_init_userpage(struct perf_event *event)
{
	struct perf_event_mmap_page *userpg;
	struct ring_buffer *rb;

	rcu_read_lock();
	rb = rcu_dereference(event->rb);
	if (!rb)
		goto unlock;

	userpg = rb->user_page;

	/* Allow new userspace to detect that bit 0 is deprecated */
	userpg->cap_bit0_is_deprecated = 1;
	userpg->size = offsetof(struct perf_event_mmap_page, __reserved);
	userpg->data_offset = PAGE_SIZE;
	userpg->data_size = perf_data_size(rb);

unlock:
	rcu_read_unlock();
}

void __weak arch_perf_update_userpage(
	struct perf_event *event, struct perf_event_mmap_page *userpg, u64 now)
{
}

/*
 * Callers need to ensure there can be no nesting of this function, otherwise
 * the seqlock logic goes bad. We can not serialize this because the arch
 * code calls this from NMI context.
 */
void perf_event_update_userpage(struct perf_event *event)
{
	struct perf_event_mmap_page *userpg;
	struct ring_buffer *rb;
	u64 enabled, running, now;

	rcu_read_lock();
	rb = rcu_dereference(event->rb);
	if (!rb)
		goto unlock;

	/*
	 * compute total_time_enabled, total_time_running
	 * based on snapshot values taken when the event
	 * was last scheduled in.
	 *
	 * we cannot simply called update_context_time()
	 * because of locking issue as we can be called in
	 * NMI context
	 */
	calc_timer_values(event, &now, &enabled, &running);

	userpg = rb->user_page;
	/*
	 * Disable preemption to guarantee consistent time stamps are stored to
	 * the user page.
	 */
	preempt_disable();
	++userpg->lock;
	barrier();
	userpg->index = perf_event_index(event);
	userpg->offset = perf_event_count(event);
	if (userpg->index)
		userpg->offset -= local64_read(&event->hw.prev_count);

	userpg->time_enabled = enabled +
			atomic64_read(&event->child_total_time_enabled);

	userpg->time_running = running +
			atomic64_read(&event->child_total_time_running);

	arch_perf_update_userpage(event, userpg, now);

	barrier();
	++userpg->lock;
	preempt_enable();
unlock:
	rcu_read_unlock();
}
EXPORT_SYMBOL_GPL(perf_event_update_userpage);

static vm_fault_t perf_mmap_fault(struct vm_fault *vmf)
{
	struct perf_event *event = vmf->vma->vm_file->private_data;
	struct ring_buffer *rb;
	vm_fault_t ret = VM_FAULT_SIGBUS;

	if (vmf->flags & FAULT_FLAG_MKWRITE) {
		if (vmf->pgoff == 0)
			ret = 0;
		return ret;
	}

	rcu_read_lock();
	rb = rcu_dereference(event->rb);
	if (!rb)
		goto unlock;

	if (vmf->pgoff && (vmf->flags & FAULT_FLAG_WRITE))
		goto unlock;

	vmf->page = perf_mmap_to_page(rb, vmf->pgoff);
	if (!vmf->page)
		goto unlock;

	get_page(vmf->page);
	vmf->page->mapping = vmf->vma->vm_file->f_mapping;
	vmf->page->index   = vmf->pgoff;

	ret = 0;
unlock:
	rcu_read_unlock();

	return ret;
}

static void ring_buffer_attach(struct perf_event *event,
			       struct ring_buffer *rb)
{
	struct ring_buffer *old_rb = NULL;
	unsigned long flags;

	if (event->rb) {
		/*
		 * Should be impossible, we set this when removing
		 * event->rb_entry and wait/clear when adding event->rb_entry.
		 */
		WARN_ON_ONCE(event->rcu_pending);

		old_rb = event->rb;
		spin_lock_irqsave(&old_rb->event_lock, flags);
		list_del_rcu(&event->rb_entry);
		spin_unlock_irqrestore(&old_rb->event_lock, flags);

		event->rcu_batches = get_state_synchronize_rcu();
		event->rcu_pending = 1;
	}

	if (rb) {
		if (event->rcu_pending) {
			cond_synchronize_rcu(event->rcu_batches);
			event->rcu_pending = 0;
		}

		spin_lock_irqsave(&rb->event_lock, flags);
		list_add_rcu(&event->rb_entry, &rb->event_list);
		spin_unlock_irqrestore(&rb->event_lock, flags);
	}

	/*
	 * Avoid racing with perf_mmap_close(AUX): stop the event
	 * before swizzling the event::rb pointer; if it's getting
	 * unmapped, its aux_mmap_count will be 0 and it won't
	 * restart. See the comment in __perf_pmu_output_stop().
	 *
	 * Data will inevitably be lost when set_output is done in
	 * mid-air, but then again, whoever does it like this is
	 * not in for the data anyway.
	 */
	if (has_aux(event))
		perf_event_stop(event, 0);

	rcu_assign_pointer(event->rb, rb);

	if (old_rb) {
		ring_buffer_put(old_rb);
		/*
		 * Since we detached before setting the new rb, so that we
		 * could attach the new rb, we could have missed a wakeup.
		 * Provide it now.
		 */
		wake_up_all(&event->waitq);
	}
}

static void ring_buffer_wakeup(struct perf_event *event)
{
	struct ring_buffer *rb;

	rcu_read_lock();
	rb = rcu_dereference(event->rb);
	if (rb) {
		list_for_each_entry_rcu(event, &rb->event_list, rb_entry)
			wake_up_all(&event->waitq);
	}
	rcu_read_unlock();
}

struct ring_buffer *ring_buffer_get(struct perf_event *event)
{
	struct ring_buffer *rb;

	rcu_read_lock();
	rb = rcu_dereference(event->rb);
	if (rb) {
		if (!atomic_inc_not_zero(&rb->refcount))
			rb = NULL;
	}
	rcu_read_unlock();

	return rb;
}

void ring_buffer_put(struct ring_buffer *rb)
{
	if (!atomic_dec_and_test(&rb->refcount))
		return;

	WARN_ON_ONCE(!list_empty(&rb->event_list));

	call_rcu(&rb->rcu_head, rb_free_rcu);
}

static void perf_mmap_open(struct vm_area_struct *vma)
{
	struct perf_event *event = vma->vm_file->private_data;

	atomic_inc(&event->mmap_count);
	atomic_inc(&event->rb->mmap_count);

	if (vma->vm_pgoff)
		atomic_inc(&event->rb->aux_mmap_count);

	if (event->pmu->event_mapped)
		event->pmu->event_mapped(event, vma->vm_mm);
}

static void perf_pmu_output_stop(struct perf_event *event);

/*
 * A buffer can be mmap()ed multiple times; either directly through the same
 * event, or through other events by use of perf_event_set_output().
 *
 * In order to undo the VM accounting done by perf_mmap() we need to destroy
 * the buffer here, where we still have a VM context. This means we need
 * to detach all events redirecting to us.
 */
static void perf_mmap_close(struct vm_area_struct *vma)
{
	struct perf_event *event = vma->vm_file->private_data;

	struct ring_buffer *rb = ring_buffer_get(event);
	struct user_struct *mmap_user = rb->mmap_user;
	int mmap_locked = rb->mmap_locked;
	unsigned long size = perf_data_size(rb);

	if (event->pmu->event_unmapped)
		event->pmu->event_unmapped(event, vma->vm_mm);

	/*
	 * rb->aux_mmap_count will always drop before rb->mmap_count and
	 * event->mmap_count, so it is ok to use event->mmap_mutex to
	 * serialize with perf_mmap here.
	 */
	if (rb_has_aux(rb) && vma->vm_pgoff == rb->aux_pgoff &&
	    atomic_dec_and_mutex_lock(&rb->aux_mmap_count, &event->mmap_mutex)) {
		/*
		 * Stop all AUX events that are writing to this buffer,
		 * so that we can free its AUX pages and corresponding PMU
		 * data. Note that after rb::aux_mmap_count dropped to zero,
		 * they won't start any more (see perf_aux_output_begin()).
		 */
		perf_pmu_output_stop(event);

		/* now it's safe to free the pages */
		atomic_long_sub(rb->aux_nr_pages, &mmap_user->locked_vm);
		vma->vm_mm->pinned_vm -= rb->aux_mmap_locked;

		/* this has to be the last one */
		rb_free_aux(rb);
		WARN_ON_ONCE(atomic_read(&rb->aux_refcount));

		mutex_unlock(&event->mmap_mutex);
	}

	atomic_dec(&rb->mmap_count);

	if (!atomic_dec_and_mutex_lock(&event->mmap_count, &event->mmap_mutex))
		goto out_put;

	ring_buffer_attach(event, NULL);
	mutex_unlock(&event->mmap_mutex);

	/* If there's still other mmap()s of this buffer, we're done. */
	if (atomic_read(&rb->mmap_count))
		goto out_put;

	/*
	 * No other mmap()s, detach from all other events that might redirect
	 * into the now unreachable buffer. Somewhat complicated by the
	 * fact that rb::event_lock otherwise nests inside mmap_mutex.
	 */
again:
	rcu_read_lock();
	list_for_each_entry_rcu(event, &rb->event_list, rb_entry) {
		if (!atomic_long_inc_not_zero(&event->refcount)) {
			/*
			 * This event is en-route to free_event() which will
			 * detach it and remove it from the list.
			 */
			continue;
		}
		rcu_read_unlock();

		mutex_lock(&event->mmap_mutex);
		/*
		 * Check we didn't race with perf_event_set_output() which can
		 * swizzle the rb from under us while we were waiting to
		 * acquire mmap_mutex.
		 *
		 * If we find a different rb; ignore this event, a next
		 * iteration will no longer find it on the list. We have to
		 * still restart the iteration to make sure we're not now
		 * iterating the wrong list.
		 */
		if (event->rb == rb)
			ring_buffer_attach(event, NULL);

		mutex_unlock(&event->mmap_mutex);
		put_event(event);

		/*
		 * Restart the iteration; either we're on the wrong list or
		 * destroyed its integrity by doing a deletion.
		 */
		goto again;
	}
	rcu_read_unlock();

	/*
	 * It could be there's still a few 0-ref events on the list; they'll
	 * get cleaned up by free_event() -- they'll also still have their
	 * ref on the rb and will free it whenever they are done with it.
	 *
	 * Aside from that, this buffer is 'fully' detached and unmapped,
	 * undo the VM accounting.
	 */

	atomic_long_sub((size >> PAGE_SHIFT) + 1, &mmap_user->locked_vm);
	vma->vm_mm->pinned_vm -= mmap_locked;
	free_uid(mmap_user);

out_put:
	ring_buffer_put(rb); /* could be last */
}

static const struct vm_operations_struct perf_mmap_vmops = {
	.open		= perf_mmap_open,
	.close		= perf_mmap_close, /* non mergable */
	.fault		= perf_mmap_fault,
	.page_mkwrite	= perf_mmap_fault,
};

static int perf_mmap(struct file *file, struct vm_area_struct *vma)
{
	struct perf_event *event = file->private_data;
	unsigned long user_locked, user_lock_limit;
	struct user_struct *user = current_user();
	unsigned long locked, lock_limit;
	struct ring_buffer *rb = NULL;
	unsigned long vma_size;
	unsigned long nr_pages;
	long user_extra = 0, extra = 0;
	int ret = 0, flags = 0;

	/*
	 * Don't allow mmap() of inherited per-task counters. This would
	 * create a performance issue due to all children writing to the
	 * same rb.
	 */
	if (event->cpu == -1 && event->attr.inherit)
		return -EINVAL;

	if (!(vma->vm_flags & VM_SHARED))
		return -EINVAL;

	vma_size = vma->vm_end - vma->vm_start;

	if (vma->vm_pgoff == 0) {
		nr_pages = (vma_size / PAGE_SIZE) - 1;
	} else {
		/*
		 * AUX area mapping: if rb->aux_nr_pages != 0, it's already
		 * mapped, all subsequent mappings should have the same size
		 * and offset. Must be above the normal perf buffer.
		 */
		u64 aux_offset, aux_size;

		if (!event->rb)
			return -EINVAL;

		nr_pages = vma_size / PAGE_SIZE;

		mutex_lock(&event->mmap_mutex);
		ret = -EINVAL;

		rb = event->rb;
		if (!rb)
			goto aux_unlock;

		aux_offset = READ_ONCE(rb->user_page->aux_offset);
		aux_size = READ_ONCE(rb->user_page->aux_size);

		if (aux_offset < perf_data_size(rb) + PAGE_SIZE)
			goto aux_unlock;

		if (aux_offset != vma->vm_pgoff << PAGE_SHIFT)
			goto aux_unlock;

		/* already mapped with a different offset */
		if (rb_has_aux(rb) && rb->aux_pgoff != vma->vm_pgoff)
			goto aux_unlock;

		if (aux_size != vma_size || aux_size != nr_pages * PAGE_SIZE)
			goto aux_unlock;

		/* already mapped with a different size */
		if (rb_has_aux(rb) && rb->aux_nr_pages != nr_pages)
			goto aux_unlock;

		if (!is_power_of_2(nr_pages))
			goto aux_unlock;

		if (!atomic_inc_not_zero(&rb->mmap_count))
			goto aux_unlock;

		if (rb_has_aux(rb)) {
			atomic_inc(&rb->aux_mmap_count);
			ret = 0;
			goto unlock;
		}

		atomic_set(&rb->aux_mmap_count, 1);
		user_extra = nr_pages;

		goto accounting;
	}

	/*
	 * If we have rb pages ensure they're a power-of-two number, so we
	 * can do bitmasks instead of modulo.
	 */
	if (nr_pages != 0 && !is_power_of_2(nr_pages))
		return -EINVAL;

	if (vma_size != PAGE_SIZE * (1 + nr_pages))
		return -EINVAL;

	WARN_ON_ONCE(event->ctx->parent_ctx);
again:
	mutex_lock(&event->mmap_mutex);
	if (event->rb) {
		if (event->rb->nr_pages != nr_pages) {
			ret = -EINVAL;
			goto unlock;
		}

		if (!atomic_inc_not_zero(&event->rb->mmap_count)) {
			/*
			 * Raced against perf_mmap_close() through
			 * perf_event_set_output(). Try again, hope for better
			 * luck.
			 */
			mutex_unlock(&event->mmap_mutex);
			goto again;
		}

		goto unlock;
	}

	user_extra = nr_pages + 1;

accounting:
	user_lock_limit = sysctl_perf_event_mlock >> (PAGE_SHIFT - 10);

	/*
	 * Increase the limit linearly with more CPUs:
	 */
	user_lock_limit *= num_online_cpus();

	user_locked = atomic_long_read(&user->locked_vm) + user_extra;

	if (user_locked > user_lock_limit)
		extra = user_locked - user_lock_limit;

	lock_limit = rlimit(RLIMIT_MEMLOCK);
	lock_limit >>= PAGE_SHIFT;
	locked = vma->vm_mm->pinned_vm + extra;

	if ((locked > lock_limit) && perf_paranoid_tracepoint_raw() &&
		!capable(CAP_IPC_LOCK)) {
		ret = -EPERM;
		goto unlock;
	}

	WARN_ON(!rb && event->rb);

	if (vma->vm_flags & VM_WRITE)
		flags |= RING_BUFFER_WRITABLE;

	if (!rb) {
		rb = rb_alloc(nr_pages,
			      event->attr.watermark ? event->attr.wakeup_watermark : 0,
			      event->cpu, flags);

		if (!rb) {
			ret = -ENOMEM;
			goto unlock;
		}

		atomic_set(&rb->mmap_count, 1);
		rb->mmap_user = get_current_user();
		rb->mmap_locked = extra;

		ring_buffer_attach(event, rb);

		perf_event_init_userpage(event);
		perf_event_update_userpage(event);
	} else {
		ret = rb_alloc_aux(rb, event, vma->vm_pgoff, nr_pages,
				   event->attr.aux_watermark, flags);
		if (!ret)
			rb->aux_mmap_locked = extra;
	}

unlock:
	if (!ret) {
		atomic_long_add(user_extra, &user->locked_vm);
		vma->vm_mm->pinned_vm += extra;

		atomic_inc(&event->mmap_count);
	} else if (rb) {
		atomic_dec(&rb->mmap_count);
	}
aux_unlock:
	mutex_unlock(&event->mmap_mutex);

	/*
	 * Since pinned accounting is per vm we cannot allow fork() to copy our
	 * vma.
	 */
	vma->vm_flags |= VM_DONTCOPY | VM_DONTEXPAND | VM_DONTDUMP;
	vma->vm_ops = &perf_mmap_vmops;

	if (event->pmu->event_mapped)
		event->pmu->event_mapped(event, vma->vm_mm);

	return ret;
}

static int perf_fasync(int fd, struct file *filp, int on)
{
	struct inode *inode = file_inode(filp);
	struct perf_event *event = filp->private_data;
	int retval;

	inode_lock(inode);
	retval = fasync_helper(fd, filp, on, &event->fasync);
	inode_unlock(inode);

	if (retval < 0)
		return retval;

	return 0;
}

static const struct file_operations perf_fops = {
	.llseek			= no_llseek,
	.release		= perf_release,
	.read			= perf_read,
	.poll			= perf_poll,
	.unlocked_ioctl		= perf_ioctl,
	.compat_ioctl		= perf_compat_ioctl,
	.mmap			= perf_mmap,
	.fasync			= perf_fasync,
};

/*
 * Perf event wakeup
 *
 * If there's data, ensure we set the poll() state and publish everything
 * to user-space before waking everybody up.
 */

static inline struct fasync_struct **perf_event_fasync(struct perf_event *event)
{
	/* only the parent has fasync state */
	if (event->parent)
		event = event->parent;
	return &event->fasync;
}

void perf_event_wakeup(struct perf_event *event)
{
	ring_buffer_wakeup(event);

	if (event->pending_kill) {
		kill_fasync(perf_event_fasync(event), SIGIO, event->pending_kill);
		event->pending_kill = 0;
	}
}

static void perf_pending_event_disable(struct perf_event *event)
{
	int cpu = READ_ONCE(event->pending_disable);

	if (cpu < 0)
		return;

	if (cpu == smp_processor_id()) {
		WRITE_ONCE(event->pending_disable, -1);
		perf_event_disable_local(event);
		return;
	}

	/*
	 *  CPU-A			CPU-B
	 *
	 *  perf_event_disable_inatomic()
	 *    @pending_disable = CPU-A;
	 *    irq_work_queue();
	 *
	 *  sched-out
	 *    @pending_disable = -1;
	 *
	 *				sched-in
	 *				perf_event_disable_inatomic()
	 *				  @pending_disable = CPU-B;
	 *				  irq_work_queue(); // FAILS
	 *
	 *  irq_work_run()
	 *    perf_pending_event()
	 *
	 * But the event runs on CPU-B and wants disabling there.
	 */
	irq_work_queue_on(&event->pending, cpu);
}

static void perf_pending_event(struct irq_work *entry)
{
	struct perf_event *event = container_of(entry, struct perf_event, pending);
	int rctx;

	rctx = perf_swevent_get_recursion_context();
	/*
	 * If we 'fail' here, that's OK, it means recursion is already disabled
	 * and we won't recurse 'further'.
	 */

	perf_pending_event_disable(event);

	if (event->pending_wakeup) {
		event->pending_wakeup = 0;
		perf_event_wakeup(event);
	}

	if (rctx >= 0)
		perf_swevent_put_recursion_context(rctx);
}

/*
 * We assume there is only KVM supporting the callbacks.
 * Later on, we might change it to a list if there is
 * another virtualization implementation supporting the callbacks.
 */
struct perf_guest_info_callbacks *perf_guest_cbs;

int perf_register_guest_info_callbacks(struct perf_guest_info_callbacks *cbs)
{
	perf_guest_cbs = cbs;
	return 0;
}
EXPORT_SYMBOL_GPL(perf_register_guest_info_callbacks);

int perf_unregister_guest_info_callbacks(struct perf_guest_info_callbacks *cbs)
{
	perf_guest_cbs = NULL;
	return 0;
}
EXPORT_SYMBOL_GPL(perf_unregister_guest_info_callbacks);

static void
perf_output_sample_regs(struct perf_output_handle *handle,
			struct pt_regs *regs, u64 mask)
{
	int bit;
	DECLARE_BITMAP(_mask, 64);

	bitmap_from_u64(_mask, mask);
	for_each_set_bit(bit, _mask, sizeof(mask) * BITS_PER_BYTE) {
		u64 val;

		val = perf_reg_value(regs, bit);
		perf_output_put(handle, val);
	}
}

static void perf_sample_regs_user(struct perf_regs *regs_user,
				  struct pt_regs *regs,
				  struct pt_regs *regs_user_copy)
{
	if (user_mode(regs)) {
		regs_user->abi = perf_reg_abi(current);
		regs_user->regs = regs;
	} else if (!(current->flags & PF_KTHREAD)) {
		perf_get_regs_user(regs_user, regs, regs_user_copy);
	} else {
		regs_user->abi = PERF_SAMPLE_REGS_ABI_NONE;
		regs_user->regs = NULL;
	}
}

static void perf_sample_regs_intr(struct perf_regs *regs_intr,
				  struct pt_regs *regs)
{
	regs_intr->regs = regs;
	regs_intr->abi  = perf_reg_abi(current);
}


/*
 * Get remaining task size from user stack pointer.
 *
 * It'd be better to take stack vma map and limit this more
 * precisly, but there's no way to get it safely under interrupt,
 * so using TASK_SIZE as limit.
 */
static u64 perf_ustack_task_size(struct pt_regs *regs)
{
	unsigned long addr = perf_user_stack_pointer(regs);

	if (!addr || addr >= TASK_SIZE)
		return 0;

	return TASK_SIZE - addr;
}

static u16
perf_sample_ustack_size(u16 stack_size, u16 header_size,
			struct pt_regs *regs)
{
	u64 task_size;

	/* No regs, no stack pointer, no dump. */
	if (!regs)
		return 0;

	/*
	 * Check if we fit in with the requested stack size into the:
	 * - TASK_SIZE
	 *   If we don't, we limit the size to the TASK_SIZE.
	 *
	 * - remaining sample size
	 *   If we don't, we customize the stack size to
	 *   fit in to the remaining sample size.
	 */

	task_size  = min((u64) USHRT_MAX, perf_ustack_task_size(regs));
	stack_size = min(stack_size, (u16) task_size);

	/* Current header size plus static size and dynamic size. */
	header_size += 2 * sizeof(u64);

	/* Do we fit in with the current stack dump size? */
	if ((u16) (header_size + stack_size) < header_size) {
		/*
		 * If we overflow the maximum size for the sample,
		 * we customize the stack dump size to fit in.
		 */
		stack_size = USHRT_MAX - header_size - sizeof(u64);
		stack_size = round_up(stack_size, sizeof(u64));
	}

	return stack_size;
}

static void
perf_output_sample_ustack(struct perf_output_handle *handle, u64 dump_size,
			  struct pt_regs *regs)
{
	/* Case of a kernel thread, nothing to dump */
	if (!regs) {
		u64 size = 0;
		perf_output_put(handle, size);
	} else {
		unsigned long sp;
		unsigned int rem;
		u64 dyn_size;
		mm_segment_t fs;

		/*
		 * We dump:
		 * static size
		 *   - the size requested by user or the best one we can fit
		 *     in to the sample max size
		 * data
		 *   - user stack dump data
		 * dynamic size
		 *   - the actual dumped size
		 */

		/* Static size. */
		perf_output_put(handle, dump_size);

		/* Data. */
		sp = perf_user_stack_pointer(regs);
		fs = get_fs();
		set_fs(USER_DS);
		rem = __output_copy_user(handle, (void *) sp, dump_size);
		set_fs(fs);
		dyn_size = dump_size - rem;

		perf_output_skip(handle, rem);

		/* Dynamic size. */
		perf_output_put(handle, dyn_size);
	}
}

static void __perf_event_header__init_id(struct perf_event_header *header,
					 struct perf_sample_data *data,
					 struct perf_event *event)
{
	u64 sample_type = event->attr.sample_type;

	data->type = sample_type;
	header->size += event->id_header_size;

	if (sample_type & PERF_SAMPLE_TID) {
		/* namespace issues */
		data->tid_entry.pid = perf_event_pid(event, current);
		data->tid_entry.tid = perf_event_tid(event, current);
	}

	if (sample_type & PERF_SAMPLE_TIME)
		data->time = perf_event_clock(event);

	if (sample_type & (PERF_SAMPLE_ID | PERF_SAMPLE_IDENTIFIER))
		data->id = primary_event_id(event);

	if (sample_type & PERF_SAMPLE_STREAM_ID)
		data->stream_id = event->id;

	if (sample_type & PERF_SAMPLE_CPU) {
		data->cpu_entry.cpu	 = raw_smp_processor_id();
		data->cpu_entry.reserved = 0;
	}
}

void perf_event_header__init_id(struct perf_event_header *header,
				struct perf_sample_data *data,
				struct perf_event *event)
{
	if (event->attr.sample_id_all)
		__perf_event_header__init_id(header, data, event);
}

static void __perf_event__output_id_sample(struct perf_output_handle *handle,
					   struct perf_sample_data *data)
{
	u64 sample_type = data->type;

	if (sample_type & PERF_SAMPLE_TID)
		perf_output_put(handle, data->tid_entry);

	if (sample_type & PERF_SAMPLE_TIME)
		perf_output_put(handle, data->time);

	if (sample_type & PERF_SAMPLE_ID)
		perf_output_put(handle, data->id);

	if (sample_type & PERF_SAMPLE_STREAM_ID)
		perf_output_put(handle, data->stream_id);

	if (sample_type & PERF_SAMPLE_CPU)
		perf_output_put(handle, data->cpu_entry);

	if (sample_type & PERF_SAMPLE_IDENTIFIER)
		perf_output_put(handle, data->id);
}

void perf_event__output_id_sample(struct perf_event *event,
				  struct perf_output_handle *handle,
				  struct perf_sample_data *sample)
{
	if (event->attr.sample_id_all)
		__perf_event__output_id_sample(handle, sample);
}

static void perf_output_read_one(struct perf_output_handle *handle,
				 struct perf_event *event,
				 u64 enabled, u64 running)
{
	u64 read_format = event->attr.read_format;
	u64 values[4];
	int n = 0;

	values[n++] = perf_event_count(event);
	if (read_format & PERF_FORMAT_TOTAL_TIME_ENABLED) {
		values[n++] = enabled +
			atomic64_read(&event->child_total_time_enabled);
	}
	if (read_format & PERF_FORMAT_TOTAL_TIME_RUNNING) {
		values[n++] = running +
			atomic64_read(&event->child_total_time_running);
	}
	if (read_format & PERF_FORMAT_ID)
		values[n++] = primary_event_id(event);

	__output_copy(handle, values, n * sizeof(u64));
}

static void perf_output_read_group(struct perf_output_handle *handle,
			    struct perf_event *event,
			    u64 enabled, u64 running)
{
	struct perf_event *leader = event->group_leader, *sub;
	u64 read_format = event->attr.read_format;
	u64 values[5];
	int n = 0;

	values[n++] = 1 + leader->nr_siblings;

	if (read_format & PERF_FORMAT_TOTAL_TIME_ENABLED)
		values[n++] = enabled;

	if (read_format & PERF_FORMAT_TOTAL_TIME_RUNNING)
		values[n++] = running;

	if ((leader != event) &&
	    (leader->state == PERF_EVENT_STATE_ACTIVE))
		leader->pmu->read(leader);

	values[n++] = perf_event_count(leader);
	if (read_format & PERF_FORMAT_ID)
		values[n++] = primary_event_id(leader);

	__output_copy(handle, values, n * sizeof(u64));

	for_each_sibling_event(sub, leader) {
		n = 0;

		if ((sub != event) &&
		    (sub->state == PERF_EVENT_STATE_ACTIVE))
			sub->pmu->read(sub);

		values[n++] = perf_event_count(sub);
		if (read_format & PERF_FORMAT_ID)
			values[n++] = primary_event_id(sub);

		__output_copy(handle, values, n * sizeof(u64));
	}
}

#define PERF_FORMAT_TOTAL_TIMES (PERF_FORMAT_TOTAL_TIME_ENABLED|\
				 PERF_FORMAT_TOTAL_TIME_RUNNING)

/*
 * XXX PERF_SAMPLE_READ vs inherited events seems difficult.
 *
 * The problem is that its both hard and excessively expensive to iterate the
 * child list, not to mention that its impossible to IPI the children running
 * on another CPU, from interrupt/NMI context.
 */
static void perf_output_read(struct perf_output_handle *handle,
			     struct perf_event *event)
{
	u64 enabled = 0, running = 0, now;
	u64 read_format = event->attr.read_format;

	/*
	 * compute total_time_enabled, total_time_running
	 * based on snapshot values taken when the event
	 * was last scheduled in.
	 *
	 * we cannot simply called update_context_time()
	 * because of locking issue as we are called in
	 * NMI context
	 */
	if (read_format & PERF_FORMAT_TOTAL_TIMES)
		calc_timer_values(event, &now, &enabled, &running);

	if (event->attr.read_format & PERF_FORMAT_GROUP)
		perf_output_read_group(handle, event, enabled, running);
	else
		perf_output_read_one(handle, event, enabled, running);
}

void perf_output_sample(struct perf_output_handle *handle,
			struct perf_event_header *header,
			struct perf_sample_data *data,
			struct perf_event *event)
{
	u64 sample_type = data->type;

	perf_output_put(handle, *header);

	if (sample_type & PERF_SAMPLE_IDENTIFIER)
		perf_output_put(handle, data->id);

	if (sample_type & PERF_SAMPLE_IP)
		perf_output_put(handle, data->ip);

	if (sample_type & PERF_SAMPLE_TID)
		perf_output_put(handle, data->tid_entry);

	if (sample_type & PERF_SAMPLE_TIME)
		perf_output_put(handle, data->time);

	if (sample_type & PERF_SAMPLE_ADDR)
		perf_output_put(handle, data->addr);

	if (sample_type & PERF_SAMPLE_ID)
		perf_output_put(handle, data->id);

	if (sample_type & PERF_SAMPLE_STREAM_ID)
		perf_output_put(handle, data->stream_id);

	if (sample_type & PERF_SAMPLE_CPU)
		perf_output_put(handle, data->cpu_entry);

	if (sample_type & PERF_SAMPLE_PERIOD)
		perf_output_put(handle, data->period);

	if (sample_type & PERF_SAMPLE_READ)
		perf_output_read(handle, event);

	if (sample_type & PERF_SAMPLE_CALLCHAIN) {
		int size = 1;

		size += data->callchain->nr;
		size *= sizeof(u64);
		__output_copy(handle, data->callchain, size);
	}

	if (sample_type & PERF_SAMPLE_RAW) {
		struct perf_raw_record *raw = data->raw;

		if (raw) {
			struct perf_raw_frag *frag = &raw->frag;

			perf_output_put(handle, raw->size);
			do {
				if (frag->copy) {
					__output_custom(handle, frag->copy,
							frag->data, frag->size);
				} else {
					__output_copy(handle, frag->data,
						      frag->size);
				}
				if (perf_raw_frag_last(frag))
					break;
				frag = frag->next;
			} while (1);
			if (frag->pad)
				__output_skip(handle, NULL, frag->pad);
		} else {
			struct {
				u32	size;
				u32	data;
			} raw = {
				.size = sizeof(u32),
				.data = 0,
			};
			perf_output_put(handle, raw);
		}
	}

	if (sample_type & PERF_SAMPLE_BRANCH_STACK) {
		if (data->br_stack) {
			size_t size;

			size = data->br_stack->nr
			     * sizeof(struct perf_branch_entry);

			perf_output_put(handle, data->br_stack->nr);
			perf_output_copy(handle, data->br_stack->entries, size);
		} else {
			/*
			 * we always store at least the value of nr
			 */
			u64 nr = 0;
			perf_output_put(handle, nr);
		}
	}

	if (sample_type & PERF_SAMPLE_REGS_USER) {
		u64 abi = data->regs_user.abi;

		/*
		 * If there are no regs to dump, notice it through
		 * first u64 being zero (PERF_SAMPLE_REGS_ABI_NONE).
		 */
		perf_output_put(handle, abi);

		if (abi) {
			u64 mask = event->attr.sample_regs_user;
			perf_output_sample_regs(handle,
						data->regs_user.regs,
						mask);
		}
	}

	if (sample_type & PERF_SAMPLE_STACK_USER) {
		perf_output_sample_ustack(handle,
					  data->stack_user_size,
					  data->regs_user.regs);
	}

	if (sample_type & PERF_SAMPLE_WEIGHT)
		perf_output_put(handle, data->weight);

	if (sample_type & PERF_SAMPLE_DATA_SRC)
		perf_output_put(handle, data->data_src.val);

	if (sample_type & PERF_SAMPLE_TRANSACTION)
		perf_output_put(handle, data->txn);

	if (sample_type & PERF_SAMPLE_REGS_INTR) {
		u64 abi = data->regs_intr.abi;
		/*
		 * If there are no regs to dump, notice it through
		 * first u64 being zero (PERF_SAMPLE_REGS_ABI_NONE).
		 */
		perf_output_put(handle, abi);

		if (abi) {
			u64 mask = event->attr.sample_regs_intr;

			perf_output_sample_regs(handle,
						data->regs_intr.regs,
						mask);
		}
	}

	if (sample_type & PERF_SAMPLE_PHYS_ADDR)
		perf_output_put(handle, data->phys_addr);

	if (!event->attr.watermark) {
		int wakeup_events = event->attr.wakeup_events;

		if (wakeup_events) {
			struct ring_buffer *rb = handle->rb;
			int events = local_inc_return(&rb->events);

			if (events >= wakeup_events) {
				local_sub(wakeup_events, &rb->events);
				local_inc(&rb->wakeup);
			}
		}
	}
}

static u64 perf_virt_to_phys(u64 virt)
{
	u64 phys_addr = 0;
	struct page *p = NULL;

	if (!virt)
		return 0;

	if (virt >= TASK_SIZE) {
		/* If it's vmalloc()d memory, leave phys_addr as 0 */
		if (virt_addr_valid((void *)(uintptr_t)virt) &&
		    !(virt >= VMALLOC_START && virt < VMALLOC_END))
			phys_addr = (u64)virt_to_phys((void *)(uintptr_t)virt);
	} else {
		/*
		 * Walking the pages tables for user address.
		 * Interrupts are disabled, so it prevents any tear down
		 * of the page tables.
		 * Try IRQ-safe __get_user_pages_fast first.
		 * If failed, leave phys_addr as 0.
		 */
		if ((current->mm != NULL) &&
		    (__get_user_pages_fast(virt, 1, 0, &p) == 1))
			phys_addr = page_to_phys(p) + virt % PAGE_SIZE;

		if (p)
			put_page(p);
	}

	return phys_addr;
}

static struct perf_callchain_entry __empty_callchain = { .nr = 0, };

struct perf_callchain_entry *
perf_callchain(struct perf_event *event, struct pt_regs *regs)
{
	bool kernel = !event->attr.exclude_callchain_kernel;
	bool user   = !event->attr.exclude_callchain_user;
	/* Disallow cross-task user callchains. */
	bool crosstask = event->ctx->task && event->ctx->task != current;
	const u32 max_stack = event->attr.sample_max_stack;
	struct perf_callchain_entry *callchain;

	if (!kernel && !user)
		return &__empty_callchain;

	callchain = get_perf_callchain(regs, 0, kernel, user,
				       max_stack, crosstask, true);
	return callchain ?: &__empty_callchain;
}

void perf_prepare_sample(struct perf_event_header *header,
			 struct perf_sample_data *data,
			 struct perf_event *event,
			 struct pt_regs *regs)
{
	u64 sample_type = event->attr.sample_type;

	header->type = PERF_RECORD_SAMPLE;
	header->size = sizeof(*header) + event->header_size;

	header->misc = 0;
	header->misc |= perf_misc_flags(regs);

	__perf_event_header__init_id(header, data, event);

	if (sample_type & PERF_SAMPLE_IP)
		data->ip = perf_instruction_pointer(regs);

	if (sample_type & PERF_SAMPLE_CALLCHAIN) {
		int size = 1;

		if (!(sample_type & __PERF_SAMPLE_CALLCHAIN_EARLY))
			data->callchain = perf_callchain(event, regs);

		size += data->callchain->nr;

		header->size += size * sizeof(u64);
	}

	if (sample_type & PERF_SAMPLE_RAW) {
		struct perf_raw_record *raw = data->raw;
		int size;

		if (raw) {
			struct perf_raw_frag *frag = &raw->frag;
			u32 sum = 0;

			do {
				sum += frag->size;
				if (perf_raw_frag_last(frag))
					break;
				frag = frag->next;
			} while (1);

			size = round_up(sum + sizeof(u32), sizeof(u64));
			raw->size = size - sizeof(u32);
			frag->pad = raw->size - sum;
		} else {
			size = sizeof(u64);
		}

		header->size += size;
	}

	if (sample_type & PERF_SAMPLE_BRANCH_STACK) {
		int size = sizeof(u64); /* nr */
		if (data->br_stack) {
			size += data->br_stack->nr
			      * sizeof(struct perf_branch_entry);
		}
		header->size += size;
	}

	if (sample_type & (PERF_SAMPLE_REGS_USER | PERF_SAMPLE_STACK_USER))
		perf_sample_regs_user(&data->regs_user, regs,
				      &data->regs_user_copy);

	if (sample_type & PERF_SAMPLE_REGS_USER) {
		/* regs dump ABI info */
		int size = sizeof(u64);

		if (data->regs_user.regs) {
			u64 mask = event->attr.sample_regs_user;
			size += hweight64(mask) * sizeof(u64);
		}

		header->size += size;
	}

	if (sample_type & PERF_SAMPLE_STACK_USER) {
		/*
		 * Either we need PERF_SAMPLE_STACK_USER bit to be allways
		 * processed as the last one or have additional check added
		 * in case new sample type is added, because we could eat
		 * up the rest of the sample size.
		 */
		u16 stack_size = event->attr.sample_stack_user;
		u16 size = sizeof(u64);

		stack_size = perf_sample_ustack_size(stack_size, header->size,
						     data->regs_user.regs);

		/*
		 * If there is something to dump, add space for the dump
		 * itself and for the field that tells the dynamic size,
		 * which is how many have been actually dumped.
		 */
		if (stack_size)
			size += sizeof(u64) + stack_size;

		data->stack_user_size = stack_size;
		header->size += size;
	}

	if (sample_type & PERF_SAMPLE_REGS_INTR) {
		/* regs dump ABI info */
		int size = sizeof(u64);

		perf_sample_regs_intr(&data->regs_intr, regs);

		if (data->regs_intr.regs) {
			u64 mask = event->attr.sample_regs_intr;

			size += hweight64(mask) * sizeof(u64);
		}

		header->size += size;
	}

	if (sample_type & PERF_SAMPLE_PHYS_ADDR)
		data->phys_addr = perf_virt_to_phys(data->addr);
}

static __always_inline void
__perf_event_output(struct perf_event *event,
		    struct perf_sample_data *data,
		    struct pt_regs *regs,
		    int (*output_begin)(struct perf_output_handle *,
					struct perf_event *,
					unsigned int))
{
	struct perf_output_handle handle;
	struct perf_event_header header;

	/* protect the callchain buffers */
	rcu_read_lock();

	perf_prepare_sample(&header, data, event, regs);

	if (output_begin(&handle, event, header.size))
		goto exit;

	perf_output_sample(&handle, &header, data, event);

	perf_output_end(&handle);

exit:
	rcu_read_unlock();
}

void
perf_event_output_forward(struct perf_event *event,
			 struct perf_sample_data *data,
			 struct pt_regs *regs)
{
	__perf_event_output(event, data, regs, perf_output_begin_forward);
}

void
perf_event_output_backward(struct perf_event *event,
			   struct perf_sample_data *data,
			   struct pt_regs *regs)
{
	__perf_event_output(event, data, regs, perf_output_begin_backward);
}

void
perf_event_output(struct perf_event *event,
		  struct perf_sample_data *data,
		  struct pt_regs *regs)
{
	__perf_event_output(event, data, regs, perf_output_begin);
}

/*
 * read event_id
 */

struct perf_read_event {
	struct perf_event_header	header;

	u32				pid;
	u32				tid;
};

static void
perf_event_read_event(struct perf_event *event,
			struct task_struct *task)
{
	struct perf_output_handle handle;
	struct perf_sample_data sample;
	struct perf_read_event read_event = {
		.header = {
			.type = PERF_RECORD_READ,
			.misc = 0,
			.size = sizeof(read_event) + event->read_size,
		},
		.pid = perf_event_pid(event, task),
		.tid = perf_event_tid(event, task),
	};
	int ret;

	perf_event_header__init_id(&read_event.header, &sample, event);
	ret = perf_output_begin(&handle, event, read_event.header.size);
	if (ret)
		return;

	perf_output_put(&handle, read_event);
	perf_output_read(&handle, event);
	perf_event__output_id_sample(event, &handle, &sample);

	perf_output_end(&handle);
}

typedef void (perf_iterate_f)(struct perf_event *event, void *data);

static void
perf_iterate_ctx(struct perf_event_context *ctx,
		   perf_iterate_f output,
		   void *data, bool all)
{
	struct perf_event *event;

	list_for_each_entry_rcu(event, &ctx->event_list, event_entry) {
		if (!all) {
			if (event->state < PERF_EVENT_STATE_INACTIVE)
				continue;
			if (!event_filter_match(event))
				continue;
		}

		output(event, data);
	}
}

static void perf_iterate_sb_cpu(perf_iterate_f output, void *data)
{
	struct pmu_event_list *pel = this_cpu_ptr(&pmu_sb_events);
	struct perf_event *event;

	list_for_each_entry_rcu(event, &pel->list, sb_list) {
		/*
		 * Skip events that are not fully formed yet; ensure that
		 * if we observe event->ctx, both event and ctx will be
		 * complete enough. See perf_install_in_context().
		 */
		if (!smp_load_acquire(&event->ctx))
			continue;

		if (event->state < PERF_EVENT_STATE_INACTIVE)
			continue;
		if (!event_filter_match(event))
			continue;
		output(event, data);
	}
}

/*
 * Iterate all events that need to receive side-band events.
 *
 * For new callers; ensure that account_pmu_sb_event() includes
 * your event, otherwise it might not get delivered.
 */
static void
perf_iterate_sb(perf_iterate_f output, void *data,
	       struct perf_event_context *task_ctx)
{
	struct perf_event_context *ctx;
	int ctxn;

	rcu_read_lock();
	preempt_disable();

	/*
	 * If we have task_ctx != NULL we only notify the task context itself.
	 * The task_ctx is set only for EXIT events before releasing task
	 * context.
	 */
	if (task_ctx) {
		perf_iterate_ctx(task_ctx, output, data, false);
		goto done;
	}

	perf_iterate_sb_cpu(output, data);

	for_each_task_context_nr(ctxn) {
		ctx = rcu_dereference(current->perf_event_ctxp[ctxn]);
		if (ctx)
			perf_iterate_ctx(ctx, output, data, false);
	}
done:
	preempt_enable();
	rcu_read_unlock();
}

/*
 * Clear all file-based filters at exec, they'll have to be
 * re-instated when/if these objects are mmapped again.
 */
static void perf_event_addr_filters_exec(struct perf_event *event, void *data)
{
	struct perf_addr_filters_head *ifh = perf_event_addr_filters(event);
	struct perf_addr_filter *filter;
	unsigned int restart = 0, count = 0;
	unsigned long flags;

	if (!has_addr_filter(event))
		return;

	raw_spin_lock_irqsave(&ifh->lock, flags);
	list_for_each_entry(filter, &ifh->list, entry) {
		if (filter->path.dentry) {
			event->addr_filters_offs[count] = 0;
			restart++;
		}

		count++;
	}

	if (restart)
		event->addr_filters_gen++;
	raw_spin_unlock_irqrestore(&ifh->lock, flags);

	if (restart)
		perf_event_stop(event, 1);
}

void perf_event_exec(void)
{
	struct perf_event_context *ctx;
	int ctxn;

	rcu_read_lock();
	for_each_task_context_nr(ctxn) {
		ctx = current->perf_event_ctxp[ctxn];
		if (!ctx)
			continue;

		perf_event_enable_on_exec(ctxn);

		perf_iterate_ctx(ctx, perf_event_addr_filters_exec, NULL,
				   true);
	}
	rcu_read_unlock();
}

struct remote_output {
	struct ring_buffer	*rb;
	int			err;
};

static void __perf_event_output_stop(struct perf_event *event, void *data)
{
	struct perf_event *parent = event->parent;
	struct remote_output *ro = data;
	struct ring_buffer *rb = ro->rb;
	struct stop_event_data sd = {
		.event	= event,
	};

	if (!has_aux(event))
		return;

	if (!parent)
		parent = event;

	/*
	 * In case of inheritance, it will be the parent that links to the
	 * ring-buffer, but it will be the child that's actually using it.
	 *
	 * We are using event::rb to determine if the event should be stopped,
	 * however this may race with ring_buffer_attach() (through set_output),
	 * which will make us skip the event that actually needs to be stopped.
	 * So ring_buffer_attach() has to stop an aux event before re-assigning
	 * its rb pointer.
	 */
	if (rcu_dereference(parent->rb) == rb)
		ro->err = __perf_event_stop(&sd);
}

static int __perf_pmu_output_stop(void *info)
{
	struct perf_event *event = info;
	struct pmu *pmu = event->pmu;
	struct perf_cpu_context *cpuctx = this_cpu_ptr(pmu->pmu_cpu_context);
	struct remote_output ro = {
		.rb	= event->rb,
	};

	rcu_read_lock();
	perf_iterate_ctx(&cpuctx->ctx, __perf_event_output_stop, &ro, false);
	if (cpuctx->task_ctx)
		perf_iterate_ctx(cpuctx->task_ctx, __perf_event_output_stop,
				   &ro, false);
	rcu_read_unlock();

	return ro.err;
}

static void perf_pmu_output_stop(struct perf_event *event)
{
	struct perf_event *iter;
	int err, cpu;

restart:
	rcu_read_lock();
	list_for_each_entry_rcu(iter, &event->rb->event_list, rb_entry) {
		/*
		 * For per-CPU events, we need to make sure that neither they
		 * nor their children are running; for cpu==-1 events it's
		 * sufficient to stop the event itself if it's active, since
		 * it can't have children.
		 */
		cpu = iter->cpu;
		if (cpu == -1)
			cpu = READ_ONCE(iter->oncpu);

		if (cpu == -1)
			continue;

		err = cpu_function_call(cpu, __perf_pmu_output_stop, event);
		if (err == -EAGAIN) {
			rcu_read_unlock();
			goto restart;
		}
	}
	rcu_read_unlock();
}

/*
 * task tracking -- fork/exit
 *
 * enabled by: attr.comm | attr.mmap | attr.mmap2 | attr.mmap_data | attr.task
 */

struct perf_task_event {
	struct task_struct		*task;
	struct perf_event_context	*task_ctx;

	struct {
		struct perf_event_header	header;

		u32				pid;
		u32				ppid;
		u32				tid;
		u32				ptid;
		u64				time;
	} event_id;
};

static int perf_event_task_match(struct perf_event *event)
{
	return event->attr.comm  || event->attr.mmap ||
	       event->attr.mmap2 || event->attr.mmap_data ||
	       event->attr.task;
}

static void perf_event_task_output(struct perf_event *event,
				   void *data)
{
	struct perf_task_event *task_event = data;
	struct perf_output_handle handle;
	struct perf_sample_data	sample;
	struct task_struct *task = task_event->task;
	int ret, size = task_event->event_id.header.size;

	if (!perf_event_task_match(event))
		return;

	perf_event_header__init_id(&task_event->event_id.header, &sample, event);

	ret = perf_output_begin(&handle, event,
				task_event->event_id.header.size);
	if (ret)
		goto out;

	task_event->event_id.pid = perf_event_pid(event, task);
	task_event->event_id.ppid = perf_event_pid(event, current);

	task_event->event_id.tid = perf_event_tid(event, task);
	task_event->event_id.ptid = perf_event_tid(event, current);

	task_event->event_id.time = perf_event_clock(event);

	perf_output_put(&handle, task_event->event_id);

	perf_event__output_id_sample(event, &handle, &sample);

	perf_output_end(&handle);
out:
	task_event->event_id.header.size = size;
}

static void perf_event_task(struct task_struct *task,
			      struct perf_event_context *task_ctx,
			      int new)
{
	struct perf_task_event task_event;

	if (!atomic_read(&nr_comm_events) &&
	    !atomic_read(&nr_mmap_events) &&
	    !atomic_read(&nr_task_events))
		return;

	task_event = (struct perf_task_event){
		.task	  = task,
		.task_ctx = task_ctx,
		.event_id    = {
			.header = {
				.type = new ? PERF_RECORD_FORK : PERF_RECORD_EXIT,
				.misc = 0,
				.size = sizeof(task_event.event_id),
			},
			/* .pid  */
			/* .ppid */
			/* .tid  */
			/* .ptid */
			/* .time */
		},
	};

	perf_iterate_sb(perf_event_task_output,
		       &task_event,
		       task_ctx);
}

void perf_event_fork(struct task_struct *task)
{
	perf_event_task(task, NULL, 1);
	perf_event_namespaces(task);
}

/*
 * comm tracking
 */

struct perf_comm_event {
	struct task_struct	*task;
	char			*comm;
	int			comm_size;

	struct {
		struct perf_event_header	header;

		u32				pid;
		u32				tid;
	} event_id;
};

static int perf_event_comm_match(struct perf_event *event)
{
	return event->attr.comm;
}

static void perf_event_comm_output(struct perf_event *event,
				   void *data)
{
	struct perf_comm_event *comm_event = data;
	struct perf_output_handle handle;
	struct perf_sample_data sample;
	int size = comm_event->event_id.header.size;
	int ret;

	if (!perf_event_comm_match(event))
		return;

	perf_event_header__init_id(&comm_event->event_id.header, &sample, event);
	ret = perf_output_begin(&handle, event,
				comm_event->event_id.header.size);

	if (ret)
		goto out;

	comm_event->event_id.pid = perf_event_pid(event, comm_event->task);
	comm_event->event_id.tid = perf_event_tid(event, comm_event->task);

	perf_output_put(&handle, comm_event->event_id);
	__output_copy(&handle, comm_event->comm,
				   comm_event->comm_size);

	perf_event__output_id_sample(event, &handle, &sample);

	perf_output_end(&handle);
out:
	comm_event->event_id.header.size = size;
}

static void perf_event_comm_event(struct perf_comm_event *comm_event)
{
	char comm[TASK_COMM_LEN];
	unsigned int size;

	memset(comm, 0, sizeof(comm));
	strlcpy(comm, comm_event->task->comm, sizeof(comm));
	size = ALIGN(strlen(comm)+1, sizeof(u64));

	comm_event->comm = comm;
	comm_event->comm_size = size;

	comm_event->event_id.header.size = sizeof(comm_event->event_id) + size;

	perf_iterate_sb(perf_event_comm_output,
		       comm_event,
		       NULL);
}

void perf_event_comm(struct task_struct *task, bool exec)
{
	struct perf_comm_event comm_event;

	if (!atomic_read(&nr_comm_events))
		return;

	comm_event = (struct perf_comm_event){
		.task	= task,
		/* .comm      */
		/* .comm_size */
		.event_id  = {
			.header = {
				.type = PERF_RECORD_COMM,
				.misc = exec ? PERF_RECORD_MISC_COMM_EXEC : 0,
				/* .size */
			},
			/* .pid */
			/* .tid */
		},
	};

	perf_event_comm_event(&comm_event);
}

/*
 * namespaces tracking
 */

struct perf_namespaces_event {
	struct task_struct		*task;

	struct {
		struct perf_event_header	header;

		u32				pid;
		u32				tid;
		u64				nr_namespaces;
		struct perf_ns_link_info	link_info[NR_NAMESPACES];
	} event_id;
};

static int perf_event_namespaces_match(struct perf_event *event)
{
	return event->attr.namespaces;
}

static void perf_event_namespaces_output(struct perf_event *event,
					 void *data)
{
	struct perf_namespaces_event *namespaces_event = data;
	struct perf_output_handle handle;
	struct perf_sample_data sample;
	u16 header_size = namespaces_event->event_id.header.size;
	int ret;

	if (!perf_event_namespaces_match(event))
		return;

	perf_event_header__init_id(&namespaces_event->event_id.header,
				   &sample, event);
	ret = perf_output_begin(&handle, event,
				namespaces_event->event_id.header.size);
	if (ret)
		goto out;

	namespaces_event->event_id.pid = perf_event_pid(event,
							namespaces_event->task);
	namespaces_event->event_id.tid = perf_event_tid(event,
							namespaces_event->task);

	perf_output_put(&handle, namespaces_event->event_id);

	perf_event__output_id_sample(event, &handle, &sample);

	perf_output_end(&handle);
out:
	namespaces_event->event_id.header.size = header_size;
}

static void perf_fill_ns_link_info(struct perf_ns_link_info *ns_link_info,
				   struct task_struct *task,
				   const struct proc_ns_operations *ns_ops)
{
	struct path ns_path;
	struct inode *ns_inode;
	void *error;

	error = ns_get_path(&ns_path, task, ns_ops);
	if (!error) {
		ns_inode = ns_path.dentry->d_inode;
		ns_link_info->dev = new_encode_dev(ns_inode->i_sb->s_dev);
		ns_link_info->ino = ns_inode->i_ino;
		path_put(&ns_path);
	}
}

void perf_event_namespaces(struct task_struct *task)
{
	struct perf_namespaces_event namespaces_event;
	struct perf_ns_link_info *ns_link_info;

	if (!atomic_read(&nr_namespaces_events))
		return;

	namespaces_event = (struct perf_namespaces_event){
		.task	= task,
		.event_id  = {
			.header = {
				.type = PERF_RECORD_NAMESPACES,
				.misc = 0,
				.size = sizeof(namespaces_event.event_id),
			},
			/* .pid */
			/* .tid */
			.nr_namespaces = NR_NAMESPACES,
			/* .link_info[NR_NAMESPACES] */
		},
	};

	ns_link_info = namespaces_event.event_id.link_info;

	perf_fill_ns_link_info(&ns_link_info[MNT_NS_INDEX],
			       task, &mntns_operations);

#ifdef CONFIG_USER_NS
	perf_fill_ns_link_info(&ns_link_info[USER_NS_INDEX],
			       task, &userns_operations);
#endif
#ifdef CONFIG_NET_NS
	perf_fill_ns_link_info(&ns_link_info[NET_NS_INDEX],
			       task, &netns_operations);
#endif
#ifdef CONFIG_UTS_NS
	perf_fill_ns_link_info(&ns_link_info[UTS_NS_INDEX],
			       task, &utsns_operations);
#endif
#ifdef CONFIG_IPC_NS
	perf_fill_ns_link_info(&ns_link_info[IPC_NS_INDEX],
			       task, &ipcns_operations);
#endif
#ifdef CONFIG_PID_NS
	perf_fill_ns_link_info(&ns_link_info[PID_NS_INDEX],
			       task, &pidns_operations);
#endif
#ifdef CONFIG_CGROUPS
	perf_fill_ns_link_info(&ns_link_info[CGROUP_NS_INDEX],
			       task, &cgroupns_operations);
#endif

	perf_iterate_sb(perf_event_namespaces_output,
			&namespaces_event,
			NULL);
}

/*
 * mmap tracking
 */

struct perf_mmap_event {
	struct vm_area_struct	*vma;

	const char		*file_name;
	int			file_size;
	int			maj, min;
	u64			ino;
	u64			ino_generation;
	u32			prot, flags;

	struct {
		struct perf_event_header	header;

		u32				pid;
		u32				tid;
		u64				start;
		u64				len;
		u64				pgoff;
	} event_id;
};

static int perf_event_mmap_match(struct perf_event *event,
				 void *data)
{
	struct perf_mmap_event *mmap_event = data;
	struct vm_area_struct *vma = mmap_event->vma;
	int executable = vma->vm_flags & VM_EXEC;

	return (!executable && event->attr.mmap_data) ||
	       (executable && (event->attr.mmap || event->attr.mmap2));
}

static void perf_event_mmap_output(struct perf_event *event,
				   void *data)
{
	struct perf_mmap_event *mmap_event = data;
	struct perf_output_handle handle;
	struct perf_sample_data sample;
	int size = mmap_event->event_id.header.size;
	u32 type = mmap_event->event_id.header.type;
	int ret;

	if (!perf_event_mmap_match(event, data))
		return;

	if (event->attr.mmap2) {
		mmap_event->event_id.header.type = PERF_RECORD_MMAP2;
		mmap_event->event_id.header.size += sizeof(mmap_event->maj);
		mmap_event->event_id.header.size += sizeof(mmap_event->min);
		mmap_event->event_id.header.size += sizeof(mmap_event->ino);
		mmap_event->event_id.header.size += sizeof(mmap_event->ino_generation);
		mmap_event->event_id.header.size += sizeof(mmap_event->prot);
		mmap_event->event_id.header.size += sizeof(mmap_event->flags);
	}

	perf_event_header__init_id(&mmap_event->event_id.header, &sample, event);
	ret = perf_output_begin(&handle, event,
				mmap_event->event_id.header.size);
	if (ret)
		goto out;

	mmap_event->event_id.pid = perf_event_pid(event, current);
	mmap_event->event_id.tid = perf_event_tid(event, current);

	perf_output_put(&handle, mmap_event->event_id);

	if (event->attr.mmap2) {
		perf_output_put(&handle, mmap_event->maj);
		perf_output_put(&handle, mmap_event->min);
		perf_output_put(&handle, mmap_event->ino);
		perf_output_put(&handle, mmap_event->ino_generation);
		perf_output_put(&handle, mmap_event->prot);
		perf_output_put(&handle, mmap_event->flags);
	}

	__output_copy(&handle, mmap_event->file_name,
				   mmap_event->file_size);

	perf_event__output_id_sample(event, &handle, &sample);

	perf_output_end(&handle);
out:
	mmap_event->event_id.header.size = size;
	mmap_event->event_id.header.type = type;
}

static void perf_event_mmap_event(struct perf_mmap_event *mmap_event)
{
	struct vm_area_struct *vma = mmap_event->vma;
	struct file *file = vma->vm_file;
	int maj = 0, min = 0;
	u64 ino = 0, gen = 0;
	u32 prot = 0, flags = 0;
	unsigned int size;
	char tmp[16];
	char *buf = NULL;
	char *name;

	if (vma->vm_flags & VM_READ)
		prot |= PROT_READ;
	if (vma->vm_flags & VM_WRITE)
		prot |= PROT_WRITE;
	if (vma->vm_flags & VM_EXEC)
		prot |= PROT_EXEC;

	if (vma->vm_flags & VM_MAYSHARE)
		flags = MAP_SHARED;
	else
		flags = MAP_PRIVATE;

	if (vma->vm_flags & VM_DENYWRITE)
		flags |= MAP_DENYWRITE;
	if (vma->vm_flags & VM_MAYEXEC)
		flags |= MAP_EXECUTABLE;
	if (vma->vm_flags & VM_LOCKED)
		flags |= MAP_LOCKED;
	if (vma->vm_flags & VM_HUGETLB)
		flags |= MAP_HUGETLB;

	if (file) {
		struct inode *inode;
		dev_t dev;

		buf = kmalloc(PATH_MAX, GFP_KERNEL);
		if (!buf) {
			name = "//enomem";
			goto cpy_name;
		}
		/*
		 * d_path() works from the end of the rb backwards, so we
		 * need to add enough zero bytes after the string to handle
		 * the 64bit alignment we do later.
		 */
		name = file_path(file, buf, PATH_MAX - sizeof(u64));
		if (IS_ERR(name)) {
			name = "//toolong";
			goto cpy_name;
		}
		inode = file_inode(vma->vm_file);
		dev = inode->i_sb->s_dev;
		ino = inode->i_ino;
		gen = inode->i_generation;
		maj = MAJOR(dev);
		min = MINOR(dev);

		goto got_name;
	} else {
		if (vma->vm_ops && vma->vm_ops->name) {
			name = (char *) vma->vm_ops->name(vma);
			if (name)
				goto cpy_name;
		}

		name = (char *)arch_vma_name(vma);
		if (name)
			goto cpy_name;

		if (vma->vm_start <= vma->vm_mm->start_brk &&
				vma->vm_end >= vma->vm_mm->brk) {
			name = "[heap]";
			goto cpy_name;
		}
		if (vma->vm_start <= vma->vm_mm->start_stack &&
				vma->vm_end >= vma->vm_mm->start_stack) {
			name = "[stack]";
			goto cpy_name;
		}

		name = "//anon";
		goto cpy_name;
	}

cpy_name:
	strlcpy(tmp, name, sizeof(tmp));
	name = tmp;
got_name:
	/*
	 * Since our buffer works in 8 byte units we need to align our string
	 * size to a multiple of 8. However, we must guarantee the tail end is
	 * zero'd out to avoid leaking random bits to userspace.
	 */
	size = strlen(name)+1;
	while (!IS_ALIGNED(size, sizeof(u64)))
		name[size++] = '\0';

	mmap_event->file_name = name;
	mmap_event->file_size = size;
	mmap_event->maj = maj;
	mmap_event->min = min;
	mmap_event->ino = ino;
	mmap_event->ino_generation = gen;
	mmap_event->prot = prot;
	mmap_event->flags = flags;

	if (!(vma->vm_flags & VM_EXEC))
		mmap_event->event_id.header.misc |= PERF_RECORD_MISC_MMAP_DATA;

	mmap_event->event_id.header.size = sizeof(mmap_event->event_id) + size;

	perf_iterate_sb(perf_event_mmap_output,
		       mmap_event,
		       NULL);

	kfree(buf);
}

/*
 * Check whether inode and address range match filter criteria.
 */
static bool perf_addr_filter_match(struct perf_addr_filter *filter,
				     struct file *file, unsigned long offset,
				     unsigned long size)
{
	/* d_inode(NULL) won't be equal to any mapped user-space file */
	if (!filter->path.dentry)
		return false;

	if (d_inode(filter->path.dentry) != file_inode(file))
		return false;

	if (filter->offset > offset + size)
		return false;

	if (filter->offset + filter->size < offset)
		return false;

	return true;
}

static void __perf_addr_filters_adjust(struct perf_event *event, void *data)
{
	struct perf_addr_filters_head *ifh = perf_event_addr_filters(event);
	struct vm_area_struct *vma = data;
	unsigned long off = vma->vm_pgoff << PAGE_SHIFT, flags;
	struct file *file = vma->vm_file;
	struct perf_addr_filter *filter;
	unsigned int restart = 0, count = 0;

	if (!has_addr_filter(event))
		return;

	if (!file)
		return;

	raw_spin_lock_irqsave(&ifh->lock, flags);
	list_for_each_entry(filter, &ifh->list, entry) {
		if (perf_addr_filter_match(filter, file, off,
					     vma->vm_end - vma->vm_start)) {
			event->addr_filters_offs[count] = vma->vm_start;
			restart++;
		}

		count++;
	}

	if (restart)
		event->addr_filters_gen++;
	raw_spin_unlock_irqrestore(&ifh->lock, flags);

	if (restart)
		perf_event_stop(event, 1);
}

/*
 * Adjust all task's events' filters to the new vma
 */
static void perf_addr_filters_adjust(struct vm_area_struct *vma)
{
	struct perf_event_context *ctx;
	int ctxn;

	/*
	 * Data tracing isn't supported yet and as such there is no need
	 * to keep track of anything that isn't related to executable code:
	 */
	if (!(vma->vm_flags & VM_EXEC))
		return;

	rcu_read_lock();
	for_each_task_context_nr(ctxn) {
		ctx = rcu_dereference(current->perf_event_ctxp[ctxn]);
		if (!ctx)
			continue;

		perf_iterate_ctx(ctx, __perf_addr_filters_adjust, vma, true);
	}
	rcu_read_unlock();
}

void perf_event_mmap(struct vm_area_struct *vma)
{
	struct perf_mmap_event mmap_event;

	if (!atomic_read(&nr_mmap_events))
		return;

	mmap_event = (struct perf_mmap_event){
		.vma	= vma,
		/* .file_name */
		/* .file_size */
		.event_id  = {
			.header = {
				.type = PERF_RECORD_MMAP,
				.misc = PERF_RECORD_MISC_USER,
				/* .size */
			},
			/* .pid */
			/* .tid */
			.start  = vma->vm_start,
			.len    = vma->vm_end - vma->vm_start,
			.pgoff  = (u64)vma->vm_pgoff << PAGE_SHIFT,
		},
		/* .maj (attr_mmap2 only) */
		/* .min (attr_mmap2 only) */
		/* .ino (attr_mmap2 only) */
		/* .ino_generation (attr_mmap2 only) */
		/* .prot (attr_mmap2 only) */
		/* .flags (attr_mmap2 only) */
	};

	perf_addr_filters_adjust(vma);
	perf_event_mmap_event(&mmap_event);
}

void perf_event_aux_event(struct perf_event *event, unsigned long head,
			  unsigned long size, u64 flags)
{
	struct perf_output_handle handle;
	struct perf_sample_data sample;
	struct perf_aux_event {
		struct perf_event_header	header;
		u64				offset;
		u64				size;
		u64				flags;
	} rec = {
		.header = {
			.type = PERF_RECORD_AUX,
			.misc = 0,
			.size = sizeof(rec),
		},
		.offset		= head,
		.size		= size,
		.flags		= flags,
	};
	int ret;

	perf_event_header__init_id(&rec.header, &sample, event);
	ret = perf_output_begin(&handle, event, rec.header.size);

	if (ret)
		return;

	perf_output_put(&handle, rec);
	perf_event__output_id_sample(event, &handle, &sample);

	perf_output_end(&handle);
}

/*
 * Lost/dropped samples logging
 */
void perf_log_lost_samples(struct perf_event *event, u64 lost)
{
	struct perf_output_handle handle;
	struct perf_sample_data sample;
	int ret;

	struct {
		struct perf_event_header	header;
		u64				lost;
	} lost_samples_event = {
		.header = {
			.type = PERF_RECORD_LOST_SAMPLES,
			.misc = 0,
			.size = sizeof(lost_samples_event),
		},
		.lost		= lost,
	};

	perf_event_header__init_id(&lost_samples_event.header, &sample, event);

	ret = perf_output_begin(&handle, event,
				lost_samples_event.header.size);
	if (ret)
		return;

	perf_output_put(&handle, lost_samples_event);
	perf_event__output_id_sample(event, &handle, &sample);
	perf_output_end(&handle);
}

/*
 * context_switch tracking
 */

struct perf_switch_event {
	struct task_struct	*task;
	struct task_struct	*next_prev;

	struct {
		struct perf_event_header	header;
		u32				next_prev_pid;
		u32				next_prev_tid;
	} event_id;
};

static int perf_event_switch_match(struct perf_event *event)
{
	return event->attr.context_switch;
}

static void perf_event_switch_output(struct perf_event *event, void *data)
{
	struct perf_switch_event *se = data;
	struct perf_output_handle handle;
	struct perf_sample_data sample;
	int ret;

	if (!perf_event_switch_match(event))
		return;

	/* Only CPU-wide events are allowed to see next/prev pid/tid */
	if (event->ctx->task) {
		se->event_id.header.type = PERF_RECORD_SWITCH;
		se->event_id.header.size = sizeof(se->event_id.header);
	} else {
		se->event_id.header.type = PERF_RECORD_SWITCH_CPU_WIDE;
		se->event_id.header.size = sizeof(se->event_id);
		se->event_id.next_prev_pid =
					perf_event_pid(event, se->next_prev);
		se->event_id.next_prev_tid =
					perf_event_tid(event, se->next_prev);
	}

	perf_event_header__init_id(&se->event_id.header, &sample, event);

	ret = perf_output_begin(&handle, event, se->event_id.header.size);
	if (ret)
		return;

	if (event->ctx->task)
		perf_output_put(&handle, se->event_id.header);
	else
		perf_output_put(&handle, se->event_id);

	perf_event__output_id_sample(event, &handle, &sample);

	perf_output_end(&handle);
}

static void perf_event_switch(struct task_struct *task,
			      struct task_struct *next_prev, bool sched_in)
{
	struct perf_switch_event switch_event;

	/* N.B. caller checks nr_switch_events != 0 */

	switch_event = (struct perf_switch_event){
		.task		= task,
		.next_prev	= next_prev,
		.event_id	= {
			.header = {
				/* .type */
				.misc = sched_in ? 0 : PERF_RECORD_MISC_SWITCH_OUT,
				/* .size */
			},
			/* .next_prev_pid */
			/* .next_prev_tid */
		},
	};

	if (!sched_in && task->state == TASK_RUNNING)
		switch_event.event_id.header.misc |=
				PERF_RECORD_MISC_SWITCH_OUT_PREEMPT;

	perf_iterate_sb(perf_event_switch_output,
		       &switch_event,
		       NULL);
}

/*
 * IRQ throttle logging
 */

static void perf_log_throttle(struct perf_event *event, int enable)
{
	struct perf_output_handle handle;
	struct perf_sample_data sample;
	int ret;

	struct {
		struct perf_event_header	header;
		u64				time;
		u64				id;
		u64				stream_id;
	} throttle_event = {
		.header = {
			.type = PERF_RECORD_THROTTLE,
			.misc = 0,
			.size = sizeof(throttle_event),
		},
		.time		= perf_event_clock(event),
		.id		= primary_event_id(event),
		.stream_id	= event->id,
	};

	if (enable)
		throttle_event.header.type = PERF_RECORD_UNTHROTTLE;

	perf_event_header__init_id(&throttle_event.header, &sample, event);

	ret = perf_output_begin(&handle, event,
				throttle_event.header.size);
	if (ret)
		return;

	perf_output_put(&handle, throttle_event);
	perf_event__output_id_sample(event, &handle, &sample);
	perf_output_end(&handle);
}

void perf_event_itrace_started(struct perf_event *event)
{
	event->attach_state |= PERF_ATTACH_ITRACE;
}

static void perf_log_itrace_start(struct perf_event *event)
{
	struct perf_output_handle handle;
	struct perf_sample_data sample;
	struct perf_aux_event {
		struct perf_event_header        header;
		u32				pid;
		u32				tid;
	} rec;
	int ret;

	if (event->parent)
		event = event->parent;

	if (!(event->pmu->capabilities & PERF_PMU_CAP_ITRACE) ||
	    event->attach_state & PERF_ATTACH_ITRACE)
		return;

	rec.header.type	= PERF_RECORD_ITRACE_START;
	rec.header.misc	= 0;
	rec.header.size	= sizeof(rec);
	rec.pid	= perf_event_pid(event, current);
	rec.tid	= perf_event_tid(event, current);

	perf_event_header__init_id(&rec.header, &sample, event);
	ret = perf_output_begin(&handle, event, rec.header.size);

	if (ret)
		return;

	perf_output_put(&handle, rec);
	perf_event__output_id_sample(event, &handle, &sample);

	perf_output_end(&handle);
}

static int
__perf_event_account_interrupt(struct perf_event *event, int throttle)
{
	struct hw_perf_event *hwc = &event->hw;
	int ret = 0;
	u64 seq;

	seq = __this_cpu_read(perf_throttled_seq);
	if (seq != hwc->interrupts_seq) {
		hwc->interrupts_seq = seq;
		hwc->interrupts = 1;
	} else {
		hwc->interrupts++;
		if (unlikely(throttle
			     && hwc->interrupts >= max_samples_per_tick)) {
			__this_cpu_inc(perf_throttled_count);
			tick_dep_set_cpu(smp_processor_id(), TICK_DEP_BIT_PERF_EVENTS);
			hwc->interrupts = MAX_INTERRUPTS;
			perf_log_throttle(event, 0);
			ret = 1;
		}
	}

	if (event->attr.freq) {
		u64 now = perf_clock();
		s64 delta = now - hwc->freq_time_stamp;

		hwc->freq_time_stamp = now;

		if (delta > 0 && delta < 2*TICK_NSEC)
			perf_adjust_period(event, delta, hwc->last_period, true);
	}

	return ret;
}

int perf_event_account_interrupt(struct perf_event *event)
{
	return __perf_event_account_interrupt(event, 1);
}

/*
 * Generic event overflow handling, sampling.
 */

static int __perf_event_overflow(struct perf_event *event,
				   int throttle, struct perf_sample_data *data,
				   struct pt_regs *regs)
{
	int events = atomic_read(&event->event_limit);
	int ret = 0;

	/*
	 * Non-sampling counters might still use the PMI to fold short
	 * hardware counters, ignore those.
	 */
	if (unlikely(!is_sampling_event(event)))
		return 0;

	ret = __perf_event_account_interrupt(event, throttle);

	/*
	 * XXX event_limit might not quite work as expected on inherited
	 * events
	 */

	event->pending_kill = POLL_IN;
	if (events && atomic_dec_and_test(&event->event_limit)) {
		ret = 1;
		event->pending_kill = POLL_HUP;

		perf_event_disable_inatomic(event);
	}

	READ_ONCE(event->overflow_handler)(event, data, regs);

	if (*perf_event_fasync(event) && event->pending_kill) {
		event->pending_wakeup = 1;
		irq_work_queue(&event->pending);
	}

	return ret;
}

int perf_event_overflow(struct perf_event *event,
			  struct perf_sample_data *data,
			  struct pt_regs *regs)
{
	return __perf_event_overflow(event, 1, data, regs);
}

/*
 * Generic software event infrastructure
 */

struct swevent_htable {
	struct swevent_hlist		*swevent_hlist;
	struct mutex			hlist_mutex;
	int				hlist_refcount;

	/* Recursion avoidance in each contexts */
	int				recursion[PERF_NR_CONTEXTS];
};

static DEFINE_PER_CPU(struct swevent_htable, swevent_htable);

/*
 * We directly increment event->count and keep a second value in
 * event->hw.period_left to count intervals. This period event
 * is kept in the range [-sample_period, 0] so that we can use the
 * sign as trigger.
 */

u64 perf_swevent_set_period(struct perf_event *event)
{
	struct hw_perf_event *hwc = &event->hw;
	u64 period = hwc->last_period;
	u64 nr, offset;
	s64 old, val;

	hwc->last_period = hwc->sample_period;

again:
	old = val = local64_read(&hwc->period_left);
	if (val < 0)
		return 0;

	nr = div64_u64(period + val, period);
	offset = nr * period;
	val -= offset;
	if (local64_cmpxchg(&hwc->period_left, old, val) != old)
		goto again;

	return nr;
}

static void perf_swevent_overflow(struct perf_event *event, u64 overflow,
				    struct perf_sample_data *data,
				    struct pt_regs *regs)
{
	struct hw_perf_event *hwc = &event->hw;
	int throttle = 0;

	if (!overflow)
		overflow = perf_swevent_set_period(event);

	if (hwc->interrupts == MAX_INTERRUPTS)
		return;

	for (; overflow; overflow--) {
		if (__perf_event_overflow(event, throttle,
					    data, regs)) {
			/*
			 * We inhibit the overflow from happening when
			 * hwc->interrupts == MAX_INTERRUPTS.
			 */
			break;
		}
		throttle = 1;
	}
}

static void perf_swevent_event(struct perf_event *event, u64 nr,
			       struct perf_sample_data *data,
			       struct pt_regs *regs)
{
	struct hw_perf_event *hwc = &event->hw;

	local64_add(nr, &event->count);

	if (!regs)
		return;

	if (!is_sampling_event(event))
		return;

	if ((event->attr.sample_type & PERF_SAMPLE_PERIOD) && !event->attr.freq) {
		data->period = nr;
		return perf_swevent_overflow(event, 1, data, regs);
	} else
		data->period = event->hw.last_period;

	if (nr == 1 && hwc->sample_period == 1 && !event->attr.freq)
		return perf_swevent_overflow(event, 1, data, regs);

	if (local64_add_negative(nr, &hwc->period_left))
		return;

	perf_swevent_overflow(event, 0, data, regs);
}

static int perf_exclude_event(struct perf_event *event,
			      struct pt_regs *regs)
{
	if (event->hw.state & PERF_HES_STOPPED)
		return 1;

	if (regs) {
		if (event->attr.exclude_user && user_mode(regs))
			return 1;

		if (event->attr.exclude_kernel && !user_mode(regs))
			return 1;
	}

	return 0;
}

static int perf_swevent_match(struct perf_event *event,
				enum perf_type_id type,
				u32 event_id,
				struct perf_sample_data *data,
				struct pt_regs *regs)
{
	if (event->attr.type != type)
		return 0;

	if (event->attr.config != event_id)
		return 0;

	if (perf_exclude_event(event, regs))
		return 0;

	return 1;
}

static inline u64 swevent_hash(u64 type, u32 event_id)
{
	u64 val = event_id | (type << 32);

	return hash_64(val, SWEVENT_HLIST_BITS);
}

static inline struct hlist_head *
__find_swevent_head(struct swevent_hlist *hlist, u64 type, u32 event_id)
{
	u64 hash = swevent_hash(type, event_id);

	return &hlist->heads[hash];
}

/* For the read side: events when they trigger */
static inline struct hlist_head *
find_swevent_head_rcu(struct swevent_htable *swhash, u64 type, u32 event_id)
{
	struct swevent_hlist *hlist;

	hlist = rcu_dereference(swhash->swevent_hlist);
	if (!hlist)
		return NULL;

	return __find_swevent_head(hlist, type, event_id);
}

/* For the event head insertion and removal in the hlist */
static inline struct hlist_head *
find_swevent_head(struct swevent_htable *swhash, struct perf_event *event)
{
	struct swevent_hlist *hlist;
	u32 event_id = event->attr.config;
	u64 type = event->attr.type;

	/*
	 * Event scheduling is always serialized against hlist allocation
	 * and release. Which makes the protected version suitable here.
	 * The context lock guarantees that.
	 */
	hlist = rcu_dereference_protected(swhash->swevent_hlist,
					  lockdep_is_held(&event->ctx->lock));
	if (!hlist)
		return NULL;

	return __find_swevent_head(hlist, type, event_id);
}

static void do_perf_sw_event(enum perf_type_id type, u32 event_id,
				    u64 nr,
				    struct perf_sample_data *data,
				    struct pt_regs *regs)
{
	struct swevent_htable *swhash = this_cpu_ptr(&swevent_htable);
	struct perf_event *event;
	struct hlist_head *head;

	rcu_read_lock();
	head = find_swevent_head_rcu(swhash, type, event_id);
	if (!head)
		goto end;

	hlist_for_each_entry_rcu(event, head, hlist_entry) {
		if (perf_swevent_match(event, type, event_id, data, regs))
			perf_swevent_event(event, nr, data, regs);
	}
end:
	rcu_read_unlock();
}

DEFINE_PER_CPU(struct pt_regs, __perf_regs[4]);

int perf_swevent_get_recursion_context(void)
{
	struct swevent_htable *swhash = this_cpu_ptr(&swevent_htable);

	return get_recursion_context(swhash->recursion);
}
EXPORT_SYMBOL_GPL(perf_swevent_get_recursion_context);

void perf_swevent_put_recursion_context(int rctx)
{
	struct swevent_htable *swhash = this_cpu_ptr(&swevent_htable);

	put_recursion_context(swhash->recursion, rctx);
}

void ___perf_sw_event(u32 event_id, u64 nr, struct pt_regs *regs, u64 addr)
{
	struct perf_sample_data data;

	if (WARN_ON_ONCE(!regs))
		return;

	perf_sample_data_init(&data, addr, 0);
	do_perf_sw_event(PERF_TYPE_SOFTWARE, event_id, nr, &data, regs);
}

void __perf_sw_event(u32 event_id, u64 nr, struct pt_regs *regs, u64 addr)
{
	int rctx;

	preempt_disable_notrace();
	rctx = perf_swevent_get_recursion_context();
	if (unlikely(rctx < 0))
		goto fail;

	___perf_sw_event(event_id, nr, regs, addr);

	perf_swevent_put_recursion_context(rctx);
fail:
	preempt_enable_notrace();
}

static void perf_swevent_read(struct perf_event *event)
{
}

static int perf_swevent_add(struct perf_event *event, int flags)
{
	struct swevent_htable *swhash = this_cpu_ptr(&swevent_htable);
	struct hw_perf_event *hwc = &event->hw;
	struct hlist_head *head;

	if (is_sampling_event(event)) {
		hwc->last_period = hwc->sample_period;
		perf_swevent_set_period(event);
	}

	hwc->state = !(flags & PERF_EF_START);

	head = find_swevent_head(swhash, event);
	if (WARN_ON_ONCE(!head))
		return -EINVAL;

	hlist_add_head_rcu(&event->hlist_entry, head);
	perf_event_update_userpage(event);

	return 0;
}

static void perf_swevent_del(struct perf_event *event, int flags)
{
	hlist_del_rcu(&event->hlist_entry);
}

static void perf_swevent_start(struct perf_event *event, int flags)
{
	event->hw.state = 0;
}

static void perf_swevent_stop(struct perf_event *event, int flags)
{
	event->hw.state = PERF_HES_STOPPED;
}

/* Deref the hlist from the update side */
static inline struct swevent_hlist *
swevent_hlist_deref(struct swevent_htable *swhash)
{
	return rcu_dereference_protected(swhash->swevent_hlist,
					 lockdep_is_held(&swhash->hlist_mutex));
}

static void swevent_hlist_release(struct swevent_htable *swhash)
{
	struct swevent_hlist *hlist = swevent_hlist_deref(swhash);

	if (!hlist)
		return;

	RCU_INIT_POINTER(swhash->swevent_hlist, NULL);
	kfree_rcu(hlist, rcu_head);
}

static void swevent_hlist_put_cpu(int cpu)
{
	struct swevent_htable *swhash = &per_cpu(swevent_htable, cpu);

	mutex_lock(&swhash->hlist_mutex);

	if (!--swhash->hlist_refcount)
		swevent_hlist_release(swhash);

	mutex_unlock(&swhash->hlist_mutex);
}

static void swevent_hlist_put(void)
{
	int cpu;

	for_each_possible_cpu(cpu)
		swevent_hlist_put_cpu(cpu);
}

static int swevent_hlist_get_cpu(int cpu)
{
	struct swevent_htable *swhash = &per_cpu(swevent_htable, cpu);
	int err = 0;

	mutex_lock(&swhash->hlist_mutex);
	if (!swevent_hlist_deref(swhash) &&
	    cpumask_test_cpu(cpu, perf_online_mask)) {
		struct swevent_hlist *hlist;

		hlist = kzalloc(sizeof(*hlist), GFP_KERNEL);
		if (!hlist) {
			err = -ENOMEM;
			goto exit;
		}
		rcu_assign_pointer(swhash->swevent_hlist, hlist);
	}
	swhash->hlist_refcount++;
exit:
	mutex_unlock(&swhash->hlist_mutex);

	return err;
}

static int swevent_hlist_get(void)
{
	int err, cpu, failed_cpu;

	mutex_lock(&pmus_lock);
	for_each_possible_cpu(cpu) {
		err = swevent_hlist_get_cpu(cpu);
		if (err) {
			failed_cpu = cpu;
			goto fail;
		}
	}
	mutex_unlock(&pmus_lock);
	return 0;
fail:
	for_each_possible_cpu(cpu) {
		if (cpu == failed_cpu)
			break;
		swevent_hlist_put_cpu(cpu);
	}
	mutex_unlock(&pmus_lock);
	return err;
}

struct static_key perf_swevent_enabled[PERF_COUNT_SW_MAX];

static void sw_perf_event_destroy(struct perf_event *event)
{
	u64 event_id = event->attr.config;

	WARN_ON(event->parent);

	static_key_slow_dec(&perf_swevent_enabled[event_id]);
	swevent_hlist_put();
}

static int perf_swevent_init(struct perf_event *event)
{
	u64 event_id = event->attr.config;

	if (event->attr.type != PERF_TYPE_SOFTWARE)
		return -ENOENT;

	/*
	 * no branch sampling for software events
	 */
	if (has_branch_stack(event))
		return -EOPNOTSUPP;

	switch (event_id) {
	case PERF_COUNT_SW_CPU_CLOCK:
	case PERF_COUNT_SW_TASK_CLOCK:
		return -ENOENT;

	default:
		break;
	}

	if (event_id >= PERF_COUNT_SW_MAX)
		return -ENOENT;

	if (!event->parent) {
		int err;

		err = swevent_hlist_get();
		if (err)
			return err;

		static_key_slow_inc(&perf_swevent_enabled[event_id]);
		event->destroy = sw_perf_event_destroy;
	}

	return 0;
}

static struct pmu perf_swevent = {
	.task_ctx_nr	= perf_sw_context,

	.capabilities	= PERF_PMU_CAP_NO_NMI,

	.event_init	= perf_swevent_init,
	.add		= perf_swevent_add,
	.del		= perf_swevent_del,
	.start		= perf_swevent_start,
	.stop		= perf_swevent_stop,
	.read		= perf_swevent_read,
	.events_across_hotplug = 1,
};

#ifdef CONFIG_EVENT_TRACING

static int perf_tp_filter_match(struct perf_event *event,
				struct perf_sample_data *data)
{
	void *record = data->raw->frag.data;

	/* only top level events have filters set */
	if (event->parent)
		event = event->parent;

	if (likely(!event->filter) || filter_match_preds(event->filter, record))
		return 1;
	return 0;
}

static int perf_tp_event_match(struct perf_event *event,
				struct perf_sample_data *data,
				struct pt_regs *regs)
{
	if (event->hw.state & PERF_HES_STOPPED)
		return 0;
	/*
	 * All tracepoints are from kernel-space.
	 */
	if (event->attr.exclude_kernel)
		return 0;

	if (!perf_tp_filter_match(event, data))
		return 0;

	return 1;
}

void perf_trace_run_bpf_submit(void *raw_data, int size, int rctx,
			       struct trace_event_call *call, u64 count,
			       struct pt_regs *regs, struct hlist_head *head,
			       struct task_struct *task)
{
	if (bpf_prog_array_valid(call)) {
		*(struct pt_regs **)raw_data = regs;
		if (!trace_call_bpf(call, raw_data) || hlist_empty(head)) {
			perf_swevent_put_recursion_context(rctx);
			return;
		}
	}
	perf_tp_event(call->event.type, count, raw_data, size, regs, head,
		      rctx, task);
}
EXPORT_SYMBOL_GPL(perf_trace_run_bpf_submit);

void perf_tp_event(u16 event_type, u64 count, void *record, int entry_size,
		   struct pt_regs *regs, struct hlist_head *head, int rctx,
		   struct task_struct *task)
{
	struct perf_sample_data data;
	struct perf_event *event;

	struct perf_raw_record raw = {
		.frag = {
			.size = entry_size,
			.data = record,
		},
	};

	perf_sample_data_init(&data, 0, 0);
	data.raw = &raw;

	perf_trace_buf_update(record, event_type);

	hlist_for_each_entry_rcu(event, head, hlist_entry) {
		if (perf_tp_event_match(event, &data, regs))
			perf_swevent_event(event, count, &data, regs);
	}

	/*
	 * If we got specified a target task, also iterate its context and
	 * deliver this event there too.
	 */
	if (task && task != current) {
		struct perf_event_context *ctx;
		struct trace_entry *entry = record;

		rcu_read_lock();
		ctx = rcu_dereference(task->perf_event_ctxp[perf_sw_context]);
		if (!ctx)
			goto unlock;

		list_for_each_entry_rcu(event, &ctx->event_list, event_entry) {
			if (event->cpu != smp_processor_id())
				continue;
			if (event->attr.type != PERF_TYPE_TRACEPOINT)
				continue;
			if (event->attr.config != entry->type)
				continue;
			if (perf_tp_event_match(event, &data, regs))
				perf_swevent_event(event, count, &data, regs);
		}
unlock:
		rcu_read_unlock();
	}

	perf_swevent_put_recursion_context(rctx);
}
EXPORT_SYMBOL_GPL(perf_tp_event);

static void tp_perf_event_destroy(struct perf_event *event)
{
	perf_trace_destroy(event);
}

static int perf_tp_event_init(struct perf_event *event)
{
	int err;

	if (event->attr.type != PERF_TYPE_TRACEPOINT)
		return -ENOENT;

	/*
	 * no branch sampling for tracepoint events
	 */
	if (has_branch_stack(event))
		return -EOPNOTSUPP;

	err = perf_trace_init(event);
	if (err)
		return err;

	event->destroy = tp_perf_event_destroy;

	return 0;
}

static struct pmu perf_tracepoint = {
	.task_ctx_nr	= perf_sw_context,

	.event_init	= perf_tp_event_init,
	.add		= perf_trace_add,
	.del		= perf_trace_del,
	.start		= perf_swevent_start,
	.stop		= perf_swevent_stop,
	.read		= perf_swevent_read,
	.events_across_hotplug = 1,
};

#if defined(CONFIG_KPROBE_EVENTS) || defined(CONFIG_UPROBE_EVENTS)
/*
 * Flags in config, used by dynamic PMU kprobe and uprobe
 * The flags should match following PMU_FORMAT_ATTR().
 *
 * PERF_PROBE_CONFIG_IS_RETPROBE if set, create kretprobe/uretprobe
 *                               if not set, create kprobe/uprobe
 */
enum perf_probe_config {
	PERF_PROBE_CONFIG_IS_RETPROBE = 1U << 0,  /* [k,u]retprobe */
};

PMU_FORMAT_ATTR(retprobe, "config:0");

static struct attribute *probe_attrs[] = {
	&format_attr_retprobe.attr,
	NULL,
};

static struct attribute_group probe_format_group = {
	.name = "format",
	.attrs = probe_attrs,
};

static const struct attribute_group *probe_attr_groups[] = {
	&probe_format_group,
	NULL,
};
#endif

#ifdef CONFIG_KPROBE_EVENTS
static int perf_kprobe_event_init(struct perf_event *event);
static struct pmu perf_kprobe = {
	.task_ctx_nr	= perf_sw_context,
	.event_init	= perf_kprobe_event_init,
	.add		= perf_trace_add,
	.del		= perf_trace_del,
	.start		= perf_swevent_start,
	.stop		= perf_swevent_stop,
	.read		= perf_swevent_read,
	.attr_groups	= probe_attr_groups,
};

static int perf_kprobe_event_init(struct perf_event *event)
{
	int err;
	bool is_retprobe;

	if (event->attr.type != perf_kprobe.type)
		return -ENOENT;

	if (!capable(CAP_SYS_ADMIN))
		return -EACCES;

	/*
	 * no branch sampling for probe events
	 */
	if (has_branch_stack(event))
		return -EOPNOTSUPP;

	is_retprobe = event->attr.config & PERF_PROBE_CONFIG_IS_RETPROBE;
	err = perf_kprobe_init(event, is_retprobe);
	if (err)
		return err;

	event->destroy = perf_kprobe_destroy;

	return 0;
}
#endif /* CONFIG_KPROBE_EVENTS */

#ifdef CONFIG_UPROBE_EVENTS
static int perf_uprobe_event_init(struct perf_event *event);
static struct pmu perf_uprobe = {
	.task_ctx_nr	= perf_sw_context,
	.event_init	= perf_uprobe_event_init,
	.add		= perf_trace_add,
	.del		= perf_trace_del,
	.start		= perf_swevent_start,
	.stop		= perf_swevent_stop,
	.read		= perf_swevent_read,
	.attr_groups	= probe_attr_groups,
};

static int perf_uprobe_event_init(struct perf_event *event)
{
	int err;
	bool is_retprobe;

	if (event->attr.type != perf_uprobe.type)
		return -ENOENT;

	if (!capable(CAP_SYS_ADMIN))
		return -EACCES;

	/*
	 * no branch sampling for probe events
	 */
	if (has_branch_stack(event))
		return -EOPNOTSUPP;

	is_retprobe = event->attr.config & PERF_PROBE_CONFIG_IS_RETPROBE;
	err = perf_uprobe_init(event, is_retprobe);
	if (err)
		return err;

	event->destroy = perf_uprobe_destroy;

	return 0;
}
#endif /* CONFIG_UPROBE_EVENTS */

static inline void perf_tp_register(void)
{
	perf_pmu_register(&perf_tracepoint, "tracepoint", PERF_TYPE_TRACEPOINT);
#ifdef CONFIG_KPROBE_EVENTS
	perf_pmu_register(&perf_kprobe, "kprobe", -1);
#endif
#ifdef CONFIG_UPROBE_EVENTS
	perf_pmu_register(&perf_uprobe, "uprobe", -1);
#endif
}

static void perf_event_free_filter(struct perf_event *event)
{
	ftrace_profile_free_filter(event);
}

#ifdef CONFIG_BPF_SYSCALL
static void bpf_overflow_handler(struct perf_event *event,
				 struct perf_sample_data *data,
				 struct pt_regs *regs)
{
	struct bpf_perf_event_data_kern ctx = {
		.data = data,
		.event = event,
	};
	int ret = 0;

	ctx.regs = perf_arch_bpf_user_pt_regs(regs);
	preempt_disable();
	if (unlikely(__this_cpu_inc_return(bpf_prog_active) != 1))
		goto out;
	rcu_read_lock();
	ret = BPF_PROG_RUN(event->prog, &ctx);
	rcu_read_unlock();
out:
	__this_cpu_dec(bpf_prog_active);
	preempt_enable();
	if (!ret)
		return;

	event->orig_overflow_handler(event, data, regs);
}

static int perf_event_set_bpf_handler(struct perf_event *event, u32 prog_fd)
{
	struct bpf_prog *prog;

	if (event->overflow_handler_context)
		/* hw breakpoint or kernel counter */
		return -EINVAL;

	if (event->prog)
		return -EEXIST;

	prog = bpf_prog_get_type(prog_fd, BPF_PROG_TYPE_PERF_EVENT);
	if (IS_ERR(prog))
		return PTR_ERR(prog);

	event->prog = prog;
	event->orig_overflow_handler = READ_ONCE(event->overflow_handler);
	WRITE_ONCE(event->overflow_handler, bpf_overflow_handler);
	return 0;
}

static void perf_event_free_bpf_handler(struct perf_event *event)
{
	struct bpf_prog *prog = event->prog;

	if (!prog)
		return;

	WRITE_ONCE(event->overflow_handler, event->orig_overflow_handler);
	event->prog = NULL;
	bpf_prog_put(prog);
}
#else
static int perf_event_set_bpf_handler(struct perf_event *event, u32 prog_fd)
{
	return -EOPNOTSUPP;
}
static void perf_event_free_bpf_handler(struct perf_event *event)
{
}
#endif

/*
 * returns true if the event is a tracepoint, or a kprobe/upprobe created
 * with perf_event_open()
 */
static inline bool perf_event_is_tracing(struct perf_event *event)
{
	if (event->pmu == &perf_tracepoint)
		return true;
#ifdef CONFIG_KPROBE_EVENTS
	if (event->pmu == &perf_kprobe)
		return true;
#endif
#ifdef CONFIG_UPROBE_EVENTS
	if (event->pmu == &perf_uprobe)
		return true;
#endif
	return false;
}

static int perf_event_set_bpf_prog(struct perf_event *event, u32 prog_fd)
{
	bool is_kprobe, is_tracepoint, is_syscall_tp;
	struct bpf_prog *prog;
	int ret;

	if (!perf_event_is_tracing(event))
		return perf_event_set_bpf_handler(event, prog_fd);

	is_kprobe = event->tp_event->flags & TRACE_EVENT_FL_UKPROBE;
	is_tracepoint = event->tp_event->flags & TRACE_EVENT_FL_TRACEPOINT;
	is_syscall_tp = is_syscall_trace_event(event->tp_event);
	if (!is_kprobe && !is_tracepoint && !is_syscall_tp)
		/* bpf programs can only be attached to u/kprobe or tracepoint */
		return -EINVAL;

	prog = bpf_prog_get(prog_fd);
	if (IS_ERR(prog))
		return PTR_ERR(prog);

	if ((is_kprobe && prog->type != BPF_PROG_TYPE_KPROBE) ||
	    (is_tracepoint && prog->type != BPF_PROG_TYPE_TRACEPOINT) ||
	    (is_syscall_tp && prog->type != BPF_PROG_TYPE_TRACEPOINT)) {
		/* valid fd, but invalid bpf program type */
		bpf_prog_put(prog);
		return -EINVAL;
	}

	/* Kprobe override only works for kprobes, not uprobes. */
	if (prog->kprobe_override &&
	    !(event->tp_event->flags & TRACE_EVENT_FL_KPROBE)) {
		bpf_prog_put(prog);
		return -EINVAL;
	}

	if (is_tracepoint || is_syscall_tp) {
		int off = trace_event_get_offsets(event->tp_event);

		if (prog->aux->max_ctx_offset > off) {
			bpf_prog_put(prog);
			return -EACCES;
		}
	}

	ret = perf_event_attach_bpf_prog(event, prog);
	if (ret)
		bpf_prog_put(prog);
	return ret;
}

static void perf_event_free_bpf_prog(struct perf_event *event)
{
	if (!perf_event_is_tracing(event)) {
		perf_event_free_bpf_handler(event);
		return;
	}
	perf_event_detach_bpf_prog(event);
}

#else

static inline void perf_tp_register(void)
{
}

static void perf_event_free_filter(struct perf_event *event)
{
}

static int perf_event_set_bpf_prog(struct perf_event *event, u32 prog_fd)
{
	return -ENOENT;
}

static void perf_event_free_bpf_prog(struct perf_event *event)
{
}
#endif /* CONFIG_EVENT_TRACING */

#ifdef CONFIG_HAVE_HW_BREAKPOINT
void perf_bp_event(struct perf_event *bp, void *data)
{
	struct perf_sample_data sample;
	struct pt_regs *regs = data;

	perf_sample_data_init(&sample, bp->attr.bp_addr, 0);

	if (!bp->hw.state && !perf_exclude_event(bp, regs))
		perf_swevent_event(bp, 1, &sample, regs);
}
#endif

/*
 * Allocate a new address filter
 */
static struct perf_addr_filter *
perf_addr_filter_new(struct perf_event *event, struct list_head *filters)
{
	int node = cpu_to_node(event->cpu == -1 ? 0 : event->cpu);
	struct perf_addr_filter *filter;

	filter = kzalloc_node(sizeof(*filter), GFP_KERNEL, node);
	if (!filter)
		return NULL;

	INIT_LIST_HEAD(&filter->entry);
	list_add_tail(&filter->entry, filters);

	return filter;
}

static void free_filters_list(struct list_head *filters)
{
	struct perf_addr_filter *filter, *iter;

	list_for_each_entry_safe(filter, iter, filters, entry) {
		path_put(&filter->path);
		list_del(&filter->entry);
		kfree(filter);
	}
}

/*
 * Free existing address filters and optionally install new ones
 */
static void perf_addr_filters_splice(struct perf_event *event,
				     struct list_head *head)
{
	unsigned long flags;
	LIST_HEAD(list);

	if (!has_addr_filter(event))
		return;

	/* don't bother with children, they don't have their own filters */
	if (event->parent)
		return;

	raw_spin_lock_irqsave(&event->addr_filters.lock, flags);

	list_splice_init(&event->addr_filters.list, &list);
	if (head)
		list_splice(head, &event->addr_filters.list);

	raw_spin_unlock_irqrestore(&event->addr_filters.lock, flags);

	free_filters_list(&list);
}

/*
 * Scan through mm's vmas and see if one of them matches the
 * @filter; if so, adjust filter's address range.
 * Called with mm::mmap_sem down for reading.
 */
static unsigned long perf_addr_filter_apply(struct perf_addr_filter *filter,
					    struct mm_struct *mm)
{
	struct vm_area_struct *vma;

	for (vma = mm->mmap; vma; vma = vma->vm_next) {
		struct file *file = vma->vm_file;
		unsigned long off = vma->vm_pgoff << PAGE_SHIFT;
		unsigned long vma_size = vma->vm_end - vma->vm_start;

		if (!file)
			continue;

		if (!perf_addr_filter_match(filter, file, off, vma_size))
			continue;

		return vma->vm_start;
	}

	return 0;
}

/*
 * Update event's address range filters based on the
 * task's existing mappings, if any.
 */
static void perf_event_addr_filters_apply(struct perf_event *event)
{
	struct perf_addr_filters_head *ifh = perf_event_addr_filters(event);
	struct task_struct *task = READ_ONCE(event->ctx->task);
	struct perf_addr_filter *filter;
	struct mm_struct *mm = NULL;
	unsigned int count = 0;
	unsigned long flags;

	/*
	 * We may observe TASK_TOMBSTONE, which means that the event tear-down
	 * will stop on the parent's child_mutex that our caller is also holding
	 */
	if (task == TASK_TOMBSTONE)
		return;

	if (!ifh->nr_file_filters)
		return;

	mm = get_task_mm(event->ctx->task);
	if (!mm)
		goto restart;

	down_read(&mm->mmap_sem);

	raw_spin_lock_irqsave(&ifh->lock, flags);
	list_for_each_entry(filter, &ifh->list, entry) {
		event->addr_filters_offs[count] = 0;

		/*
		 * Adjust base offset if the filter is associated to a binary
		 * that needs to be mapped:
		 */
		if (filter->path.dentry)
			event->addr_filters_offs[count] =
				perf_addr_filter_apply(filter, mm);

		count++;
	}

	event->addr_filters_gen++;
	raw_spin_unlock_irqrestore(&ifh->lock, flags);

	up_read(&mm->mmap_sem);

	mmput(mm);

restart:
	perf_event_stop(event, 1);
}

/*
 * Address range filtering: limiting the data to certain
 * instruction address ranges. Filters are ioctl()ed to us from
 * userspace as ascii strings.
 *
 * Filter string format:
 *
 * ACTION RANGE_SPEC
 * where ACTION is one of the
 *  * "filter": limit the trace to this region
 *  * "start": start tracing from this address
 *  * "stop": stop tracing at this address/region;
 * RANGE_SPEC is
 *  * for kernel addresses: <start address>[/<size>]
 *  * for object files:     <start address>[/<size>]@</path/to/object/file>
 *
 * if <size> is not specified or is zero, the range is treated as a single
 * address; not valid for ACTION=="filter".
 */
enum {
	IF_ACT_NONE = -1,
	IF_ACT_FILTER,
	IF_ACT_START,
	IF_ACT_STOP,
	IF_SRC_FILE,
	IF_SRC_KERNEL,
	IF_SRC_FILEADDR,
	IF_SRC_KERNELADDR,
};

enum {
	IF_STATE_ACTION = 0,
	IF_STATE_SOURCE,
	IF_STATE_END,
};

static const match_table_t if_tokens = {
	{ IF_ACT_FILTER,	"filter" },
	{ IF_ACT_START,		"start" },
	{ IF_ACT_STOP,		"stop" },
	{ IF_SRC_FILE,		"%u/%u@%s" },
	{ IF_SRC_KERNEL,	"%u/%u" },
	{ IF_SRC_FILEADDR,	"%u@%s" },
	{ IF_SRC_KERNELADDR,	"%u" },
	{ IF_ACT_NONE,		NULL },
};

/*
 * Address filter string parser
 */
static int
perf_event_parse_addr_filter(struct perf_event *event, char *fstr,
			     struct list_head *filters)
{
	struct perf_addr_filter *filter = NULL;
	char *start, *orig, *filename = NULL;
	substring_t args[MAX_OPT_ARGS];
	int state = IF_STATE_ACTION, token;
	unsigned int kernel = 0;
	int ret = -EINVAL;

	orig = fstr = kstrdup(fstr, GFP_KERNEL);
	if (!fstr)
		return -ENOMEM;

	while ((start = strsep(&fstr, " ,\n")) != NULL) {
		static const enum perf_addr_filter_action_t actions[] = {
			[IF_ACT_FILTER]	= PERF_ADDR_FILTER_ACTION_FILTER,
			[IF_ACT_START]	= PERF_ADDR_FILTER_ACTION_START,
			[IF_ACT_STOP]	= PERF_ADDR_FILTER_ACTION_STOP,
		};
		ret = -EINVAL;

		if (!*start)
			continue;

		/* filter definition begins */
		if (state == IF_STATE_ACTION) {
			filter = perf_addr_filter_new(event, filters);
			if (!filter)
				goto fail;
		}

		token = match_token(start, if_tokens, args);
		switch (token) {
		case IF_ACT_FILTER:
		case IF_ACT_START:
		case IF_ACT_STOP:
			if (state != IF_STATE_ACTION)
				goto fail;

			filter->action = actions[token];
			state = IF_STATE_SOURCE;
			break;

		case IF_SRC_KERNELADDR:
		case IF_SRC_KERNEL:
			kernel = 1;

		case IF_SRC_FILEADDR:
		case IF_SRC_FILE:
			if (state != IF_STATE_SOURCE)
				goto fail;

			*args[0].to = 0;
			ret = kstrtoul(args[0].from, 0, &filter->offset);
			if (ret)
				goto fail;

			if (token == IF_SRC_KERNEL || token == IF_SRC_FILE) {
				*args[1].to = 0;
				ret = kstrtoul(args[1].from, 0, &filter->size);
				if (ret)
					goto fail;
			}

			if (token == IF_SRC_FILE || token == IF_SRC_FILEADDR) {
				int fpos = token == IF_SRC_FILE ? 2 : 1;

				filename = match_strdup(&args[fpos]);
				if (!filename) {
					ret = -ENOMEM;
					goto fail;
				}
			}

			state = IF_STATE_END;
			break;

		default:
			goto fail;
		}

		/*
		 * Filter definition is fully parsed, validate and install it.
		 * Make sure that it doesn't contradict itself or the event's
		 * attribute.
		 */
		if (state == IF_STATE_END) {
			ret = -EINVAL;
			if (kernel && event->attr.exclude_kernel)
				goto fail;

			/*
			 * ACTION "filter" must have a non-zero length region
			 * specified.
			 */
			if (filter->action == PERF_ADDR_FILTER_ACTION_FILTER &&
			    !filter->size)
				goto fail;

			if (!kernel) {
				if (!filename)
					goto fail;

				/*
				 * For now, we only support file-based filters
				 * in per-task events; doing so for CPU-wide
				 * events requires additional context switching
				 * trickery, since same object code will be
				 * mapped at different virtual addresses in
				 * different processes.
				 */
				ret = -EOPNOTSUPP;
				if (!event->ctx->task)
					goto fail_free_name;

				/* look up the path and grab its inode */
				ret = kern_path(filename, LOOKUP_FOLLOW,
						&filter->path);
				if (ret)
					goto fail_free_name;

				kfree(filename);
				filename = NULL;

				ret = -EINVAL;
				if (!filter->path.dentry ||
				    !S_ISREG(d_inode(filter->path.dentry)
					     ->i_mode))
					goto fail;

				event->addr_filters.nr_file_filters++;
			}

			/* ready to consume more filters */
			state = IF_STATE_ACTION;
			filter = NULL;
		}
	}

	if (state != IF_STATE_ACTION)
		goto fail;

	kfree(orig);

	return 0;

fail_free_name:
	kfree(filename);
fail:
	free_filters_list(filters);
	kfree(orig);

	return ret;
}

static int
perf_event_set_addr_filter(struct perf_event *event, char *filter_str)
{
	LIST_HEAD(filters);
	int ret;

	/*
	 * Since this is called in perf_ioctl() path, we're already holding
	 * ctx::mutex.
	 */
	lockdep_assert_held(&event->ctx->mutex);

	if (WARN_ON_ONCE(event->parent))
		return -EINVAL;

	ret = perf_event_parse_addr_filter(event, filter_str, &filters);
	if (ret)
		goto fail_clear_files;

	ret = event->pmu->addr_filters_validate(&filters);
	if (ret)
		goto fail_free_filters;

	/* remove existing filters, if any */
	perf_addr_filters_splice(event, &filters);

	/* install new filters */
	perf_event_for_each_child(event, perf_event_addr_filters_apply);

	return ret;

fail_free_filters:
	free_filters_list(&filters);

fail_clear_files:
	event->addr_filters.nr_file_filters = 0;

	return ret;
}

static int perf_event_set_filter(struct perf_event *event, void __user *arg)
{
	int ret = -EINVAL;
	char *filter_str;

	filter_str = strndup_user(arg, PAGE_SIZE);
	if (IS_ERR(filter_str))
		return PTR_ERR(filter_str);

#ifdef CONFIG_EVENT_TRACING
	if (perf_event_is_tracing(event)) {
		struct perf_event_context *ctx = event->ctx;

		/*
		 * Beware, here be dragons!!
		 *
		 * the tracepoint muck will deadlock against ctx->mutex, but
		 * the tracepoint stuff does not actually need it. So
		 * temporarily drop ctx->mutex. As per perf_event_ctx_lock() we
		 * already have a reference on ctx.
		 *
		 * This can result in event getting moved to a different ctx,
		 * but that does not affect the tracepoint state.
		 */
		mutex_unlock(&ctx->mutex);
		ret = ftrace_profile_set_filter(event, event->attr.config, filter_str);
		mutex_lock(&ctx->mutex);
	} else
#endif
	if (has_addr_filter(event))
		ret = perf_event_set_addr_filter(event, filter_str);

	kfree(filter_str);
	return ret;
}

/*
 * hrtimer based swevent callback
 */

static enum hrtimer_restart perf_swevent_hrtimer(struct hrtimer *hrtimer)
{
	enum hrtimer_restart ret = HRTIMER_RESTART;
	struct perf_sample_data data;
	struct pt_regs *regs;
	struct perf_event *event;
	u64 period;

	event = container_of(hrtimer, struct perf_event, hw.hrtimer);

	if (event->state != PERF_EVENT_STATE_ACTIVE)
		return HRTIMER_NORESTART;

	event->pmu->read(event);

	perf_sample_data_init(&data, 0, event->hw.last_period);
	regs = get_irq_regs();

	if (regs && !perf_exclude_event(event, regs)) {
		if (!(event->attr.exclude_idle && is_idle_task(current)))
			if (__perf_event_overflow(event, 1, &data, regs))
				ret = HRTIMER_NORESTART;
	}

	period = max_t(u64, 10000, event->hw.sample_period);
	hrtimer_forward_now(hrtimer, ns_to_ktime(period));

	return ret;
}

static void perf_swevent_start_hrtimer(struct perf_event *event)
{
	struct hw_perf_event *hwc = &event->hw;
	s64 period;

	if (!is_sampling_event(event))
		return;

	period = local64_read(&hwc->period_left);
	if (period) {
		if (period < 0)
			period = 10000;

		local64_set(&hwc->period_left, 0);
	} else {
		period = max_t(u64, 10000, hwc->sample_period);
	}
	hrtimer_start(&hwc->hrtimer, ns_to_ktime(period),
		      HRTIMER_MODE_REL_PINNED);
}

static void perf_swevent_cancel_hrtimer(struct perf_event *event)
{
	struct hw_perf_event *hwc = &event->hw;

	if (is_sampling_event(event)) {
		ktime_t remaining = hrtimer_get_remaining(&hwc->hrtimer);
		local64_set(&hwc->period_left, ktime_to_ns(remaining));

		hrtimer_cancel(&hwc->hrtimer);
	}
}

static void perf_swevent_init_hrtimer(struct perf_event *event)
{
	struct hw_perf_event *hwc = &event->hw;

	if (!is_sampling_event(event))
		return;

	hrtimer_init(&hwc->hrtimer, CLOCK_MONOTONIC, HRTIMER_MODE_REL);
	hwc->hrtimer.function = perf_swevent_hrtimer;

	/*
	 * Since hrtimers have a fixed rate, we can do a static freq->period
	 * mapping and avoid the whole period adjust feedback stuff.
	 */
	if (event->attr.freq) {
		long freq = event->attr.sample_freq;

		event->attr.sample_period = NSEC_PER_SEC / freq;
		hwc->sample_period = event->attr.sample_period;
		local64_set(&hwc->period_left, hwc->sample_period);
		hwc->last_period = hwc->sample_period;
		event->attr.freq = 0;
	}
}

/*
 * Software event: cpu wall time clock
 */

static void cpu_clock_event_update(struct perf_event *event)
{
	s64 prev;
	u64 now;

	now = local_clock();
	prev = local64_xchg(&event->hw.prev_count, now);
	local64_add(now - prev, &event->count);
}

static void cpu_clock_event_start(struct perf_event *event, int flags)
{
	local64_set(&event->hw.prev_count, local_clock());
	perf_swevent_start_hrtimer(event);
}

static void cpu_clock_event_stop(struct perf_event *event, int flags)
{
	perf_swevent_cancel_hrtimer(event);
	cpu_clock_event_update(event);
}

static int cpu_clock_event_add(struct perf_event *event, int flags)
{
	if (flags & PERF_EF_START)
		cpu_clock_event_start(event, flags);
	perf_event_update_userpage(event);

	return 0;
}

static void cpu_clock_event_del(struct perf_event *event, int flags)
{
	cpu_clock_event_stop(event, flags);
}

static void cpu_clock_event_read(struct perf_event *event)
{
	cpu_clock_event_update(event);
}

static int cpu_clock_event_init(struct perf_event *event)
{
	if (event->attr.type != PERF_TYPE_SOFTWARE)
		return -ENOENT;

	if (event->attr.config != PERF_COUNT_SW_CPU_CLOCK)
		return -ENOENT;

	/*
	 * no branch sampling for software events
	 */
	if (has_branch_stack(event))
		return -EOPNOTSUPP;

	perf_swevent_init_hrtimer(event);

	return 0;
}

static struct pmu perf_cpu_clock = {
	.task_ctx_nr	= perf_sw_context,

	.capabilities	= PERF_PMU_CAP_NO_NMI,

	.event_init	= cpu_clock_event_init,
	.add		= cpu_clock_event_add,
	.del		= cpu_clock_event_del,
	.start		= cpu_clock_event_start,
	.stop		= cpu_clock_event_stop,
	.read		= cpu_clock_event_read,
	.events_across_hotplug = 1,
};

/*
 * Software event: task time clock
 */

static void task_clock_event_update(struct perf_event *event, u64 now)
{
	u64 prev;
	s64 delta;

	prev = local64_xchg(&event->hw.prev_count, now);
	delta = now - prev;
	local64_add(delta, &event->count);
}

static void task_clock_event_start(struct perf_event *event, int flags)
{
	local64_set(&event->hw.prev_count, event->ctx->time);
	perf_swevent_start_hrtimer(event);
}

static void task_clock_event_stop(struct perf_event *event, int flags)
{
	perf_swevent_cancel_hrtimer(event);
	task_clock_event_update(event, event->ctx->time);
}

static int task_clock_event_add(struct perf_event *event, int flags)
{
	if (flags & PERF_EF_START)
		task_clock_event_start(event, flags);
	perf_event_update_userpage(event);

	return 0;
}

static void task_clock_event_del(struct perf_event *event, int flags)
{
	task_clock_event_stop(event, PERF_EF_UPDATE);
}

static void task_clock_event_read(struct perf_event *event)
{
	u64 now = perf_clock();
	u64 delta = now - event->ctx->timestamp;
	u64 time = event->ctx->time + delta;

	task_clock_event_update(event, time);
}

static int task_clock_event_init(struct perf_event *event)
{
	if (event->attr.type != PERF_TYPE_SOFTWARE)
		return -ENOENT;

	if (event->attr.config != PERF_COUNT_SW_TASK_CLOCK)
		return -ENOENT;

	/*
	 * no branch sampling for software events
	 */
	if (has_branch_stack(event))
		return -EOPNOTSUPP;

	perf_swevent_init_hrtimer(event);

	return 0;
}

static struct pmu perf_task_clock = {
	.task_ctx_nr	= perf_sw_context,

	.capabilities	= PERF_PMU_CAP_NO_NMI,

	.event_init	= task_clock_event_init,
	.add		= task_clock_event_add,
	.del		= task_clock_event_del,
	.start		= task_clock_event_start,
	.stop		= task_clock_event_stop,
	.read		= task_clock_event_read,
	.events_across_hotplug = 1,
};

static void perf_pmu_nop_void(struct pmu *pmu)
{
}

static void perf_pmu_nop_txn(struct pmu *pmu, unsigned int flags)
{
}

static int perf_pmu_nop_int(struct pmu *pmu)
{
	return 0;
}

static int perf_event_nop_int(struct perf_event *event, u64 value)
{
	return 0;
}

static DEFINE_PER_CPU(unsigned int, nop_txn_flags);

static void perf_pmu_start_txn(struct pmu *pmu, unsigned int flags)
{
	__this_cpu_write(nop_txn_flags, flags);

	if (flags & ~PERF_PMU_TXN_ADD)
		return;

	perf_pmu_disable(pmu);
}

static int perf_pmu_commit_txn(struct pmu *pmu)
{
	unsigned int flags = __this_cpu_read(nop_txn_flags);

	__this_cpu_write(nop_txn_flags, 0);

	if (flags & ~PERF_PMU_TXN_ADD)
		return 0;

	perf_pmu_enable(pmu);
	return 0;
}

static void perf_pmu_cancel_txn(struct pmu *pmu)
{
	unsigned int flags =  __this_cpu_read(nop_txn_flags);

	__this_cpu_write(nop_txn_flags, 0);

	if (flags & ~PERF_PMU_TXN_ADD)
		return;

	perf_pmu_enable(pmu);
}

static int perf_event_idx_default(struct perf_event *event)
{
	return 0;
}

/*
 * Ensures all contexts with the same task_ctx_nr have the same
 * pmu_cpu_context too.
 */
static struct perf_cpu_context __percpu *find_pmu_context(int ctxn)
{
	struct pmu *pmu;

	if (ctxn < 0)
		return NULL;

	list_for_each_entry(pmu, &pmus, entry) {
		if (pmu->task_ctx_nr == ctxn)
			return pmu->pmu_cpu_context;
	}

	return NULL;
}

static void free_pmu_context(struct pmu *pmu)
{
	/*
	 * Static contexts such as perf_sw_context have a global lifetime
	 * and may be shared between different PMUs. Avoid freeing them
	 * when a single PMU is going away.
	 */
	if (pmu->task_ctx_nr > perf_invalid_context)
		return;

	free_percpu(pmu->pmu_cpu_context);
}

/*
 * Let userspace know that this PMU supports address range filtering:
 */
static ssize_t nr_addr_filters_show(struct device *dev,
				    struct device_attribute *attr,
				    char *page)
{
	struct pmu *pmu = dev_get_drvdata(dev);

	return snprintf(page, PAGE_SIZE - 1, "%d\n", pmu->nr_addr_filters);
}
DEVICE_ATTR_RO(nr_addr_filters);

static struct idr pmu_idr;

static ssize_t
type_show(struct device *dev, struct device_attribute *attr, char *page)
{
	struct pmu *pmu = dev_get_drvdata(dev);

	return snprintf(page, PAGE_SIZE-1, "%d\n", pmu->type);
}
static DEVICE_ATTR_RO(type);

static ssize_t
perf_event_mux_interval_ms_show(struct device *dev,
				struct device_attribute *attr,
				char *page)
{
	struct pmu *pmu = dev_get_drvdata(dev);

	return snprintf(page, PAGE_SIZE-1, "%d\n", pmu->hrtimer_interval_ms);
}

static DEFINE_MUTEX(mux_interval_mutex);

static ssize_t
perf_event_mux_interval_ms_store(struct device *dev,
				 struct device_attribute *attr,
				 const char *buf, size_t count)
{
	struct pmu *pmu = dev_get_drvdata(dev);
	int timer, cpu, ret;

	ret = kstrtoint(buf, 0, &timer);
	if (ret)
		return ret;

	if (timer < 1)
		return -EINVAL;

	/* same value, noting to do */
	if (timer == pmu->hrtimer_interval_ms)
		return count;

	mutex_lock(&mux_interval_mutex);
	pmu->hrtimer_interval_ms = timer;

	/* update all cpuctx for this PMU */
	cpus_read_lock();
	for_each_online_cpu(cpu) {
		struct perf_cpu_context *cpuctx;
		cpuctx = per_cpu_ptr(pmu->pmu_cpu_context, cpu);
		cpuctx->hrtimer_interval = ns_to_ktime(NSEC_PER_MSEC * timer);

		cpu_function_call(cpu,
			(remote_function_f)perf_mux_hrtimer_restart, cpuctx);
	}
	cpus_read_unlock();
	mutex_unlock(&mux_interval_mutex);

	return count;
}
static DEVICE_ATTR_RW(perf_event_mux_interval_ms);

static struct attribute *pmu_dev_attrs[] = {
	&dev_attr_type.attr,
	&dev_attr_perf_event_mux_interval_ms.attr,
	NULL,
};
ATTRIBUTE_GROUPS(pmu_dev);

static int pmu_bus_running;
static struct bus_type pmu_bus = {
	.name		= "event_source",
	.dev_groups	= pmu_dev_groups,
};

static void pmu_dev_release(struct device *dev)
{
	kfree(dev);
}

static int pmu_dev_alloc(struct pmu *pmu)
{
	int ret = -ENOMEM;

	pmu->dev = kzalloc(sizeof(struct device), GFP_KERNEL);
	if (!pmu->dev)
		goto out;

	pmu->dev->groups = pmu->attr_groups;
	device_initialize(pmu->dev);
	ret = dev_set_name(pmu->dev, "%s", pmu->name);
	if (ret)
		goto free_dev;

	dev_set_drvdata(pmu->dev, pmu);
	pmu->dev->bus = &pmu_bus;
	pmu->dev->release = pmu_dev_release;
	ret = device_add(pmu->dev);
	if (ret)
		goto free_dev;

	/* For PMUs with address filters, throw in an extra attribute: */
	if (pmu->nr_addr_filters)
		ret = device_create_file(pmu->dev, &dev_attr_nr_addr_filters);

	if (ret)
		goto del_dev;

out:
	return ret;

del_dev:
	device_del(pmu->dev);

free_dev:
	put_device(pmu->dev);
	goto out;
}

static struct lock_class_key cpuctx_mutex;
static struct lock_class_key cpuctx_lock;

int perf_pmu_register(struct pmu *pmu, const char *name, int type)
{
	int cpu, ret;

	mutex_lock(&pmus_lock);
	ret = -ENOMEM;
	pmu->pmu_disable_count = alloc_percpu(int);
	if (!pmu->pmu_disable_count)
		goto unlock;

	pmu->type = -1;
	if (!name)
		goto skip_type;
	pmu->name = name;

	if (type < 0) {
		type = idr_alloc(&pmu_idr, pmu, PERF_TYPE_MAX, 0, GFP_KERNEL);
		if (type < 0) {
			ret = type;
			goto free_pdc;
		}
	}
	pmu->type = type;

	if (pmu_bus_running) {
		ret = pmu_dev_alloc(pmu);
		if (ret)
			goto free_idr;
	}

skip_type:
	if (pmu->task_ctx_nr == perf_hw_context) {
		static int hw_context_taken = 0;

		/*
		 * Other than systems with heterogeneous CPUs, it never makes
		 * sense for two PMUs to share perf_hw_context. PMUs which are
		 * uncore must use perf_invalid_context.
		 */
		if (WARN_ON_ONCE(hw_context_taken &&
		    !(pmu->capabilities & PERF_PMU_CAP_HETEROGENEOUS_CPUS)))
			pmu->task_ctx_nr = perf_invalid_context;

		hw_context_taken = 1;
	}

	pmu->pmu_cpu_context = find_pmu_context(pmu->task_ctx_nr);
	if (pmu->pmu_cpu_context)
		goto got_cpu_context;

	ret = -ENOMEM;
	pmu->pmu_cpu_context = alloc_percpu(struct perf_cpu_context);
	if (!pmu->pmu_cpu_context)
		goto free_dev;

	for_each_possible_cpu(cpu) {
		struct perf_cpu_context *cpuctx;

		cpuctx = per_cpu_ptr(pmu->pmu_cpu_context, cpu);
		__perf_event_init_context(&cpuctx->ctx);
		lockdep_set_class(&cpuctx->ctx.mutex, &cpuctx_mutex);
		lockdep_set_class(&cpuctx->ctx.lock, &cpuctx_lock);
		cpuctx->ctx.pmu = pmu;
		cpuctx->online = cpumask_test_cpu(cpu, perf_online_mask);

		__perf_mux_hrtimer_init(cpuctx, cpu);
	}

got_cpu_context:
	if (!pmu->start_txn) {
		if (pmu->pmu_enable) {
			/*
			 * If we have pmu_enable/pmu_disable calls, install
			 * transaction stubs that use that to try and batch
			 * hardware accesses.
			 */
			pmu->start_txn  = perf_pmu_start_txn;
			pmu->commit_txn = perf_pmu_commit_txn;
			pmu->cancel_txn = perf_pmu_cancel_txn;
		} else {
			pmu->start_txn  = perf_pmu_nop_txn;
			pmu->commit_txn = perf_pmu_nop_int;
			pmu->cancel_txn = perf_pmu_nop_void;
		}
	}

	if (!pmu->pmu_enable) {
		pmu->pmu_enable  = perf_pmu_nop_void;
		pmu->pmu_disable = perf_pmu_nop_void;
	}

	if (!pmu->check_period)
		pmu->check_period = perf_event_nop_int;

	if (!pmu->event_idx)
		pmu->event_idx = perf_event_idx_default;

	list_add_rcu(&pmu->entry, &pmus);
	atomic_set(&pmu->exclusive_cnt, 0);
	ret = 0;
unlock:
	mutex_unlock(&pmus_lock);

	return ret;

free_dev:
	device_del(pmu->dev);
	put_device(pmu->dev);

free_idr:
	if (pmu->type >= PERF_TYPE_MAX)
		idr_remove(&pmu_idr, pmu->type);

free_pdc:
	free_percpu(pmu->pmu_disable_count);
	goto unlock;
}
EXPORT_SYMBOL_GPL(perf_pmu_register);

void perf_pmu_unregister(struct pmu *pmu)
{
	mutex_lock(&pmus_lock);
	list_del_rcu(&pmu->entry);

	/*
	 * We dereference the pmu list under both SRCU and regular RCU, so
	 * synchronize against both of those.
	 */
	synchronize_srcu(&pmus_srcu);
	synchronize_rcu();

	free_percpu(pmu->pmu_disable_count);
	if (pmu->type >= PERF_TYPE_MAX)
		idr_remove(&pmu_idr, pmu->type);
	if (pmu_bus_running) {
		if (pmu->nr_addr_filters)
			device_remove_file(pmu->dev, &dev_attr_nr_addr_filters);
		device_del(pmu->dev);
		put_device(pmu->dev);
	}
	free_pmu_context(pmu);
	mutex_unlock(&pmus_lock);
}
EXPORT_SYMBOL_GPL(perf_pmu_unregister);

static int perf_try_init_event(struct pmu *pmu, struct perf_event *event)
{
	struct perf_event_context *ctx = NULL;
	int ret;

	if (!try_module_get(pmu->module))
		return -ENODEV;

	/*
	 * A number of pmu->event_init() methods iterate the sibling_list to,
	 * for example, validate if the group fits on the PMU. Therefore,
	 * if this is a sibling event, acquire the ctx->mutex to protect
	 * the sibling_list.
	 */
	if (event->group_leader != event && pmu->task_ctx_nr != perf_sw_context) {
		/*
		 * This ctx->mutex can nest when we're called through
		 * inheritance. See the perf_event_ctx_lock_nested() comment.
		 */
		ctx = perf_event_ctx_lock_nested(event->group_leader,
						 SINGLE_DEPTH_NESTING);
		BUG_ON(!ctx);
	}

	event->pmu = pmu;
	ret = pmu->event_init(event);

	if (ctx)
		perf_event_ctx_unlock(event->group_leader, ctx);

	if (ret)
		module_put(pmu->module);

	return ret;
}

static struct pmu *perf_init_event(struct perf_event *event)
{
	struct pmu *pmu;
	int idx;
	int ret;

	idx = srcu_read_lock(&pmus_srcu);

	/* Try parent's PMU first: */
	if (event->parent && event->parent->pmu) {
		pmu = event->parent->pmu;
		ret = perf_try_init_event(pmu, event);
		if (!ret)
			goto unlock;
	}

	rcu_read_lock();
	pmu = idr_find(&pmu_idr, event->attr.type);
	rcu_read_unlock();
	if (pmu) {
		ret = perf_try_init_event(pmu, event);
		if (ret)
			pmu = ERR_PTR(ret);
		goto unlock;
	}

	list_for_each_entry_rcu(pmu, &pmus, entry) {
		ret = perf_try_init_event(pmu, event);
		if (!ret)
			goto unlock;

		if (ret != -ENOENT) {
			pmu = ERR_PTR(ret);
			goto unlock;
		}
	}
	pmu = ERR_PTR(-ENOENT);
unlock:
	srcu_read_unlock(&pmus_srcu, idx);

	return pmu;
}

static void attach_sb_event(struct perf_event *event)
{
	struct pmu_event_list *pel = per_cpu_ptr(&pmu_sb_events, event->cpu);

	raw_spin_lock(&pel->lock);
	list_add_rcu(&event->sb_list, &pel->list);
	raw_spin_unlock(&pel->lock);
}

/*
 * We keep a list of all !task (and therefore per-cpu) events
 * that need to receive side-band records.
 *
 * This avoids having to scan all the various PMU per-cpu contexts
 * looking for them.
 */
static void account_pmu_sb_event(struct perf_event *event)
{
	if (is_sb_event(event))
		attach_sb_event(event);
}

static void account_event_cpu(struct perf_event *event, int cpu)
{
	if (event->parent)
		return;

	if (is_cgroup_event(event))
		atomic_inc(&per_cpu(perf_cgroup_events, cpu));
}

/* Freq events need the tick to stay alive (see perf_event_task_tick). */
static void account_freq_event_nohz(void)
{
#ifdef CONFIG_NO_HZ_FULL
	/* Lock so we don't race with concurrent unaccount */
	spin_lock(&nr_freq_lock);
	if (atomic_inc_return(&nr_freq_events) == 1)
		tick_nohz_dep_set(TICK_DEP_BIT_PERF_EVENTS);
	spin_unlock(&nr_freq_lock);
#endif
}

static void account_freq_event(void)
{
	if (tick_nohz_full_enabled())
		account_freq_event_nohz();
	else
		atomic_inc(&nr_freq_events);
}


static void account_event(struct perf_event *event)
{
	bool inc = false;

	if (event->parent)
		return;

	if (event->attach_state & PERF_ATTACH_TASK)
		inc = true;
	if (event->attr.mmap || event->attr.mmap_data)
		atomic_inc(&nr_mmap_events);
	if (event->attr.comm)
		atomic_inc(&nr_comm_events);
	if (event->attr.namespaces)
		atomic_inc(&nr_namespaces_events);
	if (event->attr.task)
		atomic_inc(&nr_task_events);
	if (event->attr.freq)
		account_freq_event();
	if (event->attr.context_switch) {
		atomic_inc(&nr_switch_events);
		inc = true;
	}
	if (has_branch_stack(event))
		inc = true;
	if (is_cgroup_event(event))
		inc = true;

	if (inc) {
		/*
		 * We need the mutex here because static_branch_enable()
		 * must complete *before* the perf_sched_count increment
		 * becomes visible.
		 */
		if (atomic_inc_not_zero(&perf_sched_count))
			goto enabled;

		mutex_lock(&perf_sched_mutex);
		if (!atomic_read(&perf_sched_count)) {
			static_branch_enable(&perf_sched_events);
			/*
			 * Guarantee that all CPUs observe they key change and
			 * call the perf scheduling hooks before proceeding to
			 * install events that need them.
			 */
			synchronize_sched();
		}
		/*
		 * Now that we have waited for the sync_sched(), allow further
		 * increments to by-pass the mutex.
		 */
		atomic_inc(&perf_sched_count);
		mutex_unlock(&perf_sched_mutex);
	}
enabled:

	account_event_cpu(event, event->cpu);

	account_pmu_sb_event(event);
}

static struct perf_event *
perf_event_create_kernel_shared_check(struct perf_event_attr *attr, int cpu,
		struct task_struct *task,
		perf_overflow_handler_t overflow_handler,
		struct perf_event *group_leader)
{
	unsigned long idx;
	struct perf_event *event;
	struct shared_events_str *shrd_events;

	/*
	 * Have to be per cpu events for sharing
	 */
	if (!shared_events || (u32)cpu >= nr_cpu_ids)
		return NULL;

	/*
	 * Can't handle these type requests for sharing right now.
	 */
	if (task || overflow_handler || attr->sample_period ||
	    (attr->type != PERF_TYPE_HARDWARE &&
	     attr->type != PERF_TYPE_RAW)) {
		return NULL;
	}

	/*
	 * Using per_cpu_ptr (or could do cross cpu call which is what most of
	 * perf does to access per cpu data structures
	 */
	shrd_events = per_cpu_ptr(shared_events, cpu);

	mutex_lock(&shrd_events->list_mutex);

	event = NULL;
	for_each_set_bit(idx, shrd_events->used_mask, SHARED_EVENTS_MAX) {
		/* Do the comparisons field by field on the attr structure.
		 * This is because the user-space and kernel-space might
		 * be using different versions of perf. As a result,
		 * the fields' position in the memory and the size might not
		 * be the same. Hence memcmp() is not the best way to
		 * compare.
		 */
		if (attr->type == shrd_events->attr[idx].type &&
			attr->config == shrd_events->attr[idx].config) {

			event = shrd_events->events[idx];

			/* Do not change the group for this shared event */
			if (group_leader && event->group_leader != event) {
				event = NULL;
				continue;
			}

			event->shared = true;
			atomic_inc(&shrd_events->refcount[idx]);
			break;
		}
	}
	mutex_unlock(&shrd_events->list_mutex);

	return event;
}

static void
perf_event_create_kernel_shared_add(struct perf_event_attr *attr, int cpu,
				 struct task_struct *task,
				 perf_overflow_handler_t overflow_handler,
				 void *context,
				 struct perf_event *event)
{
	unsigned long idx;
	struct shared_events_str *shrd_events;

	/*
	 * Have to be per cpu events for sharing
	 */
	if (!shared_events || (u32)cpu >= nr_cpu_ids)
		return;

	/*
	 * Can't handle these type requests for sharing right now.
	 */
	if (overflow_handler || attr->sample_period ||
	    (attr->type != PERF_TYPE_HARDWARE &&
	     attr->type != PERF_TYPE_RAW)) {
		return;
	}

	/*
	 * Using per_cpu_ptr (or could do cross cpu call which is what most of
	 * perf does to access per cpu data structures
	 */
	shrd_events = per_cpu_ptr(shared_events, cpu);

	mutex_lock(&shrd_events->list_mutex);

	/*
	 * If we are in this routine, we know that this event isn't already in
	 * the shared list. Check if slot available in shared list
	 */
	idx = find_first_zero_bit(shrd_events->used_mask, SHARED_EVENTS_MAX);

	if (idx >= SHARED_EVENTS_MAX)
		goto out;

	/*
	 * The event isn't in the list and there is an empty slot so add it.
	 */
	shrd_events->attr[idx]   = *attr;
	shrd_events->events[idx] = event;
	set_bit(idx, shrd_events->used_mask);
	atomic_set(&shrd_events->refcount[idx], 1);
out:
	mutex_unlock(&shrd_events->list_mutex);
}

/*
 * Allocate and initialize an event structure
 */
static struct perf_event *
perf_event_alloc(struct perf_event_attr *attr, int cpu,
		 struct task_struct *task,
		 struct perf_event *group_leader,
		 struct perf_event *parent_event,
		 perf_overflow_handler_t overflow_handler,
		 void *context, int cgroup_fd)
{
	struct pmu *pmu;
	struct perf_event *event;
	struct hw_perf_event *hwc;
	long err = -EINVAL;

	if ((unsigned)cpu >= nr_cpu_ids) {
		if (!task || cpu != -1)
			return ERR_PTR(-EINVAL);
	}

	event = kzalloc(sizeof(*event), GFP_KERNEL);
	if (!event)
		return ERR_PTR(-ENOMEM);

	/*
	 * Single events are their own group leaders, with an
	 * empty sibling list:
	 */
	if (!group_leader)
		group_leader = event;

	mutex_init(&event->group_leader_mutex);
	mutex_init(&event->child_mutex);
	INIT_LIST_HEAD(&event->child_list);

	INIT_LIST_HEAD(&event->dormant_event_entry);
	INIT_LIST_HEAD(&event->event_entry);
	INIT_LIST_HEAD(&event->sibling_list);
	INIT_LIST_HEAD(&event->active_list);
	init_event_group(event);
	INIT_LIST_HEAD(&event->rb_entry);
	INIT_LIST_HEAD(&event->active_entry);
	INIT_LIST_HEAD(&event->addr_filters.list);
	INIT_HLIST_NODE(&event->hlist_entry);


	init_waitqueue_head(&event->waitq);
	event->pending_disable = -1;
	init_irq_work(&event->pending, perf_pending_event);

	mutex_init(&event->mmap_mutex);
	raw_spin_lock_init(&event->addr_filters.lock);

	atomic_long_set(&event->refcount, 1);
	event->cpu		= cpu;
	event->attr		= *attr;
	event->group_leader	= group_leader;
	event->pmu		= NULL;
	event->oncpu		= -1;

	event->parent		= parent_event;

	event->ns		= get_pid_ns(task_active_pid_ns(current));
	event->id		= atomic64_inc_return(&perf_event_id);

	event->state		= PERF_EVENT_STATE_INACTIVE;

	if (task) {
		event->attach_state = PERF_ATTACH_TASK;
		/*
		 * XXX pmu::event_init needs to know what task to account to
		 * and we cannot use the ctx information because we need the
		 * pmu before we get a ctx.
		 */
		get_task_struct(task);
		event->hw.target = task;
	}

	event->clock = &local_clock;
	if (parent_event)
		event->clock = parent_event->clock;

	if (!overflow_handler && parent_event) {
		overflow_handler = parent_event->overflow_handler;
		context = parent_event->overflow_handler_context;
#if defined(CONFIG_BPF_SYSCALL) && defined(CONFIG_EVENT_TRACING)
		if (overflow_handler == bpf_overflow_handler) {
			struct bpf_prog *prog = bpf_prog_inc(parent_event->prog);

			if (IS_ERR(prog)) {
				err = PTR_ERR(prog);
				goto err_ns;
			}
			event->prog = prog;
			event->orig_overflow_handler =
				parent_event->orig_overflow_handler;
		}
#endif
	}

	if (overflow_handler) {
		event->overflow_handler	= overflow_handler;
		event->overflow_handler_context = context;
	} else if (is_write_backward(event)){
		event->overflow_handler = perf_event_output_backward;
		event->overflow_handler_context = NULL;
	} else {
		event->overflow_handler = perf_event_output_forward;
		event->overflow_handler_context = NULL;
	}

	perf_event__state_init(event);

	pmu = NULL;

	hwc = &event->hw;
	hwc->sample_period = attr->sample_period;
	if (attr->freq && attr->sample_freq)
		hwc->sample_period = 1;
	hwc->last_period = hwc->sample_period;

	local64_set(&hwc->period_left, hwc->sample_period);

	/*
	 * We currently do not support PERF_SAMPLE_READ on inherited events.
	 * See perf_output_read().
	 */
	if (attr->inherit && (attr->sample_type & PERF_SAMPLE_READ))
		goto err_ns;

	if (!has_branch_stack(event))
		event->attr.branch_sample_type = 0;

	if (cgroup_fd != -1) {
		err = perf_cgroup_connect(cgroup_fd, event, attr, group_leader);
		if (err)
			goto err_ns;
	}

	pmu = perf_init_event(event);
	if (IS_ERR(pmu)) {
		err = PTR_ERR(pmu);
		goto err_ns;
	}

	err = exclusive_event_init(event);
	if (err)
		goto err_pmu;

	if (has_addr_filter(event)) {
		event->addr_filters_offs = kcalloc(pmu->nr_addr_filters,
						   sizeof(unsigned long),
						   GFP_KERNEL);
		if (!event->addr_filters_offs) {
			err = -ENOMEM;
			goto err_per_task;
		}

		/* force hw sync on the address filters */
		event->addr_filters_gen = 1;
	}

	if (!event->parent) {
		if (event->attr.sample_type & PERF_SAMPLE_CALLCHAIN) {
			err = get_callchain_buffers(attr->sample_max_stack);
			if (err)
				goto err_addr_filters;
		}
	}

	/* symmetric to unaccount_event() in _free_event() */
	account_event(event);

	return event;

err_addr_filters:
	kfree(event->addr_filters_offs);

err_per_task:
	exclusive_event_destroy(event);

err_pmu:
	if (event->destroy)
		event->destroy(event);
	module_put(pmu->module);
err_ns:
	if (is_cgroup_event(event))
		perf_detach_cgroup(event);
	if (event->ns)
		put_pid_ns(event->ns);
	if (event->hw.target)
		put_task_struct(event->hw.target);
	kfree(event);

	return ERR_PTR(err);
}

static int perf_copy_attr(struct perf_event_attr __user *uattr,
			  struct perf_event_attr *attr)
{
	u32 size;
	int ret;

	if (!access_ok(VERIFY_WRITE, uattr, PERF_ATTR_SIZE_VER0))
		return -EFAULT;

	/*
	 * zero the full structure, so that a short copy will be nice.
	 */
	memset(attr, 0, sizeof(*attr));

	ret = get_user(size, &uattr->size);
	if (ret)
		return ret;

	if (size > PAGE_SIZE)	/* silly large */
		goto err_size;

	if (!size)		/* abi compat */
		size = PERF_ATTR_SIZE_VER0;

	if (size < PERF_ATTR_SIZE_VER0)
		goto err_size;

	/*
	 * If we're handed a bigger struct than we know of,
	 * ensure all the unknown bits are 0 - i.e. new
	 * user-space does not rely on any kernel feature
	 * extensions we dont know about yet.
	 */
	if (size > sizeof(*attr)) {
		unsigned char __user *addr;
		unsigned char __user *end;
		unsigned char val;

		addr = (void __user *)uattr + sizeof(*attr);
		end  = (void __user *)uattr + size;

		for (; addr < end; addr++) {
			ret = get_user(val, addr);
			if (ret)
				return ret;
			if (val)
				goto err_size;
		}
		size = sizeof(*attr);
	}

	ret = copy_from_user(attr, uattr, size);
	if (ret)
		return -EFAULT;

	attr->size = size;

	if (attr->__reserved_1)
		return -EINVAL;

	if (attr->sample_type & ~(PERF_SAMPLE_MAX-1))
		return -EINVAL;

	if (attr->read_format & ~(PERF_FORMAT_MAX-1))
		return -EINVAL;

	if (attr->sample_type & PERF_SAMPLE_BRANCH_STACK) {
		u64 mask = attr->branch_sample_type;

		/* only using defined bits */
		if (mask & ~(PERF_SAMPLE_BRANCH_MAX-1))
			return -EINVAL;

		/* at least one branch bit must be set */
		if (!(mask & ~PERF_SAMPLE_BRANCH_PLM_ALL))
			return -EINVAL;

		/* propagate priv level, when not set for branch */
		if (!(mask & PERF_SAMPLE_BRANCH_PLM_ALL)) {

			/* exclude_kernel checked on syscall entry */
			if (!attr->exclude_kernel)
				mask |= PERF_SAMPLE_BRANCH_KERNEL;

			if (!attr->exclude_user)
				mask |= PERF_SAMPLE_BRANCH_USER;

			if (!attr->exclude_hv)
				mask |= PERF_SAMPLE_BRANCH_HV;
			/*
			 * adjust user setting (for HW filter setup)
			 */
			attr->branch_sample_type = mask;
		}
		/* privileged levels capture (kernel, hv): check permissions */
		if ((mask & PERF_SAMPLE_BRANCH_PERM_PLM)
		    && perf_paranoid_kernel() && !capable(CAP_SYS_ADMIN))
			return -EACCES;
	}

	if (attr->sample_type & PERF_SAMPLE_REGS_USER) {
		ret = perf_reg_validate(attr->sample_regs_user);
		if (ret)
			return ret;
	}

	if (attr->sample_type & PERF_SAMPLE_STACK_USER) {
		if (!arch_perf_have_user_stack_dump())
			return -ENOSYS;

		/*
		 * We have __u32 type for the size, but so far
		 * we can only use __u16 as maximum due to the
		 * __u16 sample size limit.
		 */
		if (attr->sample_stack_user >= USHRT_MAX)
			return -EINVAL;
		else if (!IS_ALIGNED(attr->sample_stack_user, sizeof(u64)))
			return -EINVAL;
	}

	if (!attr->sample_max_stack)
		attr->sample_max_stack = sysctl_perf_event_max_stack;

	if (attr->sample_type & PERF_SAMPLE_REGS_INTR)
		ret = perf_reg_validate(attr->sample_regs_intr);
out:
	return ret;

err_size:
	put_user(sizeof(*attr), &uattr->size);
	ret = -E2BIG;
	goto out;
}

static int
perf_event_set_output(struct perf_event *event, struct perf_event *output_event)
{
	struct ring_buffer *rb = NULL;
	int ret = -EINVAL;

	if (!output_event)
		goto set;

	/* don't allow circular references */
	if (event == output_event)
		goto out;

	/*
	 * Don't allow cross-cpu buffers
	 */
	if (output_event->cpu != event->cpu)
		goto out;

	/*
	 * If its not a per-cpu rb, it must be the same task.
	 */
	if (output_event->cpu == -1 && output_event->ctx != event->ctx)
		goto out;

	/*
	 * Mixing clocks in the same buffer is trouble you don't need.
	 */
	if (output_event->clock != event->clock)
		goto out;

	/*
	 * Either writing ring buffer from beginning or from end.
	 * Mixing is not allowed.
	 */
	if (is_write_backward(output_event) != is_write_backward(event))
		goto out;

	/*
	 * If both events generate aux data, they must be on the same PMU
	 */
	if (has_aux(event) && has_aux(output_event) &&
	    event->pmu != output_event->pmu)
		goto out;

set:
	mutex_lock(&event->mmap_mutex);
	/* Can't redirect output if we've got an active mmap() */
	if (atomic_read(&event->mmap_count))
		goto unlock;

	if (output_event) {
		/* get the rb we want to redirect to */
		rb = ring_buffer_get(output_event);
		if (!rb)
			goto unlock;
	}

	ring_buffer_attach(event, rb);

	ret = 0;
unlock:
	mutex_unlock(&event->mmap_mutex);

out:
	return ret;
}

static void mutex_lock_double(struct mutex *a, struct mutex *b)
{
	if (b < a)
		swap(a, b);

	mutex_lock(a);
	mutex_lock_nested(b, SINGLE_DEPTH_NESTING);
}

static int perf_event_set_clock(struct perf_event *event, clockid_t clk_id)
{
	bool nmi_safe = false;

	switch (clk_id) {
	case CLOCK_MONOTONIC:
		event->clock = &ktime_get_mono_fast_ns;
		nmi_safe = true;
		break;

	case CLOCK_MONOTONIC_RAW:
		event->clock = &ktime_get_raw_fast_ns;
		nmi_safe = true;
		break;

	case CLOCK_REALTIME:
		event->clock = &ktime_get_real_ns;
		break;

	case CLOCK_BOOTTIME:
		event->clock = &ktime_get_boot_ns;
		break;

	case CLOCK_TAI:
		event->clock = &ktime_get_tai_ns;
		break;

	default:
		return -EINVAL;
	}

	if (!nmi_safe && !(event->pmu->capabilities & PERF_PMU_CAP_NO_NMI))
		return -EINVAL;

	return 0;
}

/*
 * Variation on perf_event_ctx_lock_nested(), except we take two context
 * mutexes.
 */
static struct perf_event_context *
__perf_event_ctx_lock_double(struct perf_event *group_leader,
			     struct perf_event_context *ctx)
{
	struct perf_event_context *gctx;

again:
	rcu_read_lock();
	gctx = READ_ONCE(group_leader->ctx);
	if (!atomic_inc_not_zero(&gctx->refcount)) {
		rcu_read_unlock();
		goto again;
	}
	rcu_read_unlock();

	mutex_lock_double(&gctx->mutex, &ctx->mutex);

	if (group_leader->ctx != gctx) {
		mutex_unlock(&ctx->mutex);
		mutex_unlock(&gctx->mutex);
		put_ctx(gctx);
		goto again;
	}

	return gctx;
}

#ifdef CONFIG_PERF_USER_SHARE
static void perf_group_shared_event(struct perf_event *event,
		struct perf_event *group_leader)
{
	if (!event->shared || !group_leader)
		return;

	/* Do not attempt to change the group for this shared event */
	if (event->group_leader != event)
		return;

	/*
	 * Single events have the group leaders as themselves.
	 * As we now have a new group to attach to, remove from
	 * the previous group and attach it to the new group.
	 */
	perf_remove_from_context(event, DETACH_GROUP);

	event->group_leader	= group_leader;
	perf_event__state_init(event);

	perf_install_in_context(group_leader->ctx, event, event->cpu);
}
#endif

/**
 * sys_perf_event_open - open a performance event, associate it to a task/cpu
 *
 * @attr_uptr:	event_id type attributes for monitoring/sampling
 * @pid:		target pid
 * @cpu:		target cpu
 * @group_fd:		group leader event fd
 */
SYSCALL_DEFINE5(perf_event_open,
		struct perf_event_attr __user *, attr_uptr,
		pid_t, pid, int, cpu, int, group_fd, unsigned long, flags)
{
	struct perf_event *group_leader = NULL, *output_event = NULL;
	struct perf_event *event = NULL, *sibling;
	struct perf_event_attr attr;
	struct perf_event_context *ctx, *uninitialized_var(gctx);
	struct file *event_file = NULL;
	struct fd group = {NULL, 0};
	struct task_struct *task = NULL;
	struct pmu *pmu;
	int event_fd;
	int move_group = 0;
	int err;
	int f_flags = O_RDWR;
	int cgroup_fd = -1;

	/* for future expandability... */
	if (flags & ~PERF_FLAG_ALL)
		return -EINVAL;

	if (perf_paranoid_any() && !capable(CAP_SYS_ADMIN))
		return -EACCES;

	err = perf_copy_attr(attr_uptr, &attr);
	if (err)
		return err;

	if (!attr.exclude_kernel) {
		if (perf_paranoid_kernel() && !capable(CAP_SYS_ADMIN))
			return -EACCES;
	}

	if (attr.namespaces) {
		if (!capable(CAP_SYS_ADMIN))
			return -EACCES;
	}

	if (attr.freq) {
		if (attr.sample_freq > sysctl_perf_event_sample_rate)
			return -EINVAL;
	} else {
		if (attr.sample_period & (1ULL << 63))
			return -EINVAL;
	}

	/* Only privileged users can get physical addresses */
	if ((attr.sample_type & PERF_SAMPLE_PHYS_ADDR) &&
	    perf_paranoid_kernel() && !capable(CAP_SYS_ADMIN))
		return -EACCES;

	/*
	 * In cgroup mode, the pid argument is used to pass the fd
	 * opened to the cgroup directory in cgroupfs. The cpu argument
	 * designates the cpu on which to monitor threads from that
	 * cgroup.
	 */
	if ((flags & PERF_FLAG_PID_CGROUP) && (pid == -1 || cpu == -1))
		return -EINVAL;

	if (flags & PERF_FLAG_FD_CLOEXEC)
		f_flags |= O_CLOEXEC;

	event_fd = get_unused_fd_flags(f_flags);
	if (event_fd < 0)
		return event_fd;

	if (group_fd != -1) {
		err = perf_fget_light(group_fd, &group);
		if (err)
			goto err_fd;
		group_leader = group.file->private_data;
		if (flags & PERF_FLAG_FD_OUTPUT)
			output_event = group_leader;
		if (flags & PERF_FLAG_FD_NO_GROUP)
			group_leader = NULL;
	}

	/*
	 * Take the group_leader's group_leader_mutex before observing
	 * anything in the group leader that leads to changes in ctx,
	 * many of which may be changing on another thread.
	 * In particular, we want to take this lock before deciding
	 * whether we need to move_group.
	 */
	if (group_leader)
		mutex_lock(&group_leader->group_leader_mutex);

	if (pid != -1 && !(flags & PERF_FLAG_PID_CGROUP)) {
		task = find_lively_task_by_vpid(pid);
		if (IS_ERR(task)) {
			err = PTR_ERR(task);
			goto err_group_fd;
		}
	}

	if (task && group_leader &&
	    group_leader->attr.inherit != attr.inherit) {
		err = -EINVAL;
		goto err_task;
	}

	if (task) {
		err = mutex_lock_interruptible(&task->signal->cred_guard_mutex);
		if (err)
			goto err_task;

		/*
		 * Reuse ptrace permission checks for now.
		 *
		 * We must hold cred_guard_mutex across this and any potential
		 * perf_install_in_context() call for this new event to
		 * serialize against exec() altering our credentials (and the
		 * perf_event_exit_task() that could imply).
		 */
		err = -EACCES;
		if (!ptrace_may_access(task, PTRACE_MODE_READ_REALCREDS))
			goto err_cred;
	}

	if (flags & PERF_FLAG_PID_CGROUP)
		cgroup_fd = pid;

#ifdef CONFIG_PERF_USER_SHARE
	event = perf_event_create_kernel_shared_check(&attr, cpu, task, NULL,
			group_leader);
#endif
	if (!event) {
		event = perf_event_alloc(&attr, cpu, task, group_leader, NULL,
					 NULL, NULL, cgroup_fd);
		if (IS_ERR(event)) {
			err = PTR_ERR(event);
			goto err_cred;
		}
	}

	if (is_sampling_event(event)) {
		if (event->pmu->capabilities & PERF_PMU_CAP_NO_INTERRUPT) {
			err = -EOPNOTSUPP;
			goto err_alloc;
		}
	}

	/*
	 * Special case software events and allow them to be part of
	 * any hardware group.
	 */
	pmu = event->pmu;

	if (attr.use_clockid) {
		err = perf_event_set_clock(event, attr.clockid);
		if (err)
			goto err_alloc;
	}

	if (pmu->task_ctx_nr == perf_sw_context)
		event->event_caps |= PERF_EV_CAP_SOFTWARE;

	if (group_leader) {
		if (is_software_event(event) &&
		    !in_software_context(group_leader)) {
			/*
			 * If the event is a sw event, but the group_leader
			 * is on hw context.
			 *
			 * Allow the addition of software events to hw
			 * groups, this is safe because software events
			 * never fail to schedule.
			 */
			pmu = group_leader->ctx->pmu;
		} else if (!is_software_event(event) &&
			   is_software_event(group_leader) &&
			   (group_leader->group_caps & PERF_EV_CAP_SOFTWARE)) {
			/*
			 * In case the group is a pure software group, and we
			 * try to add a hardware event, move the whole group to
			 * the hardware context.
			 */
			move_group = 1;
		}
	}

	/*
	 * Get the target context (task or percpu):
	 */
	ctx = find_get_context(pmu, task, event);
	if (IS_ERR(ctx)) {
		err = PTR_ERR(ctx);
		goto err_alloc;
	}

	/*
	 * Look up the group leader (we will attach this event to it):
	 */
	if (group_leader) {
		err = -EINVAL;

		/*
		 * Do not allow a recursive hierarchy (this new sibling
		 * becoming part of another group-sibling):
		 */
		if (group_leader->group_leader != group_leader)
			goto err_context;

		/* All events in a group should have the same clock */
		if (group_leader->clock != event->clock)
			goto err_context;

		/*
		 * Make sure we're both events for the same CPU;
		 * grouping events for different CPUs is broken; since
		 * you can never concurrently schedule them anyhow.
		 */
		if (group_leader->cpu != event->cpu)
			goto err_context;

		/*
		 * Make sure we're both on the same task, or both
		 * per-CPU events.
		 */
		if (group_leader->ctx->task != ctx->task)
			goto err_context;

		/*
		 * Do not allow to attach to a group in a different task
		 * or CPU context. If we're moving SW events, we'll fix
		 * this up later, so allow that.
		 */
		if (!move_group && group_leader->ctx != ctx)
			goto err_context;

		/*
		 * Only a group leader can be exclusive or pinned
		 */
		if (attr.exclusive || attr.pinned)
			goto err_context;
	}

	if (output_event) {
		err = perf_event_set_output(event, output_event);
		if (err)
			goto err_context;
	}

	event_file = anon_inode_getfile("[perf_event]", &perf_fops, event,
					f_flags);
	if (IS_ERR(event_file)) {
		err = PTR_ERR(event_file);
		event_file = NULL;
		goto err_context;
	}

	if (move_group) {
		gctx = __perf_event_ctx_lock_double(group_leader, ctx);

		if (gctx->task == TASK_TOMBSTONE) {
			err = -ESRCH;
			goto err_locked;
		}

		/*
		 * Check if we raced against another sys_perf_event_open() call
		 * moving the software group underneath us.
		 */
		if (!(group_leader->group_caps & PERF_EV_CAP_SOFTWARE)) {
			/*
			 * If someone moved the group out from under us, check
			 * if this new event wound up on the same ctx, if so
			 * its the regular !move_group case, otherwise fail.
			 */
			if (gctx != ctx) {
				err = -EINVAL;
				goto err_locked;
			} else {
				perf_event_ctx_unlock(group_leader, gctx);
				move_group = 0;
			}
		}

		/*
		 * Failure to create exclusive events returns -EBUSY.
		 */
		err = -EBUSY;
		if (!exclusive_event_installable(group_leader, ctx))
			goto err_locked;

		for_each_sibling_event(sibling, group_leader) {
			if (!exclusive_event_installable(sibling, ctx))
				goto err_locked;
		}
	} else {
		mutex_lock(&ctx->mutex);
	}

	if (ctx->task == TASK_TOMBSTONE) {
		err = -ESRCH;
		goto err_locked;
	}

	if (!perf_event_validate_size(event)) {
		err = -E2BIG;
		goto err_locked;
	}

	/*
	 * Must be under the same ctx::mutex as perf_install_in_context(),
	 * because we need to serialize with concurrent event creation.
	 */
<<<<<<< HEAD
	if (!event->shared && !exclusive_event_installable(event, ctx)) {
		/* exclusive and group stuff are assumed mutually exclusive */
		WARN_ON_ONCE(move_group);

=======
	if (!exclusive_event_installable(event, ctx)) {
>>>>>>> f232ce65
		err = -EBUSY;
		goto err_locked;
	}

	WARN_ON_ONCE(ctx->parent_ctx);

	/*
	 * This is the point on no return; we cannot fail hereafter. This is
	 * where we start modifying current state.
	 */

	if (move_group) {
		/*
		 * See perf_event_ctx_lock() for comments on the details
		 * of swizzling perf_event::ctx.
		 */
		perf_remove_from_context(group_leader, 0);
		put_ctx(gctx);

		for_each_sibling_event(sibling, group_leader) {
			perf_remove_from_context(sibling, 0);
			put_ctx(gctx);
		}

		/*
		 * Wait for everybody to stop referencing the events through
		 * the old lists, before installing it on new lists.
		 */
		synchronize_rcu();

		/*
		 * Install the group siblings before the group leader.
		 *
		 * Because a group leader will try and install the entire group
		 * (through the sibling list, which is still in-tact), we can
		 * end up with siblings installed in the wrong context.
		 *
		 * By installing siblings first we NO-OP because they're not
		 * reachable through the group lists.
		 */
		for_each_sibling_event(sibling, group_leader) {
			perf_event__state_init(sibling);
			perf_install_in_context(ctx, sibling, sibling->cpu);
			get_ctx(ctx);
		}

		/*
		 * Removing from the context ends up with disabled
		 * event. What we want here is event in the initial
		 * startup state, ready to be add into new context.
		 */
		perf_event__state_init(group_leader);
		perf_install_in_context(ctx, group_leader, group_leader->cpu);
		get_ctx(ctx);
	}

	/*
	 * Precalculate sample_data sizes; do while holding ctx::mutex such
	 * that we're serialized against further additions and before
	 * perf_install_in_context() which is the point the event is active and
	 * can use these values.
	 */
	perf_event__header_size(event);
	perf_event__id_header_size(event);

#ifdef CONFIG_PERF_USER_SHARE
	if (event->shared && group_leader)
		perf_group_shared_event(event, group_leader);
#endif

	if (!event->shared) {
		event->owner = current;

		perf_install_in_context(ctx, event, event->cpu);
		perf_unpin_context(ctx);
	}

	if (move_group)
		perf_event_ctx_unlock(group_leader, gctx);
	mutex_unlock(&ctx->mutex);
	if (group_leader)
		mutex_unlock(&group_leader->group_leader_mutex);

	if (task) {
		mutex_unlock(&task->signal->cred_guard_mutex);
		put_task_struct(task);
	}

	if (!event->shared) {
		mutex_lock(&current->perf_event_mutex);
		list_add_tail(&event->owner_entry, &current->perf_event_list);
		mutex_unlock(&current->perf_event_mutex);
	}

	/*
	 * Drop the reference on the group_event after placing the
	 * new event on the sibling_list. This ensures destruction
	 * of the group leader will find the pointer to itself in
	 * perf_group_detach().
	 */
	fdput(group);
	fd_install(event_fd, event_file);

#ifdef CONFIG_PERF_USER_SHARE
	/* Add the event to the shared events list */
	if (!event->shared)
		perf_event_create_kernel_shared_add(&attr, cpu,
				 task, NULL, ctx, event);
#endif

	return event_fd;

err_locked:
	if (move_group)
		perf_event_ctx_unlock(group_leader, gctx);
	mutex_unlock(&ctx->mutex);
/* err_file: */
	fput(event_file);
err_context:
	perf_unpin_context(ctx);
	put_ctx(ctx);
err_alloc:
	/*
	 * If event_file is set, the fput() above will have called ->release()
	 * and that will take care of freeing the event.
	 */
	if (!event_file)
		free_event(event);
err_cred:
	if (task)
		mutex_unlock(&task->signal->cred_guard_mutex);
err_task:
	if (task)
		put_task_struct(task);
err_group_fd:
	if (group_leader)
		mutex_unlock(&group_leader->group_leader_mutex);
	fdput(group);
err_fd:
	put_unused_fd(event_fd);
	return err;
}


/**
 * perf_event_create_kernel_counter
 *
 * @attr: attributes of the counter to create
 * @cpu: cpu in which the counter is bound
 * @task: task to profile (NULL for percpu)
 */
struct perf_event *
perf_event_create_kernel_counter(struct perf_event_attr *attr, int cpu,
				 struct task_struct *task,
				 perf_overflow_handler_t overflow_handler,
				 void *context)
{
	struct perf_event_context *ctx;
	struct perf_event *event;
	int err;

	event = perf_event_create_kernel_shared_check(attr, cpu, task,
						overflow_handler, NULL);
	if (!event) {
		event = perf_event_alloc(attr, cpu, task, NULL, NULL,
				overflow_handler, context, -1);
		if (IS_ERR(event)) {
			err = PTR_ERR(event);
			goto err;
		}
	}

	/* Mark owner so we could distinguish it from user events. */
	event->owner = TASK_TOMBSTONE;

	if (event->shared)
		return event;

	/*
	 * Get the target context (task or percpu):
	 */
	ctx = find_get_context(event->pmu, task, event);
	if (IS_ERR(ctx)) {
		err = PTR_ERR(ctx);
		goto err_free;
	}

	WARN_ON_ONCE(ctx->parent_ctx);
	mutex_lock(&ctx->mutex);
	if (ctx->task == TASK_TOMBSTONE) {
		err = -ESRCH;
		goto err_unlock;
	}

	if (!exclusive_event_installable(event, ctx)) {
		err = -EBUSY;
		goto err_unlock;
	}

	perf_install_in_context(ctx, event, cpu);
	perf_unpin_context(ctx);
	mutex_unlock(&ctx->mutex);

	/*
	 * Check if can add event to shared list
	 */
	perf_event_create_kernel_shared_add(attr, cpu,
			 task, overflow_handler, context, event);
	return event;

err_unlock:
	mutex_unlock(&ctx->mutex);
	perf_unpin_context(ctx);
	put_ctx(ctx);
err_free:
	free_event(event);
err:
	return ERR_PTR(err);
}
EXPORT_SYMBOL_GPL(perf_event_create_kernel_counter);

void perf_pmu_migrate_context(struct pmu *pmu, int src_cpu, int dst_cpu)
{
	struct perf_event_context *src_ctx;
	struct perf_event_context *dst_ctx;
	struct perf_event *event, *tmp;
	LIST_HEAD(events);

	src_ctx = &per_cpu_ptr(pmu->pmu_cpu_context, src_cpu)->ctx;
	dst_ctx = &per_cpu_ptr(pmu->pmu_cpu_context, dst_cpu)->ctx;

	/*
	 * See perf_event_ctx_lock() for comments on the details
	 * of swizzling perf_event::ctx.
	 */
	mutex_lock_double(&src_ctx->mutex, &dst_ctx->mutex);
	list_for_each_entry_safe(event, tmp, &src_ctx->event_list,
				 event_entry) {
		perf_remove_from_context(event, 0);
		unaccount_event_cpu(event, src_cpu);
		put_ctx(src_ctx);
		list_add(&event->migrate_entry, &events);
	}

	/*
	 * Wait for the events to quiesce before re-instating them.
	 */
	synchronize_rcu();

	/*
	 * Re-instate events in 2 passes.
	 *
	 * Skip over group leaders and only install siblings on this first
	 * pass, siblings will not get enabled without a leader, however a
	 * leader will enable its siblings, even if those are still on the old
	 * context.
	 */
	list_for_each_entry_safe(event, tmp, &events, migrate_entry) {
		if (event->group_leader == event)
			continue;

		list_del(&event->migrate_entry);
		if (event->state >= PERF_EVENT_STATE_OFF)
			event->state = PERF_EVENT_STATE_INACTIVE;
		account_event_cpu(event, dst_cpu);
		perf_install_in_context(dst_ctx, event, dst_cpu);
		get_ctx(dst_ctx);
	}

	/*
	 * Once all the siblings are setup properly, install the group leaders
	 * to make it go.
	 */
	list_for_each_entry_safe(event, tmp, &events, migrate_entry) {
		list_del(&event->migrate_entry);
		if (event->state >= PERF_EVENT_STATE_OFF)
			event->state = PERF_EVENT_STATE_INACTIVE;
		account_event_cpu(event, dst_cpu);
		perf_install_in_context(dst_ctx, event, dst_cpu);
		get_ctx(dst_ctx);
	}
	mutex_unlock(&dst_ctx->mutex);
	mutex_unlock(&src_ctx->mutex);
}
EXPORT_SYMBOL_GPL(perf_pmu_migrate_context);

static void sync_child_event(struct perf_event *child_event,
			       struct task_struct *child)
{
	struct perf_event *parent_event = child_event->parent;
	u64 child_val;

	if (child_event->attr.inherit_stat)
		perf_event_read_event(child_event, child);

	child_val = perf_event_count(child_event);

	/*
	 * Add back the child's count to the parent's count:
	 */
	atomic64_add(child_val, &parent_event->child_count);
	atomic64_add(child_event->total_time_enabled,
		     &parent_event->child_total_time_enabled);
	atomic64_add(child_event->total_time_running,
		     &parent_event->child_total_time_running);
}

static void
perf_event_exit_event(struct perf_event *child_event,
		      struct perf_event_context *child_ctx,
		      struct task_struct *child)
{
	struct perf_event *parent_event = child_event->parent;

	/*
	 * Do not destroy the 'original' grouping; because of the context
	 * switch optimization the original events could've ended up in a
	 * random child task.
	 *
	 * If we were to destroy the original group, all group related
	 * operations would cease to function properly after this random
	 * child dies.
	 *
	 * Do destroy all inherited groups, we don't care about those
	 * and being thorough is better.
	 */
	raw_spin_lock_irq(&child_ctx->lock);
	WARN_ON_ONCE(child_ctx->is_active);

	if (parent_event)
		perf_group_detach(child_event);
	list_del_event(child_event, child_ctx);
	perf_event_set_state(child_event, PERF_EVENT_STATE_EXIT); /* is_event_hup() */
	raw_spin_unlock_irq(&child_ctx->lock);

	/*
	 * Parent events are governed by their filedesc, retain them.
	 */
	if (!parent_event) {
		perf_event_wakeup(child_event);
		return;
	}
	/*
	 * Child events can be cleaned up.
	 */

	sync_child_event(child_event, child);

	/*
	 * Remove this event from the parent's list
	 */
	WARN_ON_ONCE(parent_event->ctx->parent_ctx);
	mutex_lock(&parent_event->child_mutex);
	list_del_init(&child_event->child_list);
	mutex_unlock(&parent_event->child_mutex);

	/*
	 * Kick perf_poll() for is_event_hup().
	 */
	perf_event_wakeup(parent_event);
	free_event(child_event);
	put_event(parent_event);
}

static void perf_event_exit_task_context(struct task_struct *child, int ctxn)
{
	struct perf_event_context *child_ctx, *clone_ctx = NULL;
	struct perf_event *child_event, *next;

	WARN_ON_ONCE(child != current);

	child_ctx = perf_pin_task_context(child, ctxn);
	if (!child_ctx)
		return;

	/*
	 * In order to reduce the amount of tricky in ctx tear-down, we hold
	 * ctx::mutex over the entire thing. This serializes against almost
	 * everything that wants to access the ctx.
	 *
	 * The exception is sys_perf_event_open() /
	 * perf_event_create_kernel_count() which does find_get_context()
	 * without ctx::mutex (it cannot because of the move_group double mutex
	 * lock thing). See the comments in perf_install_in_context().
	 */
	mutex_lock(&child_ctx->mutex);

	/*
	 * In a single ctx::lock section, de-schedule the events and detach the
	 * context from the task such that we cannot ever get it scheduled back
	 * in.
	 */
	raw_spin_lock_irq(&child_ctx->lock);
	task_ctx_sched_out(__get_cpu_context(child_ctx), child_ctx, EVENT_ALL);

	/*
	 * Now that the context is inactive, destroy the task <-> ctx relation
	 * and mark the context dead.
	 */
	RCU_INIT_POINTER(child->perf_event_ctxp[ctxn], NULL);
	put_ctx(child_ctx); /* cannot be last */
	WRITE_ONCE(child_ctx->task, TASK_TOMBSTONE);
	put_task_struct(current); /* cannot be last */

	clone_ctx = unclone_ctx(child_ctx);
	raw_spin_unlock_irq(&child_ctx->lock);

	if (clone_ctx)
		put_ctx(clone_ctx);

	/*
	 * Report the task dead after unscheduling the events so that we
	 * won't get any samples after PERF_RECORD_EXIT. We can however still
	 * get a few PERF_RECORD_READ events.
	 */
	perf_event_task(child, child_ctx, 0);

	list_for_each_entry_safe(child_event, next, &child_ctx->event_list, event_entry)
		perf_event_exit_event(child_event, child_ctx, child);

	mutex_unlock(&child_ctx->mutex);

	put_ctx(child_ctx);
}

/*
 * When a child task exits, feed back event values to parent events.
 *
 * Can be called with cred_guard_mutex held when called from
 * install_exec_creds().
 */
void perf_event_exit_task(struct task_struct *child)
{
	struct perf_event *event, *tmp;
	int ctxn;

	mutex_lock(&child->perf_event_mutex);
	list_for_each_entry_safe(event, tmp, &child->perf_event_list,
				 owner_entry) {
		list_del_init(&event->owner_entry);

		/*
		 * Ensure the list deletion is visible before we clear
		 * the owner, closes a race against perf_release() where
		 * we need to serialize on the owner->perf_event_mutex.
		 */
		smp_store_release(&event->owner, NULL);
	}
	mutex_unlock(&child->perf_event_mutex);

	for_each_task_context_nr(ctxn)
		perf_event_exit_task_context(child, ctxn);

	/*
	 * The perf_event_exit_task_context calls perf_event_task
	 * with child's task_ctx, which generates EXIT events for
	 * child contexts and sets child->perf_event_ctxp[] to NULL.
	 * At this point we need to send EXIT events to cpu contexts.
	 */
	perf_event_task(child, NULL, 0);
}

static void perf_free_event(struct perf_event *event,
			    struct perf_event_context *ctx)
{
	struct perf_event *parent = event->parent;

	if (WARN_ON_ONCE(!parent))
		return;

	mutex_lock(&parent->child_mutex);
	list_del_init(&event->child_list);
	mutex_unlock(&parent->child_mutex);

	put_event(parent);

	raw_spin_lock_irq(&ctx->lock);
	perf_group_detach(event);
	list_del_event(event, ctx);
	raw_spin_unlock_irq(&ctx->lock);
	free_event(event);
}

/*
 * Free a context as created by inheritance by perf_event_init_task() below,
 * used by fork() in case of fail.
 *
 * Even though the task has never lived, the context and events have been
 * exposed through the child_list, so we must take care tearing it all down.
 */
void perf_event_free_task(struct task_struct *task)
{
	struct perf_event_context *ctx;
	struct perf_event *event, *tmp;
	int ctxn;

	for_each_task_context_nr(ctxn) {
		ctx = task->perf_event_ctxp[ctxn];
		if (!ctx)
			continue;

		mutex_lock(&ctx->mutex);
		raw_spin_lock_irq(&ctx->lock);
		/*
		 * Destroy the task <-> ctx relation and mark the context dead.
		 *
		 * This is important because even though the task hasn't been
		 * exposed yet the context has been (through child_list).
		 */
		RCU_INIT_POINTER(task->perf_event_ctxp[ctxn], NULL);
		WRITE_ONCE(ctx->task, TASK_TOMBSTONE);
		put_task_struct(task); /* cannot be last */
		raw_spin_unlock_irq(&ctx->lock);

		list_for_each_entry_safe(event, tmp, &ctx->event_list, event_entry)
			perf_free_event(event, ctx);

		mutex_unlock(&ctx->mutex);

		/*
		 * perf_event_release_kernel() could've stolen some of our
		 * child events and still have them on its free_list. In that
		 * case we must wait for these events to have been freed (in
		 * particular all their references to this task must've been
		 * dropped).
		 *
		 * Without this copy_process() will unconditionally free this
		 * task (irrespective of its reference count) and
		 * _free_event()'s put_task_struct(event->hw.target) will be a
		 * use-after-free.
		 *
		 * Wait for all events to drop their context reference.
		 */
		wait_var_event(&ctx->refcount, atomic_read(&ctx->refcount) == 1);
		put_ctx(ctx); /* must be last */
	}
}

void perf_event_delayed_put(struct task_struct *task)
{
	int ctxn;

	for_each_task_context_nr(ctxn)
		WARN_ON_ONCE(task->perf_event_ctxp[ctxn]);
}

struct file *perf_event_get(unsigned int fd)
{
	struct file *file;

	file = fget_raw(fd);
	if (!file)
		return ERR_PTR(-EBADF);

	if (file->f_op != &perf_fops) {
		fput(file);
		return ERR_PTR(-EBADF);
	}

	return file;
}

const struct perf_event *perf_get_event(struct file *file)
{
	if (file->f_op != &perf_fops)
		return ERR_PTR(-EINVAL);

	return file->private_data;
}

const struct perf_event_attr *perf_event_attrs(struct perf_event *event)
{
	if (!event)
		return ERR_PTR(-EINVAL);

	return &event->attr;
}

/*
 * Inherit an event from parent task to child task.
 *
 * Returns:
 *  - valid pointer on success
 *  - NULL for orphaned events
 *  - IS_ERR() on error
 */
static struct perf_event *
inherit_event(struct perf_event *parent_event,
	      struct task_struct *parent,
	      struct perf_event_context *parent_ctx,
	      struct task_struct *child,
	      struct perf_event *group_leader,
	      struct perf_event_context *child_ctx)
{
	enum perf_event_state parent_state = parent_event->state;
	struct perf_event *child_event;
	unsigned long flags;

	/*
	 * Instead of creating recursive hierarchies of events,
	 * we link inherited events back to the original parent,
	 * which has a filp for sure, which we use as the reference
	 * count:
	 */
	if (parent_event->parent)
		parent_event = parent_event->parent;

	child_event = perf_event_alloc(&parent_event->attr,
					   parent_event->cpu,
					   child,
					   group_leader, parent_event,
					   NULL, NULL, -1);
	if (IS_ERR(child_event))
		return child_event;


	if ((child_event->attach_state & PERF_ATTACH_TASK_DATA) &&
	    !child_ctx->task_ctx_data) {
		struct pmu *pmu = child_event->pmu;

		child_ctx->task_ctx_data = kzalloc(pmu->task_ctx_size,
						   GFP_KERNEL);
		if (!child_ctx->task_ctx_data) {
			free_event(child_event);
			return NULL;
		}
	}

	/*
	 * is_orphaned_event() and list_add_tail(&parent_event->child_list)
	 * must be under the same lock in order to serialize against
	 * perf_event_release_kernel(), such that either we must observe
	 * is_orphaned_event() or they will observe us on the child_list.
	 */
	mutex_lock(&parent_event->child_mutex);
	if (is_orphaned_event(parent_event) ||
	    !atomic_long_inc_not_zero(&parent_event->refcount)) {
		mutex_unlock(&parent_event->child_mutex);
		/* task_ctx_data is freed with child_ctx */
		free_event(child_event);
		return NULL;
	}

	get_ctx(child_ctx);

	/*
	 * Make the child state follow the state of the parent event,
	 * not its attr.disabled bit.  We hold the parent's mutex,
	 * so we won't race with perf_event_{en, dis}able_family.
	 */
	if (parent_state >= PERF_EVENT_STATE_INACTIVE)
		child_event->state = PERF_EVENT_STATE_INACTIVE;
	else
		child_event->state = PERF_EVENT_STATE_OFF;

	if (parent_event->attr.freq) {
		u64 sample_period = parent_event->hw.sample_period;
		struct hw_perf_event *hwc = &child_event->hw;

		hwc->sample_period = sample_period;
		hwc->last_period   = sample_period;

		local64_set(&hwc->period_left, sample_period);
	}

	child_event->ctx = child_ctx;
	child_event->overflow_handler = parent_event->overflow_handler;
	child_event->overflow_handler_context
		= parent_event->overflow_handler_context;

	/*
	 * Precalculate sample_data sizes
	 */
	perf_event__header_size(child_event);
	perf_event__id_header_size(child_event);

	/*
	 * Link it up in the child's context:
	 */
	raw_spin_lock_irqsave(&child_ctx->lock, flags);
	add_event_to_ctx(child_event, child_ctx);
	raw_spin_unlock_irqrestore(&child_ctx->lock, flags);

	/*
	 * Link this into the parent event's child list
	 */
	list_add_tail(&child_event->child_list, &parent_event->child_list);
	mutex_unlock(&parent_event->child_mutex);

	return child_event;
}

/*
 * Inherits an event group.
 *
 * This will quietly suppress orphaned events; !inherit_event() is not an error.
 * This matches with perf_event_release_kernel() removing all child events.
 *
 * Returns:
 *  - 0 on success
 *  - <0 on error
 */
static int inherit_group(struct perf_event *parent_event,
	      struct task_struct *parent,
	      struct perf_event_context *parent_ctx,
	      struct task_struct *child,
	      struct perf_event_context *child_ctx)
{
	struct perf_event *leader;
	struct perf_event *sub;
	struct perf_event *child_ctr;

	leader = inherit_event(parent_event, parent, parent_ctx,
				 child, NULL, child_ctx);
	if (IS_ERR(leader))
		return PTR_ERR(leader);
	/*
	 * @leader can be NULL here because of is_orphaned_event(). In this
	 * case inherit_event() will create individual events, similar to what
	 * perf_group_detach() would do anyway.
	 */
	for_each_sibling_event(sub, parent_event) {
		child_ctr = inherit_event(sub, parent, parent_ctx,
					    child, leader, child_ctx);
		if (IS_ERR(child_ctr))
			return PTR_ERR(child_ctr);
	}
	return 0;
}

/*
 * Creates the child task context and tries to inherit the event-group.
 *
 * Clears @inherited_all on !attr.inherited or error. Note that we'll leave
 * inherited_all set when we 'fail' to inherit an orphaned event; this is
 * consistent with perf_event_release_kernel() removing all child events.
 *
 * Returns:
 *  - 0 on success
 *  - <0 on error
 */
static int
inherit_task_group(struct perf_event *event, struct task_struct *parent,
		   struct perf_event_context *parent_ctx,
		   struct task_struct *child, int ctxn,
		   int *inherited_all)
{
	int ret;
	struct perf_event_context *child_ctx;

	if (!event->attr.inherit) {
		*inherited_all = 0;
		return 0;
	}

	child_ctx = child->perf_event_ctxp[ctxn];
	if (!child_ctx) {
		/*
		 * This is executed from the parent task context, so
		 * inherit events that have been marked for cloning.
		 * First allocate and initialize a context for the
		 * child.
		 */
		child_ctx = alloc_perf_context(parent_ctx->pmu, child);
		if (!child_ctx)
			return -ENOMEM;

		child->perf_event_ctxp[ctxn] = child_ctx;
	}

	ret = inherit_group(event, parent, parent_ctx,
			    child, child_ctx);

	if (ret)
		*inherited_all = 0;

	return ret;
}

/*
 * Initialize the perf_event context in task_struct
 */
static int perf_event_init_context(struct task_struct *child, int ctxn)
{
	struct perf_event_context *child_ctx, *parent_ctx;
	struct perf_event_context *cloned_ctx;
	struct perf_event *event;
	struct task_struct *parent = current;
	int inherited_all = 1;
	unsigned long flags;
	int ret = 0;

	if (likely(!parent->perf_event_ctxp[ctxn]))
		return 0;

	/*
	 * If the parent's context is a clone, pin it so it won't get
	 * swapped under us.
	 */
	parent_ctx = perf_pin_task_context(parent, ctxn);
	if (!parent_ctx)
		return 0;

	/*
	 * No need to check if parent_ctx != NULL here; since we saw
	 * it non-NULL earlier, the only reason for it to become NULL
	 * is if we exit, and since we're currently in the middle of
	 * a fork we can't be exiting at the same time.
	 */

	/*
	 * Lock the parent list. No need to lock the child - not PID
	 * hashed yet and not running, so nobody can access it.
	 */
	mutex_lock(&parent_ctx->mutex);

	/*
	 * We dont have to disable NMIs - we are only looking at
	 * the list, not manipulating it:
	 */
	perf_event_groups_for_each(event, &parent_ctx->pinned_groups) {
		ret = inherit_task_group(event, parent, parent_ctx,
					 child, ctxn, &inherited_all);
		if (ret)
			goto out_unlock;
	}

	/*
	 * We can't hold ctx->lock when iterating the ->flexible_group list due
	 * to allocations, but we need to prevent rotation because
	 * rotate_ctx() will change the list from interrupt context.
	 */
	raw_spin_lock_irqsave(&parent_ctx->lock, flags);
	parent_ctx->rotate_disable = 1;
	raw_spin_unlock_irqrestore(&parent_ctx->lock, flags);

	perf_event_groups_for_each(event, &parent_ctx->flexible_groups) {
		ret = inherit_task_group(event, parent, parent_ctx,
					 child, ctxn, &inherited_all);
		if (ret)
			goto out_unlock;
	}

	raw_spin_lock_irqsave(&parent_ctx->lock, flags);
	parent_ctx->rotate_disable = 0;

	child_ctx = child->perf_event_ctxp[ctxn];

	if (child_ctx && inherited_all) {
		/*
		 * Mark the child context as a clone of the parent
		 * context, or of whatever the parent is a clone of.
		 *
		 * Note that if the parent is a clone, the holding of
		 * parent_ctx->lock avoids it from being uncloned.
		 */
		cloned_ctx = parent_ctx->parent_ctx;
		if (cloned_ctx) {
			child_ctx->parent_ctx = cloned_ctx;
			child_ctx->parent_gen = parent_ctx->parent_gen;
		} else {
			child_ctx->parent_ctx = parent_ctx;
			child_ctx->parent_gen = parent_ctx->generation;
		}
		get_ctx(child_ctx->parent_ctx);
	}

	raw_spin_unlock_irqrestore(&parent_ctx->lock, flags);
out_unlock:
	mutex_unlock(&parent_ctx->mutex);

	perf_unpin_context(parent_ctx);
	put_ctx(parent_ctx);

	return ret;
}

/*
 * Initialize the perf_event context in task_struct
 */
int perf_event_init_task(struct task_struct *child)
{
	int ctxn, ret;

	memset(child->perf_event_ctxp, 0, sizeof(child->perf_event_ctxp));
	mutex_init(&child->perf_event_mutex);
	INIT_LIST_HEAD(&child->perf_event_list);

	for_each_task_context_nr(ctxn) {
		ret = perf_event_init_context(child, ctxn);
		if (ret) {
			perf_event_free_task(child);
			return ret;
		}
	}

	return 0;
}

static void __init perf_event_init_all_cpus(void)
{
	struct swevent_htable *swhash;
	int cpu;

	zalloc_cpumask_var(&perf_online_mask, GFP_KERNEL);

	for_each_possible_cpu(cpu) {
		swhash = &per_cpu(swevent_htable, cpu);
		mutex_init(&swhash->hlist_mutex);
		INIT_LIST_HEAD(&per_cpu(active_ctx_list, cpu));

		INIT_LIST_HEAD(&per_cpu(pmu_sb_events.list, cpu));
		raw_spin_lock_init(&per_cpu(pmu_sb_events.lock, cpu));

#ifdef CONFIG_CGROUP_PERF
		INIT_LIST_HEAD(&per_cpu(cgrp_cpuctx_list, cpu));
#endif
		INIT_LIST_HEAD(&per_cpu(sched_cb_list, cpu));
		per_cpu(is_hotplugging, cpu) = false;
		per_cpu(is_idle, cpu) = false;
	}
}

void perf_swevent_init_cpu(unsigned int cpu)
{
	struct swevent_htable *swhash = &per_cpu(swevent_htable, cpu);

	mutex_lock(&swhash->hlist_mutex);
	if (swhash->hlist_refcount > 0 && !swevent_hlist_deref(swhash)) {
		struct swevent_hlist *hlist;

		hlist = kzalloc_node(sizeof(*hlist), GFP_KERNEL, cpu_to_node(cpu));
		WARN_ON(!hlist);
		rcu_assign_pointer(swhash->swevent_hlist, hlist);
	}
	mutex_unlock(&swhash->hlist_mutex);
}

#if defined CONFIG_HOTPLUG_CPU || defined CONFIG_KEXEC_CORE
int perf_event_restart_events(unsigned int cpu)
{
	mutex_lock(&pmus_lock);
	per_cpu(is_hotplugging, cpu) = false;
	perf_deferred_install_in_context(cpu);
	mutex_unlock(&pmus_lock);

	return 0;
}

static void perf_event_exit_cpu_context(int cpu)
{
	struct perf_cpu_context *cpuctx;
	struct perf_event_context *ctx;
	struct perf_event *event, *event_tmp;
	unsigned long flags;
	struct pmu *pmu;

	mutex_lock(&pmus_lock);
	per_cpu(is_hotplugging, cpu) = true;
	list_for_each_entry(pmu, &pmus, entry) {
		cpuctx = per_cpu_ptr(pmu->pmu_cpu_context, cpu);
		ctx = &cpuctx->ctx;

		/* Cancel the mux hrtimer to avoid CPU migration */
		if (pmu->task_ctx_nr != perf_sw_context) {
			raw_spin_lock_irqsave(&cpuctx->hrtimer_lock, flags);
			hrtimer_cancel(&cpuctx->hrtimer);
			cpuctx->hrtimer_active = 0;
			raw_spin_unlock_irqrestore(&cpuctx->hrtimer_lock,
							flags);
		}

		mutex_lock(&ctx->mutex);
		list_for_each_entry_safe(event, event_tmp, &ctx->event_list,
								event_entry) {
			perf_remove_from_context(event, DETACH_GROUP);
			if (event->pmu->events_across_hotplug)
				perf_prepare_install_in_context(event);
		}
		cpuctx->online = 0;
		mutex_unlock(&ctx->mutex);
	}
	cpumask_clear_cpu(cpu, perf_online_mask);
	mutex_unlock(&pmus_lock);
}
#else

static void perf_event_exit_cpu_context(int cpu) { }

#endif

int perf_event_init_cpu(unsigned int cpu)
{
	struct perf_cpu_context *cpuctx;
	struct perf_event_context *ctx;
	struct pmu *pmu;

	perf_swevent_init_cpu(cpu);

	mutex_lock(&pmus_lock);
	cpumask_set_cpu(cpu, perf_online_mask);
	list_for_each_entry(pmu, &pmus, entry) {
		cpuctx = per_cpu_ptr(pmu->pmu_cpu_context, cpu);
		ctx = &cpuctx->ctx;

		mutex_lock(&ctx->mutex);
		cpuctx->online = 1;
		mutex_unlock(&ctx->mutex);
	}
	mutex_unlock(&pmus_lock);

	return 0;
}

int perf_event_exit_cpu(unsigned int cpu)
{
	perf_event_exit_cpu_context(cpu);
	return 0;
}

static int
perf_reboot(struct notifier_block *notifier, unsigned long val, void *v)
{
	int cpu;

	for_each_online_cpu(cpu)
		perf_event_exit_cpu(cpu);

	return NOTIFY_OK;
}

/*
 * Run the perf reboot notifier at the very last possible moment so that
 * the generic watchdog code runs as long as possible.
 */
static struct notifier_block perf_reboot_notifier = {
	.notifier_call = perf_reboot,
	.priority = INT_MIN,
};

static int event_idle_notif(struct notifier_block *nb, unsigned long action,
							void *data)
{
	switch (action) {
	case IDLE_START:
		__this_cpu_write(is_idle, true);
		break;
	case IDLE_END:
		__this_cpu_write(is_idle, false);
		break;
	}

	return NOTIFY_OK;
}

static struct notifier_block perf_event_idle_nb = {
	.notifier_call = event_idle_notif,
};

void __init perf_event_init(void)
{
	int ret, cpu;

	idr_init(&pmu_idr);

	shared_events = alloc_percpu(struct shared_events_str);
	if (!shared_events) {
		WARN(1, "alloc_percpu failed for shared_events struct");
	} else {
		for_each_possible_cpu(cpu) {
			struct shared_events_str *shrd_events =
				per_cpu_ptr(shared_events, cpu);

			mutex_init(&shrd_events->list_mutex);
		}
	}
	perf_event_init_all_cpus();
	init_srcu_struct(&pmus_srcu);
	perf_pmu_register(&perf_swevent, "software", PERF_TYPE_SOFTWARE);
	perf_pmu_register(&perf_cpu_clock, NULL, -1);
	perf_pmu_register(&perf_task_clock, NULL, -1);
	perf_tp_register();
	perf_event_init_cpu(smp_processor_id());
	idle_notifier_register(&perf_event_idle_nb);
	register_reboot_notifier(&perf_reboot_notifier);

	ret = init_hw_breakpoint();
	WARN(ret, "hw_breakpoint initialization failed with: %d", ret);

	/*
	 * Build time assertion that we keep the data_head at the intended
	 * location.  IOW, validation we got the __reserved[] size right.
	 */
	BUILD_BUG_ON((offsetof(struct perf_event_mmap_page, data_head))
		     != 1024);
}

ssize_t perf_event_sysfs_show(struct device *dev, struct device_attribute *attr,
			      char *page)
{
	struct perf_pmu_events_attr *pmu_attr =
		container_of(attr, struct perf_pmu_events_attr, attr);

	if (pmu_attr->event_str)
		return sprintf(page, "%s\n", pmu_attr->event_str);

	return 0;
}
EXPORT_SYMBOL_GPL(perf_event_sysfs_show);

static int __init perf_event_sysfs_init(void)
{
	struct pmu *pmu;
	int ret;

	mutex_lock(&pmus_lock);

	ret = bus_register(&pmu_bus);
	if (ret)
		goto unlock;

	list_for_each_entry(pmu, &pmus, entry) {
		if (!pmu->name || pmu->type < 0)
			continue;

		ret = pmu_dev_alloc(pmu);
		WARN(ret, "Failed to register pmu: %s, reason %d\n", pmu->name, ret);
	}
	pmu_bus_running = 1;
	ret = 0;

unlock:
	mutex_unlock(&pmus_lock);

	return ret;
}
device_initcall(perf_event_sysfs_init);

#ifdef CONFIG_CGROUP_PERF
static struct cgroup_subsys_state *
perf_cgroup_css_alloc(struct cgroup_subsys_state *parent_css)
{
	struct perf_cgroup *jc;

	jc = kzalloc(sizeof(*jc), GFP_KERNEL);
	if (!jc)
		return ERR_PTR(-ENOMEM);

	jc->info = alloc_percpu(struct perf_cgroup_info);
	if (!jc->info) {
		kfree(jc);
		return ERR_PTR(-ENOMEM);
	}

	return &jc->css;
}

static void perf_cgroup_css_free(struct cgroup_subsys_state *css)
{
	struct perf_cgroup *jc = container_of(css, struct perf_cgroup, css);

	free_percpu(jc->info);
	kfree(jc);
}

static int __perf_cgroup_move(void *info)
{
	struct task_struct *task = info;
	rcu_read_lock();
	perf_cgroup_switch(task, PERF_CGROUP_SWOUT | PERF_CGROUP_SWIN);
	rcu_read_unlock();
	return 0;
}

static void perf_cgroup_attach(struct cgroup_taskset *tset)
{
	struct task_struct *task;
	struct cgroup_subsys_state *css;

	cgroup_taskset_for_each(task, css, tset)
		task_function_call(task, __perf_cgroup_move, task);
}

struct cgroup_subsys perf_event_cgrp_subsys = {
	.css_alloc	= perf_cgroup_css_alloc,
	.css_free	= perf_cgroup_css_free,
	.attach		= perf_cgroup_attach,
	/*
	 * Implicitly enable on dfl hierarchy so that perf events can
	 * always be filtered by cgroup2 path as long as perf_event
	 * controller is not mounted on a legacy hierarchy.
	 */
	.implicit_on_dfl = true,
	.threaded	= true,
};
#endif /* CONFIG_CGROUP_PERF */<|MERGE_RESOLUTION|>--- conflicted
+++ resolved
@@ -11092,14 +11092,7 @@
 	 * Must be under the same ctx::mutex as perf_install_in_context(),
 	 * because we need to serialize with concurrent event creation.
 	 */
-<<<<<<< HEAD
 	if (!event->shared && !exclusive_event_installable(event, ctx)) {
-		/* exclusive and group stuff are assumed mutually exclusive */
-		WARN_ON_ONCE(move_group);
-
-=======
-	if (!exclusive_event_installable(event, ctx)) {
->>>>>>> f232ce65
 		err = -EBUSY;
 		goto err_locked;
 	}
