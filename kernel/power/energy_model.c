--- conflicted
+++ resolved
@@ -131,21 +131,6 @@
 
 		table[i].power = power;
 		table[i].frequency = prev_freq = freq;
-<<<<<<< HEAD
-
-		/*
-		 * The hertz/watts efficiency ratio should decrease as the
-		 * frequency grows on sane platforms. But this isn't always
-		 * true in practice so warn the user if a higher OPP is more
-		 * power efficient than a lower one.
-		 */
-		opp_eff = freq / power;
-		if (opp_eff >= prev_opp_eff)
-			pr_debug("pd%d: hertz/watts ratio non-monotonically decreasing: em_cap_state %d >= em_cap_state%d\n",
-					cpu, i, i - 1);
-		prev_opp_eff = opp_eff;
-=======
->>>>>>> 2774980d
 	}
 
 	/* Compute the cost of each capacity_state. */
@@ -155,17 +140,16 @@
 
 		table[i].cost = div64_u64(fmax * power_res,
 					  table[i].frequency);
-<<<<<<< HEAD
 		if (i > 0 && (table[i].cost < table[i - 1].cost) &&
 				(table[i].power > table[i - 1].power)) {
 			table[i].cost = table[i - 1].cost;
-=======
+		}
+
 		if (table[i].cost >= prev_cost) {
-			pr_warn("pd%d: EM: OPP:%lu is inefficient\n",
+			pr_debug("pd%d: EM: OPP:%lu is inefficient\n",
 				cpu, table[i].frequency);
 		} else {
 			prev_cost = table[i].cost;
->>>>>>> 2774980d
 		}
 	}
 
