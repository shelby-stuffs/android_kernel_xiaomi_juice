// SPDX-License-Identifier: GPL-2.0-only
/*
 * Copyright (c) 2015-2020, The Linux Foundation. All rights reserved.
<<<<<<< HEAD
 * Copyright (C) 2020 XiaoMi, Inc.
=======
>>>>>>> 25ea16ce
 */

/*
 * Per-File-Key (PFK).
 *
 * This driver is responsible for overall management of various
 * Per File Encryption variants that work on top of or as part of different
 * file systems.
 *
 * The driver has the following purpose :
 * 1) Define priorities between PFE's if more than one is enabled
 * 2) Extract key information from inode
 * 3) Load and manage various keys in ICE HW engine
 * 4) It should be invoked from various layers in FS/BLOCK/STORAGE DRIVER
 *    that need to take decision on HW encryption management of the data
 *    Some examples:
 *	BLOCK LAYER: when it takes decision on whether 2 chunks can be united
 *	to one encryption / decryption request sent to the HW
 *
 *	UFS DRIVER: when it need to configure ICE HW with a particular key slot
 *	to be used for encryption / decryption
 *
 * PFE variants can differ on particular way of storing the cryptographic info
 * inside inode, actions to be taken upon file operations, etc., but the common
 * properties are described above
 *
 */

#define pr_fmt(fmt)	"pfk [%s]: " fmt, __func__

#include <linux/module.h>
#include <linux/fs.h>
#include <linux/errno.h>
#include <linux/printk.h>
#include <linux/bio.h>
#include <linux/security.h>
#include <crypto/algapi.h>
#include <crypto/ice.h>

#include <linux/pfk.h>

#include "pfk_kc.h"
#include "objsec.h"
#include "pfk_ice.h"
#include "pfk_ext4.h"
#include "pfk_f2fs.h"
#include "pfk_internal.h"

static bool pfk_ready;


/* might be replaced by a table when more than one cipher is supported */
#define PFK_SUPPORTED_KEY_SIZE 128
#define PFK_SUPPORTED_SALT_SIZE 32

/* Various PFE types and function tables to support each one of them */
enum pfe_type {EXT4_CRYPT_PFE, F2FS_CRYPT_PFE, INVALID_PFE};

typedef int (*pfk_parse_inode_type)(const struct bio *bio,
	const struct inode *inode,
	struct pfk_key_info *key_info,
	enum ice_cryto_algo_mode *algo,
	bool *is_pfe);

typedef bool (*pfk_allow_merge_bio_type)(const struct bio *bio1,
	const struct bio *bio2, const struct inode *inode1,
	const struct inode *inode2);

static const pfk_parse_inode_type pfk_parse_inode_ftable[] = {
	&pfk_ext4_parse_inode, /* EXT4_CRYPT_PFE */
	&pfk_f2fs_parse_inode, /* F2FS_CRYPT_PFE */
};

static const pfk_allow_merge_bio_type pfk_allow_merge_bio_ftable[] = {
	&pfk_ext4_allow_merge_bio, /* EXT4_CRYPT_PFE */
	&pfk_f2fs_allow_merge_bio, /* F2FS_CRYPT_PFE */
};

static void __exit pfk_exit(void)
{
	pfk_ready = false;
	pfk_ext4_deinit();
	pfk_f2fs_deinit();
	pfk_kc_deinit();
}

static int __init pfk_init(void)
{
	int ret = 0;

	ret = pfk_ext4_init();
	if (ret != 0)
		goto fail;

	ret = pfk_f2fs_init();
	if (ret != 0)
		goto fail;

	pfk_ready = true;
	pr_debug("Driver initialized successfully\n");

	return 0;

fail:
	pr_err("Failed to init driver\n");
	return -ENODEV;
}

/*
 * If more than one type is supported simultaneously, this function will also
 * set the priority between them
 */
static enum pfe_type pfk_get_pfe_type(const struct inode *inode)
{
	if (!inode)
		return INVALID_PFE;

	if (pfk_is_ext4_type(inode))
		return EXT4_CRYPT_PFE;

	if (pfk_is_f2fs_type(inode))
		return F2FS_CRYPT_PFE;

	return INVALID_PFE;
}

/**
 * inode_to_filename() - get the filename from inode pointer.
 * @inode: inode pointer
 *
 * it is used for debug prints.
 *
 * Return: filename string or "unknown".
 */
char *inode_to_filename(const struct inode *inode)
{
	struct dentry *dentry = NULL;
	char *filename = NULL;

	if (!inode)
		return "NULL";

	if (hlist_empty(&inode->i_dentry))
		return "unknown";

	dentry = hlist_entry(inode->i_dentry.first, struct dentry, d_u.d_alias);
	filename = dentry->d_iname;

	return filename;
}

/**
 * pfk_is_ready() - driver is initialized and ready.
 *
 * Return: true if the driver is ready.
 */
static inline bool pfk_is_ready(void)
{
	return pfk_ready;
}

/**
 * pfk_bio_get_inode() - get the inode from a bio.
 * @bio: Pointer to BIO structure.
 *
 * Walk the bio struct links to get the inode.
 * Please note, that in general bio may consist of several pages from
 * several files, but in our case we always assume that all pages come
 * from the same file, since our logic ensures it. That is why we only
 * walk through the first page to look for inode.
 *
 * Return: pointer to the inode struct if successful, or NULL otherwise.
 *
 */
static struct inode *pfk_bio_get_inode(const struct bio *bio)
{
	if (!bio)
		return NULL;
	if (!bio_has_data((struct bio *)bio))
		return NULL;
	if (!bio->bi_io_vec)
		return NULL;
	if (!bio->bi_io_vec->bv_page)
		return NULL;

	if (PageAnon(bio->bi_io_vec->bv_page)) {
		struct inode *inode;

		/* Using direct-io (O_DIRECT) without page cache */
		inode = dio_bio_get_inode((struct bio *)bio);
		pr_debug("inode on direct-io, inode = 0x%pK.\n", inode);

		return inode;
	}

	if (!page_mapping(bio->bi_io_vec->bv_page))
		return NULL;

	return page_mapping(bio->bi_io_vec->bv_page)->host;
}

/**
 * pfk_key_size_to_key_type() - translate key size to key size enum
 * @key_size: key size in bytes
 * @key_size_type: pointer to store the output enum (can be null)
 *
 * return 0 in case of success, error otherwise (i.e not supported key size)
 */
int pfk_key_size_to_key_type(size_t key_size,
	enum ice_crpto_key_size *key_size_type)
{
	/*
	 *  currently only 32 bit key size is supported
	 *  in the future, table with supported key sizes might
	 *  be introduced
	 */

	if (key_size > PFK_SUPPORTED_KEY_SIZE) {
		pr_err("not supported key size %zu\n", key_size);
		return -EINVAL;
	}

	if (key_size_type)
		*key_size_type = ICE_CRYPTO_KEY_SIZE_256;

	return 0;
}

/*
 * Retrieves filesystem type from inode's superblock
 */
bool pfe_is_inode_filesystem_type(const struct inode *inode,
	const char *fs_type)
{
	if (!inode || !fs_type)
		return false;

	if (!inode->i_sb)
		return false;

	if (!inode->i_sb->s_type)
		return false;

	return (strcmp(inode->i_sb->s_type->name, fs_type) == 0);
}

/**
 * pfk_get_key_for_bio() - get the encryption key to be used for a bio
 *
 * @bio: pointer to the BIO
 * @key_info: pointer to the key information which will be filled in
 * @algo_mode: optional pointer to the algorithm identifier which will be set
 * @is_pfe: will be set to false if the BIO should be left unencrypted
 *
 * Return: 0 if a key is being used, otherwise a -errno value
 */
static int pfk_get_key_for_bio(const struct bio *bio,
		struct pfk_key_info *key_info,
		enum ice_cryto_algo_mode *algo_mode,
		bool *is_pfe, unsigned int *data_unit)
{
	const struct inode *inode;
	enum pfe_type which_pfe;
	const struct blk_encryption_key *key = NULL;
	char *s_type = NULL;

	inode = pfk_bio_get_inode(bio);
	which_pfe = pfk_get_pfe_type(inode);
	s_type = (char *)pfk_kc_get_storage_type();

	/*
	 * Update dun based on storage type.
	 * 512 byte dun - For ext4 emmc
	 * 4K dun - For ext4 ufs, f2fs ufs and f2fs emmc
	 */

	if (data_unit) {
		if (!bio_dun(bio) && !memcmp(s_type, "sdcc", strlen("sdcc")))
			*data_unit = 1 << ICE_CRYPTO_DATA_UNIT_512_B;
		else
			*data_unit = 1 << ICE_CRYPTO_DATA_UNIT_4_KB;
	}

	if (which_pfe != INVALID_PFE) {
		/* Encrypted file; override ->bi_crypt_key */
		pr_debug("parsing inode %lu with PFE type %d\n",
			 inode->i_ino, which_pfe);
		return (*(pfk_parse_inode_ftable[which_pfe]))
				(bio, inode, key_info, algo_mode, is_pfe);
	}

	/*
	 * bio is not for an encrypted file.  Use ->bi_crypt_key if it was set.
	 * Otherwise, don't encrypt/decrypt the bio.
	 */
#ifdef CONFIG_DM_DEFAULT_KEY
	key = bio->bi_crypt_key;
#endif
	if (!key) {
		*is_pfe = false;
		return -EINVAL;
	}

	/* Note: the "salt" is really just the second half of the XTS key. */
	BUILD_BUG_ON(sizeof(key->raw) > PFK_SUPPORTED_KEY_SIZE);
	key_info->key = &key->raw[0];
	key_info->key_size = key->size;

	if (algo_mode)
		*algo_mode = ICE_CRYPTO_ALGO_MODE_AES_XTS;
	return 0;
}

/**
 * pfk_load_key_start() - loads PFE encryption key to the ICE
 *			  Can also be invoked from non
 *			  PFE context, in this case it
 *			  is not relevant and is_pfe
 *			  flag is set to false
 *
 * @bio: Pointer to the BIO structure
 * @ice_setting: Pointer to ice setting structure that will be filled with
 * ice configuration values, including the index to which the key was loaded
 *  @is_pfe: will be false if inode is not relevant to PFE, in such a case
 * it should be treated as non PFE by the block layer
 *
 * Returns the index where the key is stored in encryption hw and additional
 * information that will be used later for configuration of the encryption hw.
 *
 * Must be followed by pfk_load_key_end when key is no longer used by ice
 *
 */
int pfk_load_key_start(const struct bio *bio, struct ice_device *ice_dev,
		struct ice_crypto_setting *ice_setting, bool *is_pfe,
		bool async)
{
	int ret = 0;
	struct pfk_key_info key_info = {NULL, NULL, 0, 0};
	enum ice_cryto_algo_mode algo_mode = ICE_CRYPTO_ALGO_MODE_AES_XTS;
	enum ice_crpto_key_size key_size_type = 0;
	unsigned int data_unit = 1 << ICE_CRYPTO_DATA_UNIT_512_B;
	u32 key_index = 0;

	if (!is_pfe) {
		pr_err("is_pfe is NULL\n");
		return -EINVAL;
	}

	/*
	 * only a few errors below can indicate that
	 * this function was not invoked within PFE context,
	 * otherwise we will consider it PFE
	 */
	*is_pfe = true;

	if (!pfk_is_ready())
		return -ENODEV;

	if (!ice_setting) {
		pr_err("ice setting is NULL\n");
		return -EINVAL;
	}

	ret = pfk_get_key_for_bio(bio, &key_info, &algo_mode, is_pfe,
					&data_unit);

	if (ret != 0)
		return ret;

	ret = pfk_key_size_to_key_type(key_info.key_size, &key_size_type);
	if (ret != 0)
		return ret;

	ret = pfk_kc_load_key_start(key_info.key, key_info.key_size,
			key_info.salt, key_info.salt_size, &key_index, async,
			data_unit, ice_dev);
	if (ret) {
		if (ret != -EBUSY && ret != -EAGAIN)
			pr_err("start: could not load key into pfk key cache, error %d\n",
					ret);

		return ret;
	}

	ice_setting->key_size = key_size_type;
	ice_setting->algo_mode = algo_mode;
	/* hardcoded for now */
	ice_setting->key_mode = ICE_CRYPTO_USE_LUT_SW_KEY;
	ice_setting->key_index = key_index;

	pr_debug("loaded key for file %s key_index %d\n",
		inode_to_filename(pfk_bio_get_inode(bio)), key_index);

	return 0;
}

/**
 * pfk_load_key_end() - marks the PFE key as no longer used by ICE
 *			Can also be invoked from non
 *			PFE context, in this case it is not
 *			relevant and is_pfe flag is
 *			set to false
 *
 * @bio: Pointer to the BIO structure
 * @is_pfe: Pointer to is_pfe flag, which will be true if function was invoked
 *			from PFE context
 */
int pfk_load_key_end(const struct bio *bio, struct ice_device *ice_dev,
			bool *is_pfe)
{
	int ret = 0;
	struct pfk_key_info key_info = {NULL, NULL, 0, 0};

	if (!is_pfe) {
		pr_err("is_pfe is NULL\n");
		return -EINVAL;
	}

	/* only a few errors below can indicate that
	 * this function was not invoked within PFE context,
	 * otherwise we will consider it PFE
	 */
	*is_pfe = true;

	if (!pfk_is_ready())
		return -ENODEV;

	ret = pfk_get_key_for_bio(bio, &key_info, NULL, is_pfe, NULL);
	if (ret != 0)
		return ret;

	pfk_kc_load_key_end(key_info.key, key_info.key_size,
		key_info.salt, key_info.salt_size, ice_dev);

	pr_debug("finished using key for file %s\n",
		inode_to_filename(pfk_bio_get_inode(bio)));

	return 0;
}

/**
 * pfk_allow_merge_bio() - Check if 2 BIOs can be merged.
 * @bio1:	Pointer to first BIO structure.
 * @bio2:	Pointer to second BIO structure.
 *
 * Prevent merging of BIOs from encrypted and non-encrypted
 * files, or files encrypted with different key.
 * Also prevent non encrypted and encrypted data from the same file
 * to be merged (ecryptfs header if stored inside file should be non
 * encrypted)
 * This API is called by the file system block layer.
 *
 * Return: true if the BIOs allowed to be merged, false
 * otherwise.
 */
bool pfk_allow_merge_bio(const struct bio *bio1, const struct bio *bio2)
{
	const struct blk_encryption_key *key1 = NULL;
	const struct blk_encryption_key *key2 = NULL;
	const struct inode *inode1;
	const struct inode *inode2;
	enum pfe_type which_pfe1;
	enum pfe_type which_pfe2;

	if (!pfk_is_ready())
		return false;

	if (!bio1 || !bio2)
		return false;

	if (bio1 == bio2)
		return true;

#ifdef CONFIG_DM_DEFAULT_KEY
	key1 = bio1->bi_crypt_key;
	key2 = bio2->bi_crypt_key;
#endif

	inode1 = pfk_bio_get_inode(bio1);
	inode2 = pfk_bio_get_inode(bio2);

	which_pfe1 = pfk_get_pfe_type(inode1);
	which_pfe2 = pfk_get_pfe_type(inode2);

	/*
	 * If one bio is for an encrypted file and the other is for a different
	 * type of encrypted file or for blocks that are not part of an
	 * encrypted file, do not merge.
	 */
	if (which_pfe1 != which_pfe2)
		return false;

	if (which_pfe1 != INVALID_PFE) {
		/* Both bios are for the same type of encrypted file. */
		return (*(pfk_allow_merge_bio_ftable[which_pfe1]))(bio1, bio2,
				inode1, inode2);
	}

	/*
	 * Neither bio is for an encrypted file.  Merge only if the default keys
	 * are the same (or both are NULL).
	 */
	return key1 == key2 ||
		(key1 && key2 &&
		 !crypto_memneq(key1->raw, key2->raw, sizeof(key1->raw)));
}

int pfk_fbe_clear_key(const unsigned char *key, size_t key_size,
		const unsigned char *salt, size_t salt_size)
{
	int ret = -EINVAL;

	if (!key || !salt)
		return ret;

	ret = pfk_kc_remove_key_with_salt(key, key_size, salt, salt_size);
	if (ret)
		pr_err("Clear key error: ret value %d\n", ret);
	return ret;
}

/**
 * Flush key table on storage core reset. During core reset key configuration
 * is lost in ICE. We need to flash the cache, so that the keys will be
 * reconfigured again for every subsequent transaction
 */
void pfk_clear_on_reset(struct ice_device *ice_dev)
{
	if (!pfk_is_ready())
		return;

	pfk_kc_clear_on_reset(ice_dev);
}

int pfk_remove(struct ice_device *ice_dev)
{
	return pfk_kc_clear(ice_dev);
}

int pfk_initialize_key_table(struct ice_device *ice_dev)
{
	return pfk_kc_initialize_key_table(ice_dev);
}

module_init(pfk_init);
module_exit(pfk_exit);

MODULE_LICENSE("GPL v2");
MODULE_DESCRIPTION("Per-File-Key driver");<|MERGE_RESOLUTION|>--- conflicted
+++ resolved
@@ -1,10 +1,6 @@
 // SPDX-License-Identifier: GPL-2.0-only
 /*
  * Copyright (c) 2015-2020, The Linux Foundation. All rights reserved.
-<<<<<<< HEAD
- * Copyright (C) 2020 XiaoMi, Inc.
-=======
->>>>>>> 25ea16ce
  */
 
 /*
