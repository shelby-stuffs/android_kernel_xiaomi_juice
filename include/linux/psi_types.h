--- conflicted
+++ resolved
@@ -121,16 +121,10 @@
 	 * events to one per window
 	 */
 	u64 last_event_time;
-<<<<<<< HEAD
-
-	/* Refcounting to prevent premature destruction */
-	struct kref refcount;
 
 	/* Task that created the trigger */
 	char comm[TASK_COMM_LEN];
 	struct timer_list wdog_timer;
-=======
->>>>>>> 5d2c9fe6
 };
 
 struct psi_group {
