--- conflicted
+++ resolved
@@ -41,13 +41,9 @@
 				 u8 *secret, unsigned int secret_size);
 };
 
-<<<<<<< HEAD
-struct keyslot_manager *keyslot_manager_create(unsigned int num_slots,
-=======
 struct keyslot_manager *keyslot_manager_create(
 	struct device *dev,
 	unsigned int num_slots,
->>>>>>> f8b19f1e
 	const struct keyslot_mgmt_ll_ops *ksm_ops,
 	const unsigned int crypto_mode_supported[BLK_ENCRYPTION_MODE_MAX],
 	void *ll_priv_data);
@@ -73,10 +69,7 @@
 void keyslot_manager_destroy(struct keyslot_manager *ksm);
 
 struct keyslot_manager *keyslot_manager_create_passthrough(
-<<<<<<< HEAD
-=======
 	struct device *dev,
->>>>>>> f8b19f1e
 	const struct keyslot_mgmt_ll_ops *ksm_ops,
 	const unsigned int crypto_mode_supported[BLK_ENCRYPTION_MODE_MAX],
 	void *ll_priv_data);
