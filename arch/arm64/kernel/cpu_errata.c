/*
 * Contains CPU specific errata definitions
 *
 * Copyright (C) 2014 ARM Ltd.
 *
 * This program is free software; you can redistribute it and/or modify
 * it under the terms of the GNU General Public License version 2 as
 * published by the Free Software Foundation.
 *
 * This program is distributed in the hope that it will be useful,
 * but WITHOUT ANY WARRANTY; without even the implied warranty of
 * MERCHANTABILITY or FITNESS FOR A PARTICULAR PURPOSE.  See the
 * GNU General Public License for more details.
 *
 * You should have received a copy of the GNU General Public License
 * along with this program.  If not, see <http://www.gnu.org/licenses/>.
 */

#include <linux/arm-smccc.h>
#include <linux/psci.h>
#include <linux/types.h>
#include <linux/cpu.h>
#include <asm/cpu.h>
#include <asm/cputype.h>
#include <asm/cpufeature.h>
#include <asm/mmu_context.h>
#include <asm/smp_plat.h>
#include <asm/vectors.h>

static bool __maybe_unused
is_affected_midr_range(const struct arm64_cpu_capabilities *entry, int scope)
{
	const struct arm64_midr_revidr *fix;
	u32 midr = read_cpuid_id(), revidr;

	WARN_ON(scope != SCOPE_LOCAL_CPU || preemptible());
	if (!is_midr_in_range(midr, &entry->midr_range))
		return false;

	midr &= MIDR_REVISION_MASK | MIDR_VARIANT_MASK;
	revidr = read_cpuid(REVIDR_EL1);
	for (fix = entry->fixed_revs; fix && fix->revidr_mask; fix++)
		if (midr == fix->midr_rv && (revidr & fix->revidr_mask))
			return false;

	return true;
}

static bool __maybe_unused
is_affected_midr_range_list(const struct arm64_cpu_capabilities *entry,
			    int scope)
{
	WARN_ON(scope != SCOPE_LOCAL_CPU || preemptible());
	return is_midr_in_range_list(read_cpuid_id(), entry->midr_range_list);
}

static bool __maybe_unused
is_kryo_midr(const struct arm64_cpu_capabilities *entry, int scope)
{
	u32 model;

	WARN_ON(scope != SCOPE_LOCAL_CPU || preemptible());

	model = read_cpuid_id();
	model &= MIDR_IMPLEMENTOR_MASK | (0xf00 << MIDR_PARTNUM_SHIFT) |
		 MIDR_ARCHITECTURE_MASK;

	return model == entry->midr_range.model;
}

static bool
has_mismatched_cache_type(const struct arm64_cpu_capabilities *entry,
			  int scope)
{
	u64 mask = CTR_CACHE_MINLINE_MASK;

	/* Skip matching the min line sizes for cache type check */
	if (entry->capability == ARM64_MISMATCHED_CACHE_TYPE)
		mask ^= arm64_ftr_reg_ctrel0.strict_mask;

	WARN_ON(scope != SCOPE_LOCAL_CPU || preemptible());
	return (read_cpuid_cachetype() & mask) !=
	       (arm64_ftr_reg_ctrel0.sys_val & mask);
}

static void
cpu_enable_trap_ctr_access(const struct arm64_cpu_capabilities *__unused)
{
	sysreg_clear_set(sctlr_el1, SCTLR_EL1_UCT, 0);
}

atomic_t arm64_el2_vector_last_slot = ATOMIC_INIT(-1);

#include <asm/mmu_context.h>
#include <asm/cacheflush.h>

DEFINE_PER_CPU_READ_MOSTLY(struct bp_hardening_data, bp_hardening_data);

#ifdef CONFIG_KVM_INDIRECT_VECTORS
extern char __smccc_workaround_1_smc_start[];
extern char __smccc_workaround_1_smc_end[];
extern char __smccc_workaround_3_smc_start[];
extern char __smccc_workaround_3_smc_end[];
extern char __spectre_bhb_loop_k8_start[];
extern char __spectre_bhb_loop_k8_end[];
extern char __spectre_bhb_loop_k24_start[];
extern char __spectre_bhb_loop_k24_end[];
extern char __spectre_bhb_loop_k32_start[];
extern char __spectre_bhb_loop_k32_end[];
extern char __spectre_bhb_clearbhb_start[];
extern char __spectre_bhb_clearbhb_end[];

static void __copy_hyp_vect_bpi(int slot, const char *hyp_vecs_start,
				const char *hyp_vecs_end)
{
	void *dst = lm_alias(__bp_harden_hyp_vecs_start + slot * SZ_2K);
	int i;

	for (i = 0; i < SZ_2K; i += 0x80)
		memcpy(dst + i, hyp_vecs_start, hyp_vecs_end - hyp_vecs_start);

	__flush_icache_range((uintptr_t)dst, (uintptr_t)dst + SZ_2K);
}

static DEFINE_SPINLOCK(bp_lock);
static void install_bp_hardening_cb(bp_hardening_cb_t fn,
				    const char *hyp_vecs_start,
				    const char *hyp_vecs_end)
{
	int cpu, slot = -1;

	spin_lock(&bp_lock);
	for_each_possible_cpu(cpu) {
		if (per_cpu(bp_hardening_data.fn, cpu) == fn) {
			slot = per_cpu(bp_hardening_data.hyp_vectors_slot, cpu);
			break;
		}
	}

	if (slot == -1) {
		slot = atomic_inc_return(&arm64_el2_vector_last_slot);
		BUG_ON(slot >= BP_HARDEN_EL2_SLOTS);
		__copy_hyp_vect_bpi(slot, hyp_vecs_start, hyp_vecs_end);
	}

	__this_cpu_write(bp_hardening_data.hyp_vectors_slot, slot);
	__this_cpu_write(bp_hardening_data.fn, fn);
	__this_cpu_write(bp_hardening_data.template_start, hyp_vecs_start);
	spin_unlock(&bp_lock);
}
#else
#define __smccc_workaround_1_smc_start		NULL
#define __smccc_workaround_1_smc_end		NULL

static void install_bp_hardening_cb(bp_hardening_cb_t fn,
				      const char *hyp_vecs_start,
				      const char *hyp_vecs_end)
{
	__this_cpu_write(bp_hardening_data.fn, fn);
}
#endif	/* CONFIG_KVM_INDIRECT_VECTORS */

#include <uapi/linux/psci.h>
#include <linux/arm-smccc.h>
#include <linux/psci.h>

static void call_smc_arch_workaround_1(void)
{
	arm_smccc_1_1_smc(ARM_SMCCC_ARCH_WORKAROUND_1, NULL);
}

static void call_hvc_arch_workaround_1(void)
{
	arm_smccc_1_1_hvc(ARM_SMCCC_ARCH_WORKAROUND_1, NULL);
}

static void qcom_link_stack_sanitization(void)
{
	u64 tmp;

	asm volatile("mov	%0, x30		\n"
		     ".rept	16		\n"
		     "bl	. + 4		\n"
		     ".endr			\n"
		     "mov	x30, %0		\n"
		     : "=&r" (tmp));
}

static bool __nospectre_v2;
static int __init parse_nospectre_v2(char *str)
{
	__nospectre_v2 = true;
	return 0;
}
early_param("nospectre_v2", parse_nospectre_v2);

/*
 * -1: No workaround
 *  0: No workaround required
 *  1: Workaround installed
 */
static int detect_harden_bp_fw(void)
{
	bp_hardening_cb_t cb;
	void *smccc_start, *smccc_end;
	struct arm_smccc_res res;
	u32 midr = read_cpuid_id();

	if (psci_ops.smccc_version == SMCCC_VERSION_1_0)
		return -1;

	switch (psci_ops.conduit) {
	case PSCI_CONDUIT_HVC:
		arm_smccc_1_1_hvc(ARM_SMCCC_ARCH_FEATURES_FUNC_ID,
				  ARM_SMCCC_ARCH_WORKAROUND_1, &res);
		switch ((int)res.a0) {
		case 1:
			/* Firmware says we're just fine */
			return 0;
		case 0:
			cb = call_hvc_arch_workaround_1;
			/* This is a guest, no need to patch KVM vectors */
			smccc_start = NULL;
			smccc_end = NULL;
			break;
		default:
			return -1;
		}
		break;

	case PSCI_CONDUIT_SMC:
		arm_smccc_1_1_smc(ARM_SMCCC_ARCH_FEATURES_FUNC_ID,
				  ARM_SMCCC_ARCH_WORKAROUND_1, &res);
		switch ((int)res.a0) {
		case 1:
			/* Firmware says we're just fine */
			return 0;
		case 0:
			cb = call_smc_arch_workaround_1;
			smccc_start = __smccc_workaround_1_smc_start;
			smccc_end = __smccc_workaround_1_smc_end;
			break;
		default:
			return -1;
		}
		break;

	default:
		return -1;
	}

	if (((midr & MIDR_CPU_MODEL_MASK) == MIDR_QCOM_FALKOR) ||
	    ((midr & MIDR_CPU_MODEL_MASK) == MIDR_QCOM_FALKOR_V1))
		cb = qcom_link_stack_sanitization;

	if (IS_ENABLED(CONFIG_HARDEN_BRANCH_PREDICTOR))
		install_bp_hardening_cb(cb, smccc_start, smccc_end);

	return 1;
}

DEFINE_PER_CPU_READ_MOSTLY(u64, arm64_ssbd_callback_required);

int ssbd_state __read_mostly = ARM64_SSBD_KERNEL;
static bool __ssb_safe = true;

static const struct ssbd_options {
	const char	*str;
	int		state;
} ssbd_options[] = {
	{ "force-on",	ARM64_SSBD_FORCE_ENABLE, },
	{ "force-off",	ARM64_SSBD_FORCE_DISABLE, },
	{ "kernel",	ARM64_SSBD_KERNEL, },
};

static int __init ssbd_cfg(char *buf)
{
	int i;

	if (!buf || !buf[0])
		return -EINVAL;

	for (i = 0; i < ARRAY_SIZE(ssbd_options); i++) {
		int len = strlen(ssbd_options[i].str);

		if (strncmp(buf, ssbd_options[i].str, len))
			continue;

		ssbd_state = ssbd_options[i].state;
		return 0;
	}

	return -EINVAL;
}
early_param("ssbd", ssbd_cfg);

void __init arm64_update_smccc_conduit(struct alt_instr *alt,
				       __le32 *origptr, __le32 *updptr,
				       int nr_inst)
{
	u32 insn;

	BUG_ON(nr_inst != 1);

	switch (psci_ops.conduit) {
	case PSCI_CONDUIT_HVC:
		insn = aarch64_insn_get_hvc_value();
		break;
	case PSCI_CONDUIT_SMC:
		insn = aarch64_insn_get_smc_value();
		break;
	default:
		return;
	}

	*updptr = cpu_to_le32(insn);
}

void __init arm64_enable_wa2_handling(struct alt_instr *alt,
				      __le32 *origptr, __le32 *updptr,
				      int nr_inst)
{
	BUG_ON(nr_inst != 1);
	/*
	 * Only allow mitigation on EL1 entry/exit and guest
	 * ARCH_WORKAROUND_2 handling if the SSBD state allows it to
	 * be flipped.
	 */
	if (arm64_get_ssbd_state() == ARM64_SSBD_KERNEL)
		*updptr = cpu_to_le32(aarch64_insn_gen_nop());
}

void arm64_set_ssbd_mitigation(bool state)
{
	if (!IS_ENABLED(CONFIG_ARM64_SSBD)) {
		pr_info_once("SSBD disabled by kernel configuration\n");
		return;
	}

	if (this_cpu_has_cap(ARM64_SSBS)) {
		if (state)
			asm volatile(SET_PSTATE_SSBS(0));
		else
			asm volatile(SET_PSTATE_SSBS(1));
		return;
	}

	switch (psci_ops.conduit) {
	case PSCI_CONDUIT_HVC:
		arm_smccc_1_1_hvc(ARM_SMCCC_ARCH_WORKAROUND_2, state, NULL);
		break;

	case PSCI_CONDUIT_SMC:
		arm_smccc_1_1_smc(ARM_SMCCC_ARCH_WORKAROUND_2, state, NULL);
		break;

	default:
		WARN_ON_ONCE(1);
		break;
	}
}

static bool has_ssbd_mitigation(const struct arm64_cpu_capabilities *entry,
				    int scope)
{
	struct arm_smccc_res res;
	bool required = true;
	s32 val;
	bool this_cpu_safe = false;

	WARN_ON(scope != SCOPE_LOCAL_CPU || preemptible());

	if (cpu_mitigations_off())
		ssbd_state = ARM64_SSBD_FORCE_DISABLE;

	/* delay setting __ssb_safe until we get a firmware response */
	if (is_midr_in_range_list(read_cpuid_id(), entry->midr_range_list))
		this_cpu_safe = true;

	if (this_cpu_has_cap(ARM64_SSBS)) {
		if (!this_cpu_safe)
			__ssb_safe = false;
		required = false;
		goto out_printmsg;
	}

	if (psci_ops.smccc_version == SMCCC_VERSION_1_0) {
		ssbd_state = ARM64_SSBD_UNKNOWN;
		if (!this_cpu_safe)
			__ssb_safe = false;
		return false;
	}

	switch (psci_ops.conduit) {
	case PSCI_CONDUIT_HVC:
		arm_smccc_1_1_hvc(ARM_SMCCC_ARCH_FEATURES_FUNC_ID,
				  ARM_SMCCC_ARCH_WORKAROUND_2, &res);
		break;

	case PSCI_CONDUIT_SMC:
		arm_smccc_1_1_smc(ARM_SMCCC_ARCH_FEATURES_FUNC_ID,
				  ARM_SMCCC_ARCH_WORKAROUND_2, &res);
		break;

	default:
		ssbd_state = ARM64_SSBD_UNKNOWN;
		if (!this_cpu_safe)
			__ssb_safe = false;
		return false;
	}

	val = (s32)res.a0;

	switch (val) {
	case SMCCC_RET_NOT_SUPPORTED:
		ssbd_state = ARM64_SSBD_UNKNOWN;
		if (!this_cpu_safe)
			__ssb_safe = false;
		return false;

	/* machines with mixed mitigation requirements must not return this */
	case SMCCC_RET_NOT_REQUIRED:
		pr_info_once("%s mitigation not required\n", entry->desc);
		ssbd_state = ARM64_SSBD_MITIGATED;
		return false;

	case SMCCC_RET_SUCCESS:
		__ssb_safe = false;
		required = true;
		break;

	case 1:	/* Mitigation not required on this CPU */
		required = false;
		break;

	default:
		WARN_ON(1);
		if (!this_cpu_safe)
			__ssb_safe = false;
		return false;
	}

	switch (ssbd_state) {
	case ARM64_SSBD_FORCE_DISABLE:
		arm64_set_ssbd_mitigation(false);
		required = false;
		break;

	case ARM64_SSBD_KERNEL:
		if (required) {
			__this_cpu_write(arm64_ssbd_callback_required, 1);
			arm64_set_ssbd_mitigation(true);
		}
		break;

	case ARM64_SSBD_FORCE_ENABLE:
		arm64_set_ssbd_mitigation(true);
		required = true;
		break;

	default:
		WARN_ON(1);
		break;
	}

out_printmsg:
	switch (ssbd_state) {
	case ARM64_SSBD_FORCE_DISABLE:
		pr_info_once("%s disabled from command-line\n", entry->desc);
		break;

	case ARM64_SSBD_FORCE_ENABLE:
		pr_info_once("%s forced from command-line\n", entry->desc);
		break;
	}

	return required;
}

/* known invulnerable cores */
static const struct midr_range arm64_ssb_cpus[] = {
	MIDR_ALL_VERSIONS(MIDR_CORTEX_A35),
	MIDR_ALL_VERSIONS(MIDR_CORTEX_A53),
	MIDR_ALL_VERSIONS(MIDR_CORTEX_A55),
	{},
};

#ifdef CONFIG_ARM64_ERRATUM_1463225
DEFINE_PER_CPU(int, __in_cortex_a76_erratum_1463225_wa);

static bool
has_cortex_a76_erratum_1463225(const struct arm64_cpu_capabilities *entry,
			       int scope)
{
	u32 midr = read_cpuid_id();
	/* Cortex-A76 r0p0 - r3p1 */
	struct midr_range range = MIDR_RANGE(MIDR_CORTEX_A76, 0, 0, 3, 1);

	WARN_ON(scope != SCOPE_LOCAL_CPU || preemptible());
	return is_midr_in_range(midr, &range) && is_kernel_in_hyp_mode();
}
#endif

#define CAP_MIDR_RANGE(model, v_min, r_min, v_max, r_max)	\
	.matches = is_affected_midr_range,			\
	.midr_range = MIDR_RANGE(model, v_min, r_min, v_max, r_max)

#define CAP_MIDR_ALL_VERSIONS(model)					\
	.matches = is_affected_midr_range,				\
	.midr_range = MIDR_ALL_VERSIONS(model)

#define MIDR_FIXED(rev, revidr_mask) \
	.fixed_revs = (struct arm64_midr_revidr[]){{ (rev), (revidr_mask) }, {}}

#define ERRATA_MIDR_RANGE(model, v_min, r_min, v_max, r_max)		\
	.type = ARM64_CPUCAP_LOCAL_CPU_ERRATUM,				\
	CAP_MIDR_RANGE(model, v_min, r_min, v_max, r_max)

#define CAP_MIDR_RANGE_LIST(list)				\
	.matches = is_affected_midr_range_list,			\
	.midr_range_list = list

/* Errata affecting a range of revisions of  given model variant */
#define ERRATA_MIDR_REV_RANGE(m, var, r_min, r_max)	 \
	ERRATA_MIDR_RANGE(m, var, r_min, var, r_max)

/* Errata affecting a single variant/revision of a model */
#define ERRATA_MIDR_REV(model, var, rev)	\
	ERRATA_MIDR_RANGE(model, var, rev, var, rev)

/* Errata affecting all variants/revisions of a given a model */
#define ERRATA_MIDR_ALL_VERSIONS(model)				\
	.type = ARM64_CPUCAP_LOCAL_CPU_ERRATUM,			\
	CAP_MIDR_ALL_VERSIONS(model)

/* Errata affecting a list of midr ranges, with same work around */
#define ERRATA_MIDR_RANGE_LIST(midr_list)			\
	.type = ARM64_CPUCAP_LOCAL_CPU_ERRATUM,			\
	CAP_MIDR_RANGE_LIST(midr_list)

/* Track overall mitigation state. We are only mitigated if all cores are ok */
static bool __hardenbp_enab = true;
static bool __spectrev2_safe = true;

/*
 * Generic helper for handling capabilties with multiple (match,enable) pairs
 * of call backs, sharing the same capability bit.
 * Iterate over each entry to see if at least one matches.
 */
static bool __maybe_unused
multi_entry_cap_matches(const struct arm64_cpu_capabilities *entry, int scope)
{
	const struct arm64_cpu_capabilities *caps;

	for (caps = entry->match_list; caps->matches; caps++)
		if (caps->matches(caps, scope))
			return true;

	return false;
}

/*
 * Take appropriate action for all matching entries in the shared capability
 * entry.
 */
static void __maybe_unused
multi_entry_cap_cpu_enable(const struct arm64_cpu_capabilities *entry)
{
	const struct arm64_cpu_capabilities *caps;

	for (caps = entry->match_list; caps->matches; caps++)
		if (caps->matches(caps, SCOPE_LOCAL_CPU) &&
		    caps->cpu_enable)
			caps->cpu_enable(caps);
}

/*
 * List of CPUs that do not need any Spectre-v2 mitigation at all.
 */
static const struct midr_range spectre_v2_safe_list[] = {
	MIDR_ALL_VERSIONS(MIDR_CORTEX_A35),
	MIDR_ALL_VERSIONS(MIDR_CORTEX_A53),
	MIDR_ALL_VERSIONS(MIDR_CORTEX_A55),
	{ /* sentinel */ }
};

/*
 * Track overall bp hardening for all heterogeneous cores in the machine.
 * We are only considered "safe" if all booted cores are known safe.
 */
static bool __maybe_unused
check_branch_predictor(const struct arm64_cpu_capabilities *entry, int scope)
{
	int need_wa;

	WARN_ON(scope != SCOPE_LOCAL_CPU || preemptible());

	/* If the CPU has CSV2 set, we're safe */
	if (cpuid_feature_extract_unsigned_field(read_cpuid(ID_AA64PFR0_EL1),
						 ID_AA64PFR0_CSV2_SHIFT))
		return false;

	/* Alternatively, we have a list of unaffected CPUs */
	if (is_midr_in_range_list(read_cpuid_id(), spectre_v2_safe_list))
		return false;

	/* Fallback to firmware detection */
	need_wa = detect_harden_bp_fw();
	if (!need_wa)
		return false;

	__spectrev2_safe = false;

	if (!IS_ENABLED(CONFIG_HARDEN_BRANCH_PREDICTOR)) {
		pr_warn_once("spectrev2 mitigation disabled by kernel configuration\n");
		__hardenbp_enab = false;
		return false;
	}

	/* forced off */
	if (__nospectre_v2 || cpu_mitigations_off()) {
		pr_info_once("spectrev2 mitigation disabled by command line option\n");
		__hardenbp_enab = false;
		return false;
	}

	if (need_wa < 0) {
		pr_warn_once("ARM_SMCCC_ARCH_WORKAROUND_1 missing from firmware\n");
		__hardenbp_enab = false;
	}

	return (need_wa > 0);
}

static void
cpu_enable_branch_predictor_hardening(const struct arm64_cpu_capabilities *cap)
{
	cap->matches(cap, SCOPE_LOCAL_CPU);
}

static const __maybe_unused struct midr_range tx2_family_cpus[] = {
	MIDR_ALL_VERSIONS(MIDR_BRCM_VULCAN),
	MIDR_ALL_VERSIONS(MIDR_CAVIUM_THUNDERX2),
	{},
};

static bool __maybe_unused
needs_tx2_tvm_workaround(const struct arm64_cpu_capabilities *entry,
			 int scope)
{
	int i;

	if (!is_affected_midr_range_list(entry, scope) ||
	    !is_hyp_mode_available())
		return false;

	for_each_possible_cpu(i) {
		if (MPIDR_AFFINITY_LEVEL(cpu_logical_map(i), 0) != 0)
			return true;
	}

	return false;
}

#ifdef CONFIG_ARM64_ERRATUM_1542418
static void run_workaround_1542418_asid_rollover(const struct arm64_cpu_capabilities *c)
{
	/*
	 * If this CPU is affected by the erratum, run the workaround
	 * to protect us in case we are running on a kexec'ed kernel.
	 */
	if (c->matches(c, SCOPE_LOCAL_CPU))
		arm64_workaround_1542418_asid_rollover();
}
#endif

static bool __maybe_unused
has_neoverse_n1_erratum_1542419(const struct arm64_cpu_capabilities *entry,
				int scope)
{
	u32 midr = read_cpuid_id();
	bool has_dic = read_cpuid_cachetype() & BIT(CTR_DIC_SHIFT);
	const struct midr_range range = MIDR_ALL_VERSIONS(MIDR_NEOVERSE_N1);

	WARN_ON(scope != SCOPE_LOCAL_CPU || preemptible());
	return is_midr_in_range(midr, &range) && has_dic;
}

#ifdef CONFIG_HARDEN_EL2_VECTORS

static const struct midr_range arm64_harden_el2_vectors[] = {
	MIDR_ALL_VERSIONS(MIDR_CORTEX_A57),
	MIDR_ALL_VERSIONS(MIDR_CORTEX_A72),
	{},
};

#endif

#ifdef CONFIG_ARM64_ERRATUM_858921

static const struct midr_range arm64_workaround_858921_cpus[] = {
	/* Cortex-A73 all versions */
	MIDR_ALL_VERSIONS(MIDR_CORTEX_A73),
	/* KRYO2XX Gold all versions */
	MIDR_ALL_VERSIONS(MIDR_KRYO2XX_GOLD),
	{},
};

#endif

#ifdef CONFIG_ARM64_ERRATUM_1188873

static const struct midr_range arm64_workaround_1188873_cpus[] = {
	/* Cortex-A76 r0p0 to r2p0 */
	MIDR_RANGE(MIDR_CORTEX_A76, 0, 0, 2, 0),
	/* Kryo-4G r15p14 */
	MIDR_RANGE(MIDR_KRYO4G, 15, 14, 15, 14),
	{},
};

#endif

#ifdef CONFIG_ARM64_ERRATUM_845719

static const struct midr_range arm64_workaround_845719_cpus[] = {
	/* Cortex-A53 r0p[01234] */
	MIDR_RANGE(MIDR_CORTEX_A53, 0, 0, 0, 4),
	/* Kryo2xx Silver rAp4 */
	MIDR_RANGE(MIDR_KRYO2XX_SILVER, 0xA, 0x4, 0xA, 0x4),
	{},
};

#endif

const struct arm64_cpu_capabilities arm64_errata[] = {
#if	defined(CONFIG_ARM64_ERRATUM_826319) || \
	defined(CONFIG_ARM64_ERRATUM_827319) || \
	defined(CONFIG_ARM64_ERRATUM_824069)
	{
	/* Cortex-A53 r0p[012] */
		.desc = "ARM errata 826319, 827319, 824069",
		.capability = ARM64_WORKAROUND_CLEAN_CACHE,
		ERRATA_MIDR_REV_RANGE(MIDR_CORTEX_A53, 0, 0, 2),
		.cpu_enable = cpu_enable_cache_maint_trap,
	},
#endif
#ifdef CONFIG_ARM64_ERRATUM_819472
	{
	/* Cortex-A53 r0p[01] */
		.desc = "ARM errata 819472",
		.capability = ARM64_WORKAROUND_CLEAN_CACHE,
		ERRATA_MIDR_REV_RANGE(MIDR_CORTEX_A53, 0, 0, 1),
		.cpu_enable = cpu_enable_cache_maint_trap,
	},
#endif
#ifdef CONFIG_ARM64_ERRATUM_832075
	{
	/* Cortex-A57 r0p0 - r1p2 */
		.desc = "ARM erratum 832075",
		.capability = ARM64_WORKAROUND_DEVICE_LOAD_ACQUIRE,
		ERRATA_MIDR_RANGE(MIDR_CORTEX_A57,
				  0, 0,
				  1, 2),
	},
#endif
#ifdef CONFIG_ARM64_ERRATUM_834220
	{
	/* Cortex-A57 r0p0 - r1p2 */
		.desc = "ARM erratum 834220",
		.capability = ARM64_WORKAROUND_834220,
		ERRATA_MIDR_RANGE(MIDR_CORTEX_A57,
				  0, 0,
				  1, 2),
	},
#endif
#ifdef CONFIG_ARM64_ERRATUM_843419
	{
	/* Cortex-A53 r0p[01234] */
		.desc = "ARM erratum 843419",
		.capability = ARM64_WORKAROUND_843419,
		ERRATA_MIDR_REV_RANGE(MIDR_CORTEX_A53, 0, 0, 4),
		MIDR_FIXED(0x4, BIT(8)),
	},
#endif
#ifdef CONFIG_ARM64_ERRATUM_845719
	{
		.desc = "ARM erratum 845719",
		.capability = ARM64_WORKAROUND_845719,
		ERRATA_MIDR_RANGE_LIST(arm64_workaround_845719_cpus),
	},
#endif
#ifdef CONFIG_CAVIUM_ERRATUM_23154
	{
	/* Cavium ThunderX, pass 1.x */
		.desc = "Cavium erratum 23154",
		.capability = ARM64_WORKAROUND_CAVIUM_23154,
		ERRATA_MIDR_REV_RANGE(MIDR_THUNDERX, 0, 0, 1),
	},
#endif
#ifdef CONFIG_CAVIUM_ERRATUM_27456
	{
	/* Cavium ThunderX, T88 pass 1.x - 2.1 */
		.desc = "Cavium erratum 27456",
		.capability = ARM64_WORKAROUND_CAVIUM_27456,
		ERRATA_MIDR_RANGE(MIDR_THUNDERX,
				  0, 0,
				  1, 1),
	},
	{
	/* Cavium ThunderX, T81 pass 1.0 */
		.desc = "Cavium erratum 27456",
		.capability = ARM64_WORKAROUND_CAVIUM_27456,
		ERRATA_MIDR_REV(MIDR_THUNDERX_81XX, 0, 0),
	},
#endif
#ifdef CONFIG_CAVIUM_ERRATUM_30115
	{
	/* Cavium ThunderX, T88 pass 1.x - 2.2 */
		.desc = "Cavium erratum 30115",
		.capability = ARM64_WORKAROUND_CAVIUM_30115,
		ERRATA_MIDR_RANGE(MIDR_THUNDERX,
				      0, 0,
				      1, 2),
	},
	{
	/* Cavium ThunderX, T81 pass 1.0 - 1.2 */
		.desc = "Cavium erratum 30115",
		.capability = ARM64_WORKAROUND_CAVIUM_30115,
		ERRATA_MIDR_REV_RANGE(MIDR_THUNDERX_81XX, 0, 0, 2),
	},
	{
	/* Cavium ThunderX, T83 pass 1.0 */
		.desc = "Cavium erratum 30115",
		.capability = ARM64_WORKAROUND_CAVIUM_30115,
		ERRATA_MIDR_REV(MIDR_THUNDERX_83XX, 0, 0),
	},
#endif
	{
		.desc = "Mismatched cache line size",
		.capability = ARM64_MISMATCHED_CACHE_LINE_SIZE,
		.matches = has_mismatched_cache_type,
		.type = ARM64_CPUCAP_LOCAL_CPU_ERRATUM,
		.cpu_enable = cpu_enable_trap_ctr_access,
	},
	{
		.desc = "Mismatched cache type",
		.capability = ARM64_MISMATCHED_CACHE_TYPE,
		.matches = has_mismatched_cache_type,
		.type = ARM64_CPUCAP_LOCAL_CPU_ERRATUM,
		.cpu_enable = cpu_enable_trap_ctr_access,
	},
#ifdef CONFIG_QCOM_FALKOR_ERRATUM_1003
	{
		.desc = "Qualcomm Technologies Falkor erratum 1003",
		.capability = ARM64_WORKAROUND_QCOM_FALKOR_E1003,
		ERRATA_MIDR_REV(MIDR_QCOM_FALKOR_V1, 0, 0),
	},
	{
		.desc = "Qualcomm Technologies Kryo erratum 1003",
		.capability = ARM64_WORKAROUND_QCOM_FALKOR_E1003,
		.type = ARM64_CPUCAP_LOCAL_CPU_ERRATUM,
		.midr_range.model = MIDR_QCOM_KRYO,
		.matches = is_kryo_midr,
	},
#endif
#ifdef CONFIG_QCOM_FALKOR_ERRATUM_1009
	{
		.desc = "Qualcomm Technologies Falkor erratum 1009",
		.capability = ARM64_WORKAROUND_REPEAT_TLBI,
		ERRATA_MIDR_REV(MIDR_QCOM_FALKOR_V1, 0, 0),
	},
#endif
#ifdef CONFIG_ARM64_ERRATUM_858921
	{
		.desc = "ARM erratum 858921",
		.capability = ARM64_WORKAROUND_858921,
		ERRATA_MIDR_RANGE_LIST(arm64_workaround_858921_cpus),
	},
#endif
	{
		.desc = "Branch predictor hardening",
		.capability = ARM64_HARDEN_BRANCH_PREDICTOR,
		.type = ARM64_CPUCAP_LOCAL_CPU_ERRATUM,
		.matches = check_branch_predictor,
		.cpu_enable = cpu_enable_branch_predictor_hardening,
	},
#ifdef CONFIG_HARDEN_EL2_VECTORS
	{
		.desc = "EL2 vector hardening",
		.capability = ARM64_HARDEN_EL2_VECTORS,
		ERRATA_MIDR_RANGE_LIST(arm64_harden_el2_vectors),
	},
#endif
	{
		.desc = "Speculative Store Bypass Disable",
		.capability = ARM64_SSBD,
		.type = ARM64_CPUCAP_LOCAL_CPU_ERRATUM,
		.matches = has_ssbd_mitigation,
		.midr_range_list = arm64_ssb_cpus,
	},
	{
		.desc = "Spectre-BHB",
		.capability = ARM64_SPECTRE_BHB,
		.type = ARM64_CPUCAP_LOCAL_CPU_ERRATUM,
		.matches = is_spectre_bhb_affected,
		.cpu_enable = spectre_bhb_enable_mitigation,
	},
<<<<<<< HEAD
#ifdef CONFIG_ARM64_ERRATUM_1188873
	{
		.desc = "ARM erratum 1188873",
		.capability = ARM64_WORKAROUND_1188873,
		ERRATA_MIDR_RANGE_LIST(arm64_workaround_1188873_cpus),
	},
#endif
=======
>>>>>>> 5d2c9fe6
#ifdef CONFIG_ARM64_ERRATUM_1463225
	{
		.desc = "ARM erratum 1463225",
		.capability = ARM64_WORKAROUND_1463225,
		.type = ARM64_CPUCAP_LOCAL_CPU_ERRATUM,
		.matches = has_cortex_a76_erratum_1463225,
	},
#endif
#ifdef CONFIG_CAVIUM_TX2_ERRATUM_219
	{
		.desc = "Cavium ThunderX2 erratum 219 (KVM guest sysreg trapping)",
		.capability = ARM64_WORKAROUND_CAVIUM_TX2_219_TVM,
		ERRATA_MIDR_RANGE_LIST(tx2_family_cpus),
		.matches = needs_tx2_tvm_workaround,
	},
#endif
#ifdef CONFIG_ARM64_ERRATUM_1542418
	{
		.desc = "ARM erratum 1542418",
		.capability = ARM64_WORKAROUND_1542418,
		ERRATA_MIDR_RANGE(MIDR_CORTEX_A77, 0, 0, 1, 0),
		.cpu_enable = run_workaround_1542418_asid_rollover,
	},
#endif
#ifdef CONFIG_ARM64_ERRATUM_1542419
	{
		/* we depend on the firmware portion for correctness */
		.desc = "ARM erratum 1542419 (kernel portion)",
		.capability = ARM64_WORKAROUND_1542419,
		.type = ARM64_CPUCAP_LOCAL_CPU_ERRATUM,
		.matches = has_neoverse_n1_erratum_1542419,
		.cpu_enable = cpu_enable_trap_ctr_access,
	},
#endif
	{
	}
};

ssize_t cpu_show_spectre_v1(struct device *dev, struct device_attribute *attr,
			    char *buf)
{
	return sprintf(buf, "Mitigation: __user pointer sanitization\n");
}

static const char *get_bhb_affected_string(enum mitigation_state bhb_state)
<<<<<<< HEAD

=======
>>>>>>> 5d2c9fe6
{
	switch (bhb_state) {
	case SPECTRE_UNAFFECTED:
		return "";
	default:
	case SPECTRE_VULNERABLE:
		return ", but not BHB";
	case SPECTRE_MITIGATED:
		return ", BHB";
	}
}

ssize_t cpu_show_spectre_v2(struct device *dev, struct device_attribute *attr,
		char *buf)
{
	enum mitigation_state bhb_state = arm64_get_spectre_bhb_state();
	const char *bhb_str = get_bhb_affected_string(bhb_state);
	const char *v2_str = "Branch predictor hardening";

	if (__spectrev2_safe) {
		if (bhb_state == SPECTRE_UNAFFECTED)
			return sprintf(buf, "Not affected\n");

		/*
		 * Platforms affected by Spectre-BHB can't report
		 * "Not affected" for Spectre-v2.
		 */
		v2_str = "CSV2";
	}

	if (__hardenbp_enab)
		return sprintf(buf, "Mitigation: %s%s\n", v2_str, bhb_str);

	return sprintf(buf, "Vulnerable\n");
}

/*
 * We try to ensure that the mitigation state can never change as the result of
 * onlining a late CPU.
 */
static void update_mitigation_state(enum mitigation_state *oldp,
				    enum mitigation_state new)
{
	enum mitigation_state state;

	do {
		state = READ_ONCE(*oldp);
		if (new <= state)
			break;
	} while (cmpxchg_relaxed(oldp, state, new) != state);
}

/*
 * Spectre BHB.
 *
 * A CPU is either:
 * - Mitigated by a branchy loop a CPU specific number of times, and listed
 *   in our "loop mitigated list".
 * - Mitigated in software by the firmware Spectre v2 call.
 * - Has the ClearBHB instruction to perform the mitigation.
 * - Has the 'Exception Clears Branch History Buffer' (ECBHB) feature, so no
 *   software mitigation in the vectors is needed.
 * - Has CSV2.3, so is unaffected.
 */

static enum mitigation_state spectre_bhb_state;

enum mitigation_state arm64_get_spectre_bhb_state(void)
{
	return spectre_bhb_state;
}

/*
 * This must be called with SCOPE_LOCAL_CPU for each type of CPU, before any
 * SCOPE_SYSTEM call will give the right answer.
 */
u8 spectre_bhb_loop_affected(int scope)
{
	u8 k = 0;
	static u8 max_bhb_k;

	if (scope == SCOPE_LOCAL_CPU) {
		static const struct midr_range spectre_bhb_k32_list[] = {
			MIDR_ALL_VERSIONS(MIDR_CORTEX_A78),
			MIDR_ALL_VERSIONS(MIDR_CORTEX_A78C),
			MIDR_ALL_VERSIONS(MIDR_CORTEX_X1),
			MIDR_ALL_VERSIONS(MIDR_CORTEX_A710),
			MIDR_ALL_VERSIONS(MIDR_CORTEX_X2),
			MIDR_ALL_VERSIONS(MIDR_NEOVERSE_N2),
			MIDR_ALL_VERSIONS(MIDR_NEOVERSE_V1),
			{},
		};
		static const struct midr_range spectre_bhb_k24_list[] = {
			MIDR_ALL_VERSIONS(MIDR_CORTEX_A77),
			MIDR_ALL_VERSIONS(MIDR_CORTEX_A76),
			MIDR_ALL_VERSIONS(MIDR_NEOVERSE_N1),
			{},
		};
		static const struct midr_range spectre_bhb_k8_list[] = {
			MIDR_ALL_VERSIONS(MIDR_CORTEX_A72),
			MIDR_ALL_VERSIONS(MIDR_CORTEX_A57),
			{},
		};

		if (is_midr_in_range_list(read_cpuid_id(), spectre_bhb_k32_list))
			k = 32;
		else if (is_midr_in_range_list(read_cpuid_id(), spectre_bhb_k24_list))
			k = 24;
		else if (is_midr_in_range_list(read_cpuid_id(), spectre_bhb_k8_list))
			k =  8;

		max_bhb_k = max(max_bhb_k, k);
	} else {
		k = max_bhb_k;
	}

	return k;
}

static enum mitigation_state spectre_bhb_get_cpu_fw_mitigation_state(void)
{
	int ret;
	struct arm_smccc_res res;

	if (psci_ops.smccc_version == SMCCC_VERSION_1_0)
		return SPECTRE_VULNERABLE;

	switch (psci_ops.conduit) {
	case PSCI_CONDUIT_HVC:
		arm_smccc_1_1_hvc(ARM_SMCCC_ARCH_FEATURES_FUNC_ID,
				  ARM_SMCCC_ARCH_WORKAROUND_3, &res);
		break;

	case PSCI_CONDUIT_SMC:
	arm_smccc_1_1_smc(ARM_SMCCC_ARCH_FEATURES_FUNC_ID,
				  ARM_SMCCC_ARCH_WORKAROUND_3, &res);
		break;

	default:
		return SPECTRE_VULNERABLE;
	}

	ret = res.a0;
	switch (ret) {
	case SMCCC_RET_SUCCESS:
		return SPECTRE_MITIGATED;
	case SMCCC_ARCH_WORKAROUND_RET_UNAFFECTED:
		return SPECTRE_UNAFFECTED;
	default:
	case SMCCC_RET_NOT_SUPPORTED:
		return SPECTRE_VULNERABLE;
	}
}

static bool is_spectre_bhb_fw_affected(int scope)
{
	static bool system_affected;
	enum mitigation_state fw_state;
	bool has_smccc = (psci_ops.smccc_version >= SMCCC_VERSION_1_1);
	static const struct midr_range spectre_bhb_firmware_mitigated_list[] = {
		MIDR_ALL_VERSIONS(MIDR_CORTEX_A73),
		MIDR_ALL_VERSIONS(MIDR_CORTEX_A75),
		{},
	};
	bool cpu_in_list = is_midr_in_range_list(read_cpuid_id(),
					 spectre_bhb_firmware_mitigated_list);

	if (scope != SCOPE_LOCAL_CPU)
		return system_affected;

	fw_state = spectre_bhb_get_cpu_fw_mitigation_state();
	if (cpu_in_list || (has_smccc && fw_state == SPECTRE_MITIGATED)) {
		system_affected = true;
		return true;
	}

	return false;
}

static bool supports_ecbhb(int scope)
{
	u64 mmfr1;

	if (scope == SCOPE_LOCAL_CPU)
		mmfr1 = read_sysreg_s(SYS_ID_AA64MMFR1_EL1);
	else
		mmfr1 = read_sanitised_ftr_reg(SYS_ID_AA64MMFR1_EL1);

	return cpuid_feature_extract_unsigned_field(mmfr1,
						    ID_AA64MMFR1_ECBHB_SHIFT);
}

bool is_spectre_bhb_affected(const struct arm64_cpu_capabilities *entry,
			     int scope)
{
	WARN_ON(scope != SCOPE_LOCAL_CPU || preemptible());

	if (supports_csv2p3(scope))
		return false;

	if (supports_clearbhb(scope))
		return true;

	if (spectre_bhb_loop_affected(scope))
		return true;

	if (is_spectre_bhb_fw_affected(scope))
		return true;

	return false;
}

static void this_cpu_set_vectors(enum arm64_bp_harden_el1_vectors slot)
{
	const char *v = arm64_get_bp_hardening_vector(slot);

	if (slot < 0)
		return;

	__this_cpu_write(this_cpu_vector, v);

	/*
	 * When KPTI is in use, the vectors are switched when exiting to
	 * user-space.
	 */
	if (arm64_kernel_unmapped_at_el0())
		return;

	write_sysreg(v, vbar_el1);
	isb();
}

#ifdef CONFIG_KVM_INDIRECT_VECTORS
static const char *kvm_bhb_get_vecs_end(const char *start)
{
	if (start == __smccc_workaround_3_smc_start)
		return __smccc_workaround_3_smc_end;
	else if (start == __spectre_bhb_loop_k8_start)
		return __spectre_bhb_loop_k8_end;
else if (start == __spectre_bhb_loop_k24_start)
		return __spectre_bhb_loop_k24_end;
else if (start == __spectre_bhb_loop_k32_start)
		return __spectre_bhb_loop_k32_end;
else if (start == __spectre_bhb_clearbhb_start)
		return __spectre_bhb_clearbhb_end;
	return NULL;


static void kvm_setup_bhb_slot(const char *hyp_vecs_start)
{
	int cpu, slot = -1;
	const char *hyp_vecs_end;

if (!IS_ENABLED(CONFIG_KVM) || !is_hyp_mode_available())
		return;

	hyp_vecs_end = kvm_bhb_get_vecs_end(hyp_vecs_start);
	if (WARN_ON_ONCE(!hyp_vecs_start || !hyp_vecs_end))
		return;

	spin_lock(&bp_lock);
	for_each_possible_cpu(cpu) {
		if (per_cpu(bp_hardening_data.template_start, cpu) == hyp_vecs_start) {
			slot = per_cpu(bp_hardening_data.hyp_vectors_slot, cpu);
			break;
		}
	}

	if (slot == -1) {
		slot = atomic_inc_return(&arm64_el2_vector_last_slot);
		BUG_ON(slot >= BP_HARDEN_EL2_SLOTS);
		__copy_hyp_vect_bpi(slot, hyp_vecs_start, hyp_vecs_end);
	}

	__this_cpu_write(bp_hardening_data.hyp_vectors_slot, slot);
	__this_cpu_write(bp_hardening_data.template_start, hyp_vecs_start);
	spin_unlock(&bp_lock);
}
#else
#define __smccc_workaround_3_smc_start NULL
#define __spectre_bhb_loop_k8_start NULL
#define __spectre_bhb_loop_k24_start NULL
#define __spectre_bhb_loop_k32_start NULL
#define __spectre_bhb_clearbhb_start NULL

static void kvm_setup_bhb_slot(const char *hyp_vecs_start) { };
#endif

ssize_t cpu_show_spec_store_bypass(struct device *dev,
		struct device_attribute *attr, char *buf)
{
	if (__ssb_safe)
		return sprintf(buf, "Not affected\n");

	switch (ssbd_state) {
	case ARM64_SSBD_KERNEL:
	case ARM64_SSBD_FORCE_ENABLE:
		if (IS_ENABLED(CONFIG_ARM64_SSBD))
			return sprintf(buf,
			    "Mitigation: Speculative Store Bypass disabled via prctl\n");
	}

	return sprintf(buf, "Vulnerable\n");
}

<<<<<<< HEAD
=======
/*
 * We try to ensure that the mitigation state can never change as the result of
 * onlining a late CPU.
 */
static void update_mitigation_state(enum mitigation_state *oldp,
				    enum mitigation_state new)
{
	enum mitigation_state state;

	do {
		state = READ_ONCE(*oldp);
		if (new <= state)
			break;
	} while (cmpxchg_relaxed(oldp, state, new) != state);
}

/*
 * Spectre BHB.
 *
 * A CPU is either:
 * - Mitigated by a branchy loop a CPU specific number of times, and listed
 *   in our "loop mitigated list".
 * - Mitigated in software by the firmware Spectre v2 call.
 * - Has the ClearBHB instruction to perform the mitigation.
 * - Has the 'Exception Clears Branch History Buffer' (ECBHB) feature, so no
 *   software mitigation in the vectors is needed.
 * - Has CSV2.3, so is unaffected.
 */
static enum mitigation_state spectre_bhb_state;

enum mitigation_state arm64_get_spectre_bhb_state(void)
{
	return spectre_bhb_state;
}

/*
 * This must be called with SCOPE_LOCAL_CPU for each type of CPU, before any
 * SCOPE_SYSTEM call will give the right answer.
 */
u8 spectre_bhb_loop_affected(int scope)
{
	u8 k = 0;
	static u8 max_bhb_k;

	if (scope == SCOPE_LOCAL_CPU) {
		static const struct midr_range spectre_bhb_k32_list[] = {
			MIDR_ALL_VERSIONS(MIDR_CORTEX_A78),
			MIDR_ALL_VERSIONS(MIDR_CORTEX_A78C),
			MIDR_ALL_VERSIONS(MIDR_CORTEX_X1),
			MIDR_ALL_VERSIONS(MIDR_CORTEX_A710),
			MIDR_ALL_VERSIONS(MIDR_CORTEX_X2),
			MIDR_ALL_VERSIONS(MIDR_NEOVERSE_N2),
			MIDR_ALL_VERSIONS(MIDR_NEOVERSE_V1),
			{},
		};
		static const struct midr_range spectre_bhb_k24_list[] = {
			MIDR_ALL_VERSIONS(MIDR_CORTEX_A77),
			MIDR_ALL_VERSIONS(MIDR_CORTEX_A76),
			MIDR_ALL_VERSIONS(MIDR_NEOVERSE_N1),
			{},
		};
		static const struct midr_range spectre_bhb_k8_list[] = {
			MIDR_ALL_VERSIONS(MIDR_CORTEX_A72),
			MIDR_ALL_VERSIONS(MIDR_CORTEX_A57),
			{},
		};

		if (is_midr_in_range_list(read_cpuid_id(), spectre_bhb_k32_list))
			k = 32;
		else if (is_midr_in_range_list(read_cpuid_id(), spectre_bhb_k24_list))
			k = 24;
		else if (is_midr_in_range_list(read_cpuid_id(), spectre_bhb_k8_list))
			k =  8;

		max_bhb_k = max(max_bhb_k, k);
	} else {
		k = max_bhb_k;
	}

	return k;
}

static enum mitigation_state spectre_bhb_get_cpu_fw_mitigation_state(void)
{
	int ret;
	struct arm_smccc_res res;

	if (psci_ops.smccc_version == SMCCC_VERSION_1_0)
		return SPECTRE_VULNERABLE;

	switch (psci_ops.conduit) {
	case PSCI_CONDUIT_HVC:
		arm_smccc_1_1_hvc(ARM_SMCCC_ARCH_FEATURES_FUNC_ID,
				  ARM_SMCCC_ARCH_WORKAROUND_3, &res);
		break;

	case PSCI_CONDUIT_SMC:
		arm_smccc_1_1_smc(ARM_SMCCC_ARCH_FEATURES_FUNC_ID,
				  ARM_SMCCC_ARCH_WORKAROUND_3, &res);
		break;

	default:
		return SPECTRE_VULNERABLE;
	}

	ret = res.a0;
	switch (ret) {
	case SMCCC_RET_SUCCESS:
		return SPECTRE_MITIGATED;
	case SMCCC_ARCH_WORKAROUND_RET_UNAFFECTED:
		return SPECTRE_UNAFFECTED;
	default:
	case SMCCC_RET_NOT_SUPPORTED:
		return SPECTRE_VULNERABLE;
	}
}

static bool is_spectre_bhb_fw_affected(int scope)
{
	static bool system_affected;
	enum mitigation_state fw_state;
	bool has_smccc = (psci_ops.smccc_version >= SMCCC_VERSION_1_1);
	static const struct midr_range spectre_bhb_firmware_mitigated_list[] = {
		MIDR_ALL_VERSIONS(MIDR_CORTEX_A73),
		MIDR_ALL_VERSIONS(MIDR_CORTEX_A75),
		{},
	};
	bool cpu_in_list = is_midr_in_range_list(read_cpuid_id(),
					 spectre_bhb_firmware_mitigated_list);

	if (scope != SCOPE_LOCAL_CPU)
		return system_affected;

	fw_state = spectre_bhb_get_cpu_fw_mitigation_state();
	if (cpu_in_list || (has_smccc && fw_state == SPECTRE_MITIGATED)) {
		system_affected = true;
		return true;
	}

	return false;
}

static bool supports_ecbhb(int scope)
{
	u64 mmfr1;

	if (scope == SCOPE_LOCAL_CPU)
		mmfr1 = read_sysreg_s(SYS_ID_AA64MMFR1_EL1);
	else
		mmfr1 = read_sanitised_ftr_reg(SYS_ID_AA64MMFR1_EL1);

	return cpuid_feature_extract_unsigned_field(mmfr1,
						    ID_AA64MMFR1_ECBHB_SHIFT);
}

bool is_spectre_bhb_affected(const struct arm64_cpu_capabilities *entry,
			     int scope)
{
	WARN_ON(scope != SCOPE_LOCAL_CPU || preemptible());

	if (supports_csv2p3(scope))
		return false;

	if (supports_clearbhb(scope))
		return true;

	if (spectre_bhb_loop_affected(scope))
		return true;

	if (is_spectre_bhb_fw_affected(scope))
		return true;

	return false;
}

static void this_cpu_set_vectors(enum arm64_bp_harden_el1_vectors slot)
{
	const char *v = arm64_get_bp_hardening_vector(slot);

	if (slot < 0)
		return;

	__this_cpu_write(this_cpu_vector, v);

	/*
	 * When KPTI is in use, the vectors are switched when exiting to
	 * user-space.
	 */
	if (arm64_kernel_unmapped_at_el0())
		return;

	write_sysreg(v, vbar_el1);
	isb();
}

#ifdef CONFIG_KVM_INDIRECT_VECTORS
static const char *kvm_bhb_get_vecs_end(const char *start)
{
	if (start == __smccc_workaround_3_smc_start)
		return __smccc_workaround_3_smc_end;
	else if (start == __spectre_bhb_loop_k8_start)
		return __spectre_bhb_loop_k8_end;
	else if (start == __spectre_bhb_loop_k24_start)
		return __spectre_bhb_loop_k24_end;
	else if (start == __spectre_bhb_loop_k32_start)
		return __spectre_bhb_loop_k32_end;
	else if (start == __spectre_bhb_clearbhb_start)
		return __spectre_bhb_clearbhb_end;

	return NULL;
}

static void kvm_setup_bhb_slot(const char *hyp_vecs_start)
{
	int cpu, slot = -1;
	const char *hyp_vecs_end;

	if (!IS_ENABLED(CONFIG_KVM) || !is_hyp_mode_available())
		return;

	hyp_vecs_end = kvm_bhb_get_vecs_end(hyp_vecs_start);
	if (WARN_ON_ONCE(!hyp_vecs_start || !hyp_vecs_end))
		return;

	spin_lock(&bp_lock);
	for_each_possible_cpu(cpu) {
		if (per_cpu(bp_hardening_data.template_start, cpu) == hyp_vecs_start) {
			slot = per_cpu(bp_hardening_data.hyp_vectors_slot, cpu);
			break;
		}
	}

	if (slot == -1) {
		slot = atomic_inc_return(&arm64_el2_vector_last_slot);
		BUG_ON(slot >= BP_HARDEN_EL2_SLOTS);
		__copy_hyp_vect_bpi(slot, hyp_vecs_start, hyp_vecs_end);
	}

	__this_cpu_write(bp_hardening_data.hyp_vectors_slot, slot);
	__this_cpu_write(bp_hardening_data.template_start, hyp_vecs_start);
	spin_unlock(&bp_lock);
}
#else
#define __smccc_workaround_3_smc_start NULL
#define __spectre_bhb_loop_k8_start NULL
#define __spectre_bhb_loop_k24_start NULL
#define __spectre_bhb_loop_k32_start NULL
#define __spectre_bhb_clearbhb_start NULL

static void kvm_setup_bhb_slot(const char *hyp_vecs_start) { };
#endif

>>>>>>> 5d2c9fe6
void spectre_bhb_enable_mitigation(const struct arm64_cpu_capabilities *entry)
{
	enum mitigation_state fw_state, state = SPECTRE_VULNERABLE;

	if (!is_spectre_bhb_affected(entry, SCOPE_LOCAL_CPU))
		return;

	if (!__spectrev2_safe &&  !__hardenbp_enab) {
		/* No point mitigating Spectre-BHB alone. */
	} else if (!IS_ENABLED(CONFIG_MITIGATE_SPECTRE_BRANCH_HISTORY)) {
		pr_info_once("spectre-bhb mitigation disabled by compile time option\n");
	} else if (cpu_mitigations_off()) {
		pr_info_once("spectre-bhb mitigation disabled by command line option\n");
	} else if (supports_ecbhb(SCOPE_LOCAL_CPU)) {
		state = SPECTRE_MITIGATED;
	} else if (supports_clearbhb(SCOPE_LOCAL_CPU)) {
		kvm_setup_bhb_slot(__spectre_bhb_clearbhb_start);
		this_cpu_set_vectors(EL1_VECTOR_BHB_CLEAR_INSN);
<<<<<<< HEAD
=======

>>>>>>> 5d2c9fe6
		state = SPECTRE_MITIGATED;
	} else if (spectre_bhb_loop_affected(SCOPE_LOCAL_CPU)) {
		switch (spectre_bhb_loop_affected(SCOPE_SYSTEM)) {
		case 8:
			kvm_setup_bhb_slot(__spectre_bhb_loop_k8_start);
			break;
		case 24:
			kvm_setup_bhb_slot(__spectre_bhb_loop_k24_start);
			break;
		case 32:
			kvm_setup_bhb_slot(__spectre_bhb_loop_k32_start);
			break;
		default:
			WARN_ON_ONCE(1);
		}
		this_cpu_set_vectors(EL1_VECTOR_BHB_LOOP);

		state = SPECTRE_MITIGATED;
	} else if (is_spectre_bhb_fw_affected(SCOPE_LOCAL_CPU)) {
		fw_state = spectre_bhb_get_cpu_fw_mitigation_state();
		if (fw_state == SPECTRE_MITIGATED) {
			kvm_setup_bhb_slot(__smccc_workaround_3_smc_start);
			this_cpu_set_vectors(EL1_VECTOR_BHB_FW);

			/*
			 * With WA3 in the vectors, the WA1 calls can be
			 * removed.
			 */
			__this_cpu_write(bp_hardening_data.fn, NULL);

			state = SPECTRE_MITIGATED;
		}
	}

	update_mitigation_state(&spectre_bhb_state, state);
}

/* Patched to correct the immediate */
void __init spectre_bhb_patch_loop_iter(struct alt_instr *alt,
					__le32 *origptr, __le32 *updptr, int nr_inst)
{
	u8 rd;
	u32 insn;
	u16 loop_count = spectre_bhb_loop_affected(SCOPE_SYSTEM);

	BUG_ON(nr_inst != 1); /* MOV -> MOV */

	if (!IS_ENABLED(CONFIG_MITIGATE_SPECTRE_BRANCH_HISTORY))
		return;

	insn = le32_to_cpu(*origptr);
	rd = aarch64_insn_decode_register(AARCH64_INSN_REGTYPE_RD, insn);
	insn = aarch64_insn_gen_movewide(rd, loop_count, 0,
					 AARCH64_INSN_VARIANT_64BIT,
					 AARCH64_INSN_MOVEWIDE_ZERO);
	*updptr++ = cpu_to_le32(insn);
}<|MERGE_RESOLUTION|>--- conflicted
+++ resolved
@@ -898,6 +898,13 @@
 		.matches = has_ssbd_mitigation,
 		.midr_range_list = arm64_ssb_cpus,
 	},
+#ifdef CONFIG_ARM64_ERRATUM_1188873
+	{
+		.desc = "ARM erratum 1188873",
+		.capability = ARM64_WORKAROUND_1188873,
+		ERRATA_MIDR_RANGE_LIST(arm64_workaround_1188873_cpus),
+	},
+#endif
 	{
 		.desc = "Spectre-BHB",
 		.capability = ARM64_SPECTRE_BHB,
@@ -905,16 +912,6 @@
 		.matches = is_spectre_bhb_affected,
 		.cpu_enable = spectre_bhb_enable_mitigation,
 	},
-<<<<<<< HEAD
-#ifdef CONFIG_ARM64_ERRATUM_1188873
-	{
-		.desc = "ARM erratum 1188873",
-		.capability = ARM64_WORKAROUND_1188873,
-		ERRATA_MIDR_RANGE_LIST(arm64_workaround_1188873_cpus),
-	},
-#endif
-=======
->>>>>>> 5d2c9fe6
 #ifdef CONFIG_ARM64_ERRATUM_1463225
 	{
 		.desc = "ARM erratum 1463225",
@@ -960,10 +957,6 @@
 }
 
 static const char *get_bhb_affected_string(enum mitigation_state bhb_state)
-<<<<<<< HEAD
-
-=======
->>>>>>> 5d2c9fe6
 {
 	switch (bhb_state) {
 	case SPECTRE_UNAFFECTED:
@@ -996,6 +989,23 @@
 
 	if (__hardenbp_enab)
 		return sprintf(buf, "Mitigation: %s%s\n", v2_str, bhb_str);
+
+	return sprintf(buf, "Vulnerable\n");
+}
+
+ssize_t cpu_show_spec_store_bypass(struct device *dev,
+		struct device_attribute *attr, char *buf)
+{
+	if (__ssb_safe)
+		return sprintf(buf, "Not affected\n");
+
+	switch (ssbd_state) {
+	case ARM64_SSBD_KERNEL:
+	case ARM64_SSBD_FORCE_ENABLE:
+		if (IS_ENABLED(CONFIG_ARM64_SSBD))
+			return sprintf(buf,
+			    "Mitigation: Speculative Store Bypass disabled via prctl\n");
+	}
 
 	return sprintf(buf, "Vulnerable\n");
 }
@@ -1028,7 +1038,6 @@
  *   software mitigation in the vectors is needed.
  * - Has CSV2.3, so is unaffected.
  */
-
 static enum mitigation_state spectre_bhb_state;
 
 enum mitigation_state arm64_get_spectre_bhb_state(void)
@@ -1098,7 +1107,7 @@
 		break;
 
 	case PSCI_CONDUIT_SMC:
-	arm_smccc_1_1_smc(ARM_SMCCC_ARCH_FEATURES_FUNC_ID,
+		arm_smccc_1_1_smc(ARM_SMCCC_ARCH_FEATURES_FUNC_ID,
 				  ARM_SMCCC_ARCH_WORKAROUND_3, &res);
 		break;
 
@@ -1203,21 +1212,22 @@
 		return __smccc_workaround_3_smc_end;
 	else if (start == __spectre_bhb_loop_k8_start)
 		return __spectre_bhb_loop_k8_end;
-else if (start == __spectre_bhb_loop_k24_start)
+	else if (start == __spectre_bhb_loop_k24_start)
 		return __spectre_bhb_loop_k24_end;
-else if (start == __spectre_bhb_loop_k32_start)
+	else if (start == __spectre_bhb_loop_k32_start)
 		return __spectre_bhb_loop_k32_end;
-else if (start == __spectre_bhb_clearbhb_start)
+	else if (start == __spectre_bhb_clearbhb_start)
 		return __spectre_bhb_clearbhb_end;
+
 	return NULL;
-
+}
 
 static void kvm_setup_bhb_slot(const char *hyp_vecs_start)
 {
 	int cpu, slot = -1;
 	const char *hyp_vecs_end;
 
-if (!IS_ENABLED(CONFIG_KVM) || !is_hyp_mode_available())
+	if (!IS_ENABLED(CONFIG_KVM) || !is_hyp_mode_available())
 		return;
 
 	hyp_vecs_end = kvm_bhb_get_vecs_end(hyp_vecs_start);
@@ -1252,278 +1262,6 @@
 static void kvm_setup_bhb_slot(const char *hyp_vecs_start) { };
 #endif
 
-ssize_t cpu_show_spec_store_bypass(struct device *dev,
-		struct device_attribute *attr, char *buf)
-{
-	if (__ssb_safe)
-		return sprintf(buf, "Not affected\n");
-
-	switch (ssbd_state) {
-	case ARM64_SSBD_KERNEL:
-	case ARM64_SSBD_FORCE_ENABLE:
-		if (IS_ENABLED(CONFIG_ARM64_SSBD))
-			return sprintf(buf,
-			    "Mitigation: Speculative Store Bypass disabled via prctl\n");
-	}
-
-	return sprintf(buf, "Vulnerable\n");
-}
-
-<<<<<<< HEAD
-=======
-/*
- * We try to ensure that the mitigation state can never change as the result of
- * onlining a late CPU.
- */
-static void update_mitigation_state(enum mitigation_state *oldp,
-				    enum mitigation_state new)
-{
-	enum mitigation_state state;
-
-	do {
-		state = READ_ONCE(*oldp);
-		if (new <= state)
-			break;
-	} while (cmpxchg_relaxed(oldp, state, new) != state);
-}
-
-/*
- * Spectre BHB.
- *
- * A CPU is either:
- * - Mitigated by a branchy loop a CPU specific number of times, and listed
- *   in our "loop mitigated list".
- * - Mitigated in software by the firmware Spectre v2 call.
- * - Has the ClearBHB instruction to perform the mitigation.
- * - Has the 'Exception Clears Branch History Buffer' (ECBHB) feature, so no
- *   software mitigation in the vectors is needed.
- * - Has CSV2.3, so is unaffected.
- */
-static enum mitigation_state spectre_bhb_state;
-
-enum mitigation_state arm64_get_spectre_bhb_state(void)
-{
-	return spectre_bhb_state;
-}
-
-/*
- * This must be called with SCOPE_LOCAL_CPU for each type of CPU, before any
- * SCOPE_SYSTEM call will give the right answer.
- */
-u8 spectre_bhb_loop_affected(int scope)
-{
-	u8 k = 0;
-	static u8 max_bhb_k;
-
-	if (scope == SCOPE_LOCAL_CPU) {
-		static const struct midr_range spectre_bhb_k32_list[] = {
-			MIDR_ALL_VERSIONS(MIDR_CORTEX_A78),
-			MIDR_ALL_VERSIONS(MIDR_CORTEX_A78C),
-			MIDR_ALL_VERSIONS(MIDR_CORTEX_X1),
-			MIDR_ALL_VERSIONS(MIDR_CORTEX_A710),
-			MIDR_ALL_VERSIONS(MIDR_CORTEX_X2),
-			MIDR_ALL_VERSIONS(MIDR_NEOVERSE_N2),
-			MIDR_ALL_VERSIONS(MIDR_NEOVERSE_V1),
-			{},
-		};
-		static const struct midr_range spectre_bhb_k24_list[] = {
-			MIDR_ALL_VERSIONS(MIDR_CORTEX_A77),
-			MIDR_ALL_VERSIONS(MIDR_CORTEX_A76),
-			MIDR_ALL_VERSIONS(MIDR_NEOVERSE_N1),
-			{},
-		};
-		static const struct midr_range spectre_bhb_k8_list[] = {
-			MIDR_ALL_VERSIONS(MIDR_CORTEX_A72),
-			MIDR_ALL_VERSIONS(MIDR_CORTEX_A57),
-			{},
-		};
-
-		if (is_midr_in_range_list(read_cpuid_id(), spectre_bhb_k32_list))
-			k = 32;
-		else if (is_midr_in_range_list(read_cpuid_id(), spectre_bhb_k24_list))
-			k = 24;
-		else if (is_midr_in_range_list(read_cpuid_id(), spectre_bhb_k8_list))
-			k =  8;
-
-		max_bhb_k = max(max_bhb_k, k);
-	} else {
-		k = max_bhb_k;
-	}
-
-	return k;
-}
-
-static enum mitigation_state spectre_bhb_get_cpu_fw_mitigation_state(void)
-{
-	int ret;
-	struct arm_smccc_res res;
-
-	if (psci_ops.smccc_version == SMCCC_VERSION_1_0)
-		return SPECTRE_VULNERABLE;
-
-	switch (psci_ops.conduit) {
-	case PSCI_CONDUIT_HVC:
-		arm_smccc_1_1_hvc(ARM_SMCCC_ARCH_FEATURES_FUNC_ID,
-				  ARM_SMCCC_ARCH_WORKAROUND_3, &res);
-		break;
-
-	case PSCI_CONDUIT_SMC:
-		arm_smccc_1_1_smc(ARM_SMCCC_ARCH_FEATURES_FUNC_ID,
-				  ARM_SMCCC_ARCH_WORKAROUND_3, &res);
-		break;
-
-	default:
-		return SPECTRE_VULNERABLE;
-	}
-
-	ret = res.a0;
-	switch (ret) {
-	case SMCCC_RET_SUCCESS:
-		return SPECTRE_MITIGATED;
-	case SMCCC_ARCH_WORKAROUND_RET_UNAFFECTED:
-		return SPECTRE_UNAFFECTED;
-	default:
-	case SMCCC_RET_NOT_SUPPORTED:
-		return SPECTRE_VULNERABLE;
-	}
-}
-
-static bool is_spectre_bhb_fw_affected(int scope)
-{
-	static bool system_affected;
-	enum mitigation_state fw_state;
-	bool has_smccc = (psci_ops.smccc_version >= SMCCC_VERSION_1_1);
-	static const struct midr_range spectre_bhb_firmware_mitigated_list[] = {
-		MIDR_ALL_VERSIONS(MIDR_CORTEX_A73),
-		MIDR_ALL_VERSIONS(MIDR_CORTEX_A75),
-		{},
-	};
-	bool cpu_in_list = is_midr_in_range_list(read_cpuid_id(),
-					 spectre_bhb_firmware_mitigated_list);
-
-	if (scope != SCOPE_LOCAL_CPU)
-		return system_affected;
-
-	fw_state = spectre_bhb_get_cpu_fw_mitigation_state();
-	if (cpu_in_list || (has_smccc && fw_state == SPECTRE_MITIGATED)) {
-		system_affected = true;
-		return true;
-	}
-
-	return false;
-}
-
-static bool supports_ecbhb(int scope)
-{
-	u64 mmfr1;
-
-	if (scope == SCOPE_LOCAL_CPU)
-		mmfr1 = read_sysreg_s(SYS_ID_AA64MMFR1_EL1);
-	else
-		mmfr1 = read_sanitised_ftr_reg(SYS_ID_AA64MMFR1_EL1);
-
-	return cpuid_feature_extract_unsigned_field(mmfr1,
-						    ID_AA64MMFR1_ECBHB_SHIFT);
-}
-
-bool is_spectre_bhb_affected(const struct arm64_cpu_capabilities *entry,
-			     int scope)
-{
-	WARN_ON(scope != SCOPE_LOCAL_CPU || preemptible());
-
-	if (supports_csv2p3(scope))
-		return false;
-
-	if (supports_clearbhb(scope))
-		return true;
-
-	if (spectre_bhb_loop_affected(scope))
-		return true;
-
-	if (is_spectre_bhb_fw_affected(scope))
-		return true;
-
-	return false;
-}
-
-static void this_cpu_set_vectors(enum arm64_bp_harden_el1_vectors slot)
-{
-	const char *v = arm64_get_bp_hardening_vector(slot);
-
-	if (slot < 0)
-		return;
-
-	__this_cpu_write(this_cpu_vector, v);
-
-	/*
-	 * When KPTI is in use, the vectors are switched when exiting to
-	 * user-space.
-	 */
-	if (arm64_kernel_unmapped_at_el0())
-		return;
-
-	write_sysreg(v, vbar_el1);
-	isb();
-}
-
-#ifdef CONFIG_KVM_INDIRECT_VECTORS
-static const char *kvm_bhb_get_vecs_end(const char *start)
-{
-	if (start == __smccc_workaround_3_smc_start)
-		return __smccc_workaround_3_smc_end;
-	else if (start == __spectre_bhb_loop_k8_start)
-		return __spectre_bhb_loop_k8_end;
-	else if (start == __spectre_bhb_loop_k24_start)
-		return __spectre_bhb_loop_k24_end;
-	else if (start == __spectre_bhb_loop_k32_start)
-		return __spectre_bhb_loop_k32_end;
-	else if (start == __spectre_bhb_clearbhb_start)
-		return __spectre_bhb_clearbhb_end;
-
-	return NULL;
-}
-
-static void kvm_setup_bhb_slot(const char *hyp_vecs_start)
-{
-	int cpu, slot = -1;
-	const char *hyp_vecs_end;
-
-	if (!IS_ENABLED(CONFIG_KVM) || !is_hyp_mode_available())
-		return;
-
-	hyp_vecs_end = kvm_bhb_get_vecs_end(hyp_vecs_start);
-	if (WARN_ON_ONCE(!hyp_vecs_start || !hyp_vecs_end))
-		return;
-
-	spin_lock(&bp_lock);
-	for_each_possible_cpu(cpu) {
-		if (per_cpu(bp_hardening_data.template_start, cpu) == hyp_vecs_start) {
-			slot = per_cpu(bp_hardening_data.hyp_vectors_slot, cpu);
-			break;
-		}
-	}
-
-	if (slot == -1) {
-		slot = atomic_inc_return(&arm64_el2_vector_last_slot);
-		BUG_ON(slot >= BP_HARDEN_EL2_SLOTS);
-		__copy_hyp_vect_bpi(slot, hyp_vecs_start, hyp_vecs_end);
-	}
-
-	__this_cpu_write(bp_hardening_data.hyp_vectors_slot, slot);
-	__this_cpu_write(bp_hardening_data.template_start, hyp_vecs_start);
-	spin_unlock(&bp_lock);
-}
-#else
-#define __smccc_workaround_3_smc_start NULL
-#define __spectre_bhb_loop_k8_start NULL
-#define __spectre_bhb_loop_k24_start NULL
-#define __spectre_bhb_loop_k32_start NULL
-#define __spectre_bhb_clearbhb_start NULL
-
-static void kvm_setup_bhb_slot(const char *hyp_vecs_start) { };
-#endif
-
->>>>>>> 5d2c9fe6
 void spectre_bhb_enable_mitigation(const struct arm64_cpu_capabilities *entry)
 {
 	enum mitigation_state fw_state, state = SPECTRE_VULNERABLE;
@@ -1542,10 +1280,7 @@
 	} else if (supports_clearbhb(SCOPE_LOCAL_CPU)) {
 		kvm_setup_bhb_slot(__spectre_bhb_clearbhb_start);
 		this_cpu_set_vectors(EL1_VECTOR_BHB_CLEAR_INSN);
-<<<<<<< HEAD
-=======
-
->>>>>>> 5d2c9fe6
+
 		state = SPECTRE_MITIGATED;
 	} else if (spectre_bhb_loop_affected(SCOPE_LOCAL_CPU)) {
 		switch (spectre_bhb_loop_affected(SCOPE_SYSTEM)) {
