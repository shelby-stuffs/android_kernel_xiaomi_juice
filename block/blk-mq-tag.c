--- conflicted
+++ resolved
@@ -413,11 +413,7 @@
 	tags = &etags->tags;
 	tags->nr_tags = total_tags;
 	tags->nr_reserved_tags = reserved_tags;
-<<<<<<< HEAD
 	spin_lock_init(&etags->lock);
-=======
-	spin_lock_init(&tags->lock);
->>>>>>> fe3f71bc
 
 	return blk_mq_init_bitmap_tags(tags, node, alloc_policy);
 }
