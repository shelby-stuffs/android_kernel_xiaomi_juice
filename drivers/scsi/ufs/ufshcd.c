--- conflicted
+++ resolved
@@ -2219,10 +2219,7 @@
 				hba->clk_gating.active_reqs--;
 				break;
 			}
-<<<<<<< HEAD
-
-=======
->>>>>>> 5e52a76e
+
 			spin_unlock_irqrestore(hba->host->host_lock, flags);
 			flush_work(&hba->clk_gating.ungate_work);
 			spin_lock_irqsave(hba->host->host_lock, flags);
@@ -3802,7 +3799,7 @@
 
 	err = ufshcd_prepare_lrbp_crypto(hba, cmd, lrbp);
 	if (err) {
-		ufshcd_release(hba);
+		ufshcd_release(hba, false);
 		lrbp->cmd = NULL;
 		clear_bit_unlock(tag, &hba->lrb_in_use);
 		goto out;
