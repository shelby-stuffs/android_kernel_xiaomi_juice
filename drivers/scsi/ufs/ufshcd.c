--- conflicted
+++ resolved
@@ -4553,21 +4553,14 @@
 			__func__, buff_len);*/
 	/* Sanity checks */
 	if (ret || !buff_len) {
-		dev_err(hba->dev, "%s: Failed to get full descriptor length\n",
+		dev_err(hba->dev, "%s: Failed to get full descriptor length",
 			__func__);
 		return ret;
 	}
 
-	if (param_offset >= buff_len ||
-	    param_offset + param_size > buff_len) {
-		dev_err(hba->dev, "%s: Invalid offset 0x%x or size 0x%x in descriptor IDN 0x%x, length 0x%x\n",
-			__func__, param_offset, param_size, desc_id, buff_len);
-		return -EINVAL;
-	}
-
 	/* Check whether we need temp memory */
 	if (param_offset != 0 || param_size < buff_len) {
-		desc_buf = kzalloc(buff_len, GFP_KERNEL);
+		desc_buf = kmalloc(buff_len, GFP_KERNEL);
 		if (!desc_buf)
 			return -ENOMEM;
 	} else {
@@ -4581,14 +4574,14 @@
 					desc_buf, &buff_len);
 
 	if (ret) {
-		dev_err(hba->dev, "%s: Failed reading descriptor. desc_id %d, desc_index %d, param_offset %d, ret %d\n",
+		dev_err(hba->dev, "%s: Failed reading descriptor. desc_id %d, desc_index %d, param_offset %d, ret %d",
 			__func__, desc_id, desc_index, param_offset, ret);
 		goto out;
 	}
 
 	/* Sanity check */
 	if (desc_buf[QUERY_DESC_DESC_TYPE_OFFSET] != desc_id) {
-		dev_err(hba->dev, "%s: invalid desc_id %d in descriptor header\n",
+		dev_err(hba->dev, "%s: invalid desc_id %d in descriptor header",
 			__func__, desc_buf[QUERY_DESC_DESC_TYPE_OFFSET]);
 		ret = -EINVAL;
 		goto out;
@@ -6416,21 +6409,8 @@
 		break;
 	} /* end of switch */
 
-<<<<<<< HEAD
-	if ((host_byte(result) != DID_OK) && !hba->silence_err_logs) {
-		print_prdt = (ocs == OCS_INVALID_PRDT_ATTR ||
-			ocs == OCS_MISMATCH_DATA_BUF_SIZE);
-		ufshcd_print_trs(hba, 1 << lrbp->task_tag, print_prdt);
-	}
-
-	if ((host_byte(result) == DID_ERROR) ||
-	    (host_byte(result) == DID_ABORT))
-		ufsdbg_set_err_state(hba);
-
-=======
 	if ((host_byte(result) != DID_OK) && !hba->silence_err_logs)
 		ufshcd_print_trs(hba, 1 << lrbp->task_tag, true);
->>>>>>> dda0e292
 	return result;
 }
 
@@ -6783,12 +6763,8 @@
 	}
 
 	hba->auto_bkops_enabled = false;
-<<<<<<< HEAD
-	trace_ufshcd_auto_bkops_state(dev_name(hba->dev), 0);
-=======
 	trace_ufshcd_auto_bkops_state(dev_name(hba->dev), "Disabled");
 	hba->is_urgent_bkops_lvl_checked = false;
->>>>>>> dda0e292
 out:
 	return err;
 }
@@ -8203,24 +8179,6 @@
 		err = ufshcd_detect_device(hba);
 	} while (err && --retries);
 
-<<<<<<< HEAD
-	/*
-	 * There is no point proceeding even after failing
-	 * to recover after multiple retries.
-	 */
-	BUG_ON(err && ufshcd_is_embedded_dev(hba));
-
-	/*
-	 * After reset the door-bell might be cleared, complete
-	 * outstanding requests in s/w here.
-	 */
-	spin_lock_irqsave(hba->host->host_lock, flags);
-	ufshcd_transfer_req_compl(hba);
-	ufshcd_tmc_handler(hba);
-	spin_unlock_irqrestore(hba->host->host_lock, flags);
-
-=======
->>>>>>> dda0e292
 	return err;
 }
 
