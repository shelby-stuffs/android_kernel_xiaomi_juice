--- conflicted
+++ resolved
@@ -485,8 +485,6 @@
 			  SDHCI_QUIRK2_CAPS_BIT63_FOR_HS400 |
 			  SDHCI_QUIRK2_STOP_WITH_TC,
 	.ops		= &sdhci_intel_byt_ops,
-<<<<<<< HEAD
-=======
 };
 
 static const struct sdhci_pci_fixes sdhci_ni_byt_sdio = {
@@ -496,7 +494,6 @@
 	.allow_runtime_pm = true,
 	.probe_slot	= ni_byt_sdio_probe_slot,
 	.ops		= &sdhci_intel_byt_ops,
->>>>>>> c470abd4
 };
 
 static const struct sdhci_pci_fixes sdhci_intel_byt_sdio = {
