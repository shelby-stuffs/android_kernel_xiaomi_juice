/*
 * Copyright (c) 2007-2011 Atheros Communications Inc.
 * Copyright (c) 2011-2012 Qualcomm Atheros, Inc.
 *
 * Permission to use, copy, modify, and/or distribute this software for any
 * purpose with or without fee is hereby granted, provided that the above
 * copyright notice and this permission notice appear in all copies.
 *
 * THE SOFTWARE IS PROVIDED "AS IS" AND THE AUTHOR DISCLAIMS ALL WARRANTIES
 * WITH REGARD TO THIS SOFTWARE INCLUDING ALL IMPLIED WARRANTIES OF
 * MERCHANTABILITY AND FITNESS. IN NO EVENT SHALL THE AUTHOR BE LIABLE FOR
 * ANY SPECIAL, DIRECT, INDIRECT, OR CONSEQUENTIAL DAMAGES OR ANY DAMAGES
 * WHATSOEVER RESULTING FROM LOSS OF USE, DATA OR PROFITS, WHETHER IN AN
 * ACTION OF CONTRACT, NEGLIGENCE OR OTHER TORTIOUS ACTION, ARISING OUT OF
 * OR IN CONNECTION WITH THE USE OR PERFORMANCE OF THIS SOFTWARE.
 */

#include <linux/module.h>
#include <linux/usb.h>

#include "debug.h"
#include "core.h"

/* constants */
#define TX_URB_COUNT            32
#define RX_URB_COUNT            32
#define ATH6KL_USB_RX_BUFFER_SIZE  1700

/* tx/rx pipes for usb */
enum ATH6KL_USB_PIPE_ID {
	ATH6KL_USB_PIPE_TX_CTRL = 0,
	ATH6KL_USB_PIPE_TX_DATA_LP,
	ATH6KL_USB_PIPE_TX_DATA_MP,
	ATH6KL_USB_PIPE_TX_DATA_HP,
	ATH6KL_USB_PIPE_RX_CTRL,
	ATH6KL_USB_PIPE_RX_DATA,
	ATH6KL_USB_PIPE_RX_DATA2,
	ATH6KL_USB_PIPE_RX_INT,
	ATH6KL_USB_PIPE_MAX
};

#define ATH6KL_USB_PIPE_INVALID ATH6KL_USB_PIPE_MAX

struct ath6kl_usb_pipe {
	struct list_head urb_list_head;
	struct usb_anchor urb_submitted;
	u32 urb_alloc;
	u32 urb_cnt;
	u32 urb_cnt_thresh;
	unsigned int usb_pipe_handle;
	u32 flags;
	u8 ep_address;
	u8 logical_pipe_num;
	struct ath6kl_usb *ar_usb;
	u16 max_packet_size;
	struct work_struct io_complete_work;
	struct sk_buff_head io_comp_queue;
	struct usb_endpoint_descriptor *ep_desc;
};

#define ATH6KL_USB_PIPE_FLAG_TX    (1 << 0)

/* usb device object */
struct ath6kl_usb {
	/* protects pipe->urb_list_head and  pipe->urb_cnt */
	spinlock_t cs_lock;

	struct usb_device *udev;
	struct usb_interface *interface;
	struct ath6kl_usb_pipe pipes[ATH6KL_USB_PIPE_MAX];
	u8 *diag_cmd_buffer;
	u8 *diag_resp_buffer;
	struct ath6kl *ar;
};

/* usb urb object */
struct ath6kl_urb_context {
	struct list_head link;
	struct ath6kl_usb_pipe *pipe;
	struct sk_buff *skb;
	struct ath6kl *ar;
};

/* USB endpoint definitions */
#define ATH6KL_USB_EP_ADDR_APP_CTRL_IN          0x81
#define ATH6KL_USB_EP_ADDR_APP_DATA_IN          0x82
#define ATH6KL_USB_EP_ADDR_APP_DATA2_IN         0x83
#define ATH6KL_USB_EP_ADDR_APP_INT_IN           0x84

#define ATH6KL_USB_EP_ADDR_APP_CTRL_OUT         0x01
#define ATH6KL_USB_EP_ADDR_APP_DATA_LP_OUT      0x02
#define ATH6KL_USB_EP_ADDR_APP_DATA_MP_OUT      0x03
#define ATH6KL_USB_EP_ADDR_APP_DATA_HP_OUT      0x04

/* diagnostic command defnitions */
#define ATH6KL_USB_CONTROL_REQ_SEND_BMI_CMD        1
#define ATH6KL_USB_CONTROL_REQ_RECV_BMI_RESP       2
#define ATH6KL_USB_CONTROL_REQ_DIAG_CMD            3
#define ATH6KL_USB_CONTROL_REQ_DIAG_RESP           4

#define ATH6KL_USB_CTRL_DIAG_CC_READ               0
#define ATH6KL_USB_CTRL_DIAG_CC_WRITE              1

struct ath6kl_usb_ctrl_diag_cmd_write {
	__le32 cmd;
	__le32 address;
	__le32 value;
	__le32 _pad[1];
} __packed;

struct ath6kl_usb_ctrl_diag_cmd_read {
	__le32 cmd;
	__le32 address;
} __packed;

struct ath6kl_usb_ctrl_diag_resp_read {
	__le32 value;
} __packed;

/* function declarations */
static void ath6kl_usb_recv_complete(struct urb *urb);

#define ATH6KL_USB_IS_BULK_EP(attr) (((attr) & 3) == 0x02)
#define ATH6KL_USB_IS_INT_EP(attr)  (((attr) & 3) == 0x03)
#define ATH6KL_USB_IS_ISOC_EP(attr)  (((attr) & 3) == 0x01)
#define ATH6KL_USB_IS_DIR_IN(addr)  ((addr) & 0x80)

/* pipe/urb operations */
static struct ath6kl_urb_context *
ath6kl_usb_alloc_urb_from_pipe(struct ath6kl_usb_pipe *pipe)
{
	struct ath6kl_urb_context *urb_context = NULL;
	unsigned long flags;

	spin_lock_irqsave(&pipe->ar_usb->cs_lock, flags);
	if (!list_empty(&pipe->urb_list_head)) {
		urb_context =
		    list_first_entry(&pipe->urb_list_head,
				     struct ath6kl_urb_context, link);
		list_del(&urb_context->link);
		pipe->urb_cnt--;
	}
	spin_unlock_irqrestore(&pipe->ar_usb->cs_lock, flags);

	return urb_context;
}

static void ath6kl_usb_free_urb_to_pipe(struct ath6kl_usb_pipe *pipe,
					struct ath6kl_urb_context *urb_context)
{
	unsigned long flags;

	spin_lock_irqsave(&pipe->ar_usb->cs_lock, flags);
	pipe->urb_cnt++;

	list_add(&urb_context->link, &pipe->urb_list_head);
	spin_unlock_irqrestore(&pipe->ar_usb->cs_lock, flags);
}

static void ath6kl_usb_cleanup_recv_urb(struct ath6kl_urb_context *urb_context)
{
	if (urb_context->skb != NULL) {
		dev_kfree_skb(urb_context->skb);
		urb_context->skb = NULL;
	}

	ath6kl_usb_free_urb_to_pipe(urb_context->pipe, urb_context);
}

static inline struct ath6kl_usb *ath6kl_usb_priv(struct ath6kl *ar)
{
	return ar->hif_priv;
}

/* pipe resource allocation/cleanup */
static int ath6kl_usb_alloc_pipe_resources(struct ath6kl_usb_pipe *pipe,
					   int urb_cnt)
{
	struct ath6kl_urb_context *urb_context;
	int status = 0, i;

	INIT_LIST_HEAD(&pipe->urb_list_head);
	init_usb_anchor(&pipe->urb_submitted);

	for (i = 0; i < urb_cnt; i++) {
		urb_context = kzalloc(sizeof(struct ath6kl_urb_context),
				      GFP_KERNEL);
		if (urb_context == NULL)
			/* FIXME: set status to -ENOMEM */
			break;

		urb_context->pipe = pipe;

		/*
		 * we are only allocate the urb contexts here, the actual URB
		 * is allocated from the kernel as needed to do a transaction
		 */
		pipe->urb_alloc++;
		ath6kl_usb_free_urb_to_pipe(pipe, urb_context);
	}

	ath6kl_dbg(ATH6KL_DBG_USB,
		   "ath6kl usb: alloc resources lpipe:%d hpipe:0x%X urbs:%d\n",
		   pipe->logical_pipe_num, pipe->usb_pipe_handle,
		   pipe->urb_alloc);

	return status;
}

static void ath6kl_usb_free_pipe_resources(struct ath6kl_usb_pipe *pipe)
{
	struct ath6kl_urb_context *urb_context;

	if (pipe->ar_usb == NULL) {
		/* nothing allocated for this pipe */
		return;
	}

	ath6kl_dbg(ATH6KL_DBG_USB,
		   "ath6kl usb: free resources lpipe:%d"
		   "hpipe:0x%X urbs:%d avail:%d\n",
		   pipe->logical_pipe_num, pipe->usb_pipe_handle,
		   pipe->urb_alloc, pipe->urb_cnt);

	if (pipe->urb_alloc != pipe->urb_cnt) {
		ath6kl_dbg(ATH6KL_DBG_USB,
			   "ath6kl usb: urb leak! lpipe:%d"
			   "hpipe:0x%X urbs:%d avail:%d\n",
			   pipe->logical_pipe_num, pipe->usb_pipe_handle,
			   pipe->urb_alloc, pipe->urb_cnt);
	}

	while (true) {
		urb_context = ath6kl_usb_alloc_urb_from_pipe(pipe);
		if (urb_context == NULL)
			break;
		kfree(urb_context);
	}

}

static void ath6kl_usb_cleanup_pipe_resources(struct ath6kl_usb *ar_usb)
{
	int i;

	for (i = 0; i < ATH6KL_USB_PIPE_MAX; i++)
		ath6kl_usb_free_pipe_resources(&ar_usb->pipes[i]);

}

static u8 ath6kl_usb_get_logical_pipe_num(struct ath6kl_usb *ar_usb,
					  u8 ep_address, int *urb_count)
{
	u8 pipe_num = ATH6KL_USB_PIPE_INVALID;

	switch (ep_address) {
	case ATH6KL_USB_EP_ADDR_APP_CTRL_IN:
		pipe_num = ATH6KL_USB_PIPE_RX_CTRL;
		*urb_count = RX_URB_COUNT;
		break;
	case ATH6KL_USB_EP_ADDR_APP_DATA_IN:
		pipe_num = ATH6KL_USB_PIPE_RX_DATA;
		*urb_count = RX_URB_COUNT;
		break;
	case ATH6KL_USB_EP_ADDR_APP_INT_IN:
		pipe_num = ATH6KL_USB_PIPE_RX_INT;
		*urb_count = RX_URB_COUNT;
		break;
	case ATH6KL_USB_EP_ADDR_APP_DATA2_IN:
		pipe_num = ATH6KL_USB_PIPE_RX_DATA2;
		*urb_count = RX_URB_COUNT;
		break;
	case ATH6KL_USB_EP_ADDR_APP_CTRL_OUT:
		pipe_num = ATH6KL_USB_PIPE_TX_CTRL;
		*urb_count = TX_URB_COUNT;
		break;
	case ATH6KL_USB_EP_ADDR_APP_DATA_LP_OUT:
		pipe_num = ATH6KL_USB_PIPE_TX_DATA_LP;
		*urb_count = TX_URB_COUNT;
		break;
	case ATH6KL_USB_EP_ADDR_APP_DATA_MP_OUT:
		pipe_num = ATH6KL_USB_PIPE_TX_DATA_MP;
		*urb_count = TX_URB_COUNT;
		break;
	case ATH6KL_USB_EP_ADDR_APP_DATA_HP_OUT:
		pipe_num = ATH6KL_USB_PIPE_TX_DATA_HP;
		*urb_count = TX_URB_COUNT;
		break;
	default:
		/* note: there may be endpoints not currently used */
		break;
	}

	return pipe_num;
}

static int ath6kl_usb_setup_pipe_resources(struct ath6kl_usb *ar_usb)
{
	struct usb_interface *interface = ar_usb->interface;
	struct usb_host_interface *iface_desc = interface->cur_altsetting;
	struct usb_endpoint_descriptor *endpoint;
	struct ath6kl_usb_pipe *pipe;
	int i, urbcount, status = 0;
	u8 pipe_num;

	ath6kl_dbg(ATH6KL_DBG_USB, "setting up USB Pipes using interface\n");

	/* walk decriptors and setup pipes */
	for (i = 0; i < iface_desc->desc.bNumEndpoints; ++i) {
		endpoint = &iface_desc->endpoint[i].desc;

		if (ATH6KL_USB_IS_BULK_EP(endpoint->bmAttributes)) {
			ath6kl_dbg(ATH6KL_DBG_USB,
				   "%s Bulk Ep:0x%2.2X maxpktsz:%d\n",
				   ATH6KL_USB_IS_DIR_IN
				   (endpoint->bEndpointAddress) ?
				   "RX" : "TX", endpoint->bEndpointAddress,
				   le16_to_cpu(endpoint->wMaxPacketSize));
		} else if (ATH6KL_USB_IS_INT_EP(endpoint->bmAttributes)) {
			ath6kl_dbg(ATH6KL_DBG_USB,
				   "%s Int Ep:0x%2.2X maxpktsz:%d interval:%d\n",
				   ATH6KL_USB_IS_DIR_IN
				   (endpoint->bEndpointAddress) ?
				   "RX" : "TX", endpoint->bEndpointAddress,
				   le16_to_cpu(endpoint->wMaxPacketSize),
				   endpoint->bInterval);
		} else if (ATH6KL_USB_IS_ISOC_EP(endpoint->bmAttributes)) {
			/* TODO for ISO */
			ath6kl_dbg(ATH6KL_DBG_USB,
				   "%s ISOC Ep:0x%2.2X maxpktsz:%d interval:%d\n",
				   ATH6KL_USB_IS_DIR_IN
				   (endpoint->bEndpointAddress) ?
				   "RX" : "TX", endpoint->bEndpointAddress,
				   le16_to_cpu(endpoint->wMaxPacketSize),
				   endpoint->bInterval);
		}
		urbcount = 0;

		pipe_num =
		    ath6kl_usb_get_logical_pipe_num(ar_usb,
						    endpoint->bEndpointAddress,
						    &urbcount);
		if (pipe_num == ATH6KL_USB_PIPE_INVALID)
			continue;

		pipe = &ar_usb->pipes[pipe_num];
		if (pipe->ar_usb != NULL) {
			/* hmmm..pipe was already setup */
			continue;
		}

		pipe->ar_usb = ar_usb;
		pipe->logical_pipe_num = pipe_num;
		pipe->ep_address = endpoint->bEndpointAddress;
		pipe->max_packet_size = le16_to_cpu(endpoint->wMaxPacketSize);

		if (ATH6KL_USB_IS_BULK_EP(endpoint->bmAttributes)) {
			if (ATH6KL_USB_IS_DIR_IN(pipe->ep_address)) {
				pipe->usb_pipe_handle =
				    usb_rcvbulkpipe(ar_usb->udev,
						    pipe->ep_address);
			} else {
				pipe->usb_pipe_handle =
				    usb_sndbulkpipe(ar_usb->udev,
						    pipe->ep_address);
			}
		} else if (ATH6KL_USB_IS_INT_EP(endpoint->bmAttributes)) {
			if (ATH6KL_USB_IS_DIR_IN(pipe->ep_address)) {
				pipe->usb_pipe_handle =
				    usb_rcvintpipe(ar_usb->udev,
						   pipe->ep_address);
			} else {
				pipe->usb_pipe_handle =
				    usb_sndintpipe(ar_usb->udev,
						   pipe->ep_address);
			}
		} else if (ATH6KL_USB_IS_ISOC_EP(endpoint->bmAttributes)) {
			/* TODO for ISO */
			if (ATH6KL_USB_IS_DIR_IN(pipe->ep_address)) {
				pipe->usb_pipe_handle =
				    usb_rcvisocpipe(ar_usb->udev,
						    pipe->ep_address);
			} else {
				pipe->usb_pipe_handle =
				    usb_sndisocpipe(ar_usb->udev,
						    pipe->ep_address);
			}
		}

		pipe->ep_desc = endpoint;

		if (!ATH6KL_USB_IS_DIR_IN(pipe->ep_address))
			pipe->flags |= ATH6KL_USB_PIPE_FLAG_TX;

		status = ath6kl_usb_alloc_pipe_resources(pipe, urbcount);
		if (status != 0)
			break;
	}

	return status;
}

/* pipe operations */
static void ath6kl_usb_post_recv_transfers(struct ath6kl_usb_pipe *recv_pipe,
					   int buffer_length)
{
	struct ath6kl_urb_context *urb_context;
	struct urb *urb;
	int usb_status;

	while (true) {
		urb_context = ath6kl_usb_alloc_urb_from_pipe(recv_pipe);
		if (urb_context == NULL)
			break;

		urb_context->skb = dev_alloc_skb(buffer_length);
		if (urb_context->skb == NULL)
			goto err_cleanup_urb;

		urb = usb_alloc_urb(0, GFP_ATOMIC);
		if (urb == NULL)
			goto err_cleanup_urb;

		usb_fill_bulk_urb(urb,
				  recv_pipe->ar_usb->udev,
				  recv_pipe->usb_pipe_handle,
				  urb_context->skb->data,
				  buffer_length,
				  ath6kl_usb_recv_complete, urb_context);

		ath6kl_dbg(ATH6KL_DBG_USB_BULK,
			   "ath6kl usb: bulk recv submit:%d, 0x%X (ep:0x%2.2X), %d bytes buf:0x%p\n",
			   recv_pipe->logical_pipe_num,
			   recv_pipe->usb_pipe_handle, recv_pipe->ep_address,
			   buffer_length, urb_context->skb);

		usb_anchor_urb(urb, &recv_pipe->urb_submitted);
		usb_status = usb_submit_urb(urb, GFP_ATOMIC);

		if (usb_status) {
			ath6kl_dbg(ATH6KL_DBG_USB_BULK,
				   "ath6kl usb : usb bulk recv failed %d\n",
				   usb_status);
			usb_unanchor_urb(urb);
			usb_free_urb(urb);
			goto err_cleanup_urb;
		}
		usb_free_urb(urb);
	}
	return;

err_cleanup_urb:
	ath6kl_usb_cleanup_recv_urb(urb_context);
	return;
}

static void ath6kl_usb_flush_all(struct ath6kl_usb *ar_usb)
{
	int i;

	for (i = 0; i < ATH6KL_USB_PIPE_MAX; i++) {
		if (ar_usb->pipes[i].ar_usb != NULL)
			usb_kill_anchored_urbs(&ar_usb->pipes[i].urb_submitted);
	}

	/*
	 * Flushing any pending I/O may schedule work this call will block
	 * until all scheduled work runs to completion.
	 */
	flush_scheduled_work();
}

static void ath6kl_usb_start_recv_pipes(struct ath6kl_usb *ar_usb)
{
	/*
	 * note: control pipe is no longer used
	 * ar_usb->pipes[ATH6KL_USB_PIPE_RX_CTRL].urb_cnt_thresh =
	 *      ar_usb->pipes[ATH6KL_USB_PIPE_RX_CTRL].urb_alloc/2;
	 * ath6kl_usb_post_recv_transfers(&ar_usb->
	 *		pipes[ATH6KL_USB_PIPE_RX_CTRL],
	 *		ATH6KL_USB_RX_BUFFER_SIZE);
	 */

	ar_usb->pipes[ATH6KL_USB_PIPE_RX_DATA].urb_cnt_thresh =
	    ar_usb->pipes[ATH6KL_USB_PIPE_RX_DATA].urb_alloc / 2;
	ath6kl_usb_post_recv_transfers(&ar_usb->pipes[ATH6KL_USB_PIPE_RX_DATA],
				       ATH6KL_USB_RX_BUFFER_SIZE);
}

/* hif usb rx/tx completion functions */
static void ath6kl_usb_recv_complete(struct urb *urb)
{
	struct ath6kl_urb_context *urb_context = urb->context;
	struct ath6kl_usb_pipe *pipe = urb_context->pipe;
	struct sk_buff *skb = NULL;
	int status = 0;

	ath6kl_dbg(ATH6KL_DBG_USB_BULK,
		   "%s: recv pipe: %d, stat:%d, len:%d urb:0x%p\n", __func__,
		   pipe->logical_pipe_num, urb->status, urb->actual_length,
		   urb);

	if (urb->status != 0) {
		status = -EIO;
		switch (urb->status) {
		case -ECONNRESET:
		case -ENOENT:
		case -ESHUTDOWN:
			/*
			 * no need to spew these errors when device
			 * removed or urb killed due to driver shutdown
			 */
			status = -ECANCELED;
			break;
		default:
			ath6kl_dbg(ATH6KL_DBG_USB_BULK,
				   "%s recv pipe: %d (ep:0x%2.2X), failed:%d\n",
				   __func__, pipe->logical_pipe_num,
				   pipe->ep_address, urb->status);
			break;
		}
		goto cleanup_recv_urb;
	}

	if (urb->actual_length == 0)
		goto cleanup_recv_urb;

	skb = urb_context->skb;

	/* we are going to pass it up */
	urb_context->skb = NULL;
	skb_put(skb, urb->actual_length);

	/* note: queue implements a lock */
	skb_queue_tail(&pipe->io_comp_queue, skb);
	schedule_work(&pipe->io_complete_work);

cleanup_recv_urb:
	ath6kl_usb_cleanup_recv_urb(urb_context);

	if (status == 0 &&
	    pipe->urb_cnt >= pipe->urb_cnt_thresh) {
		/* our free urbs are piling up, post more transfers */
		ath6kl_usb_post_recv_transfers(pipe, ATH6KL_USB_RX_BUFFER_SIZE);
	}
}

static void ath6kl_usb_usb_transmit_complete(struct urb *urb)
{
	struct ath6kl_urb_context *urb_context = urb->context;
	struct ath6kl_usb_pipe *pipe = urb_context->pipe;
	struct sk_buff *skb;

	ath6kl_dbg(ATH6KL_DBG_USB_BULK,
		   "%s: pipe: %d, stat:%d, len:%d\n",
		   __func__, pipe->logical_pipe_num, urb->status,
		   urb->actual_length);

	if (urb->status != 0) {
		ath6kl_dbg(ATH6KL_DBG_USB_BULK,
			   "%s:  pipe: %d, failed:%d\n",
			   __func__, pipe->logical_pipe_num, urb->status);
	}

	skb = urb_context->skb;
	urb_context->skb = NULL;
	ath6kl_usb_free_urb_to_pipe(urb_context->pipe, urb_context);

	/* note: queue implements a lock */
	skb_queue_tail(&pipe->io_comp_queue, skb);
	schedule_work(&pipe->io_complete_work);
}

static void ath6kl_usb_io_comp_work(struct work_struct *work)
{
	struct ath6kl_usb_pipe *pipe = container_of(work,
						    struct ath6kl_usb_pipe,
						    io_complete_work);
	struct ath6kl_usb *ar_usb;
	struct sk_buff *skb;

	ar_usb = pipe->ar_usb;

	while ((skb = skb_dequeue(&pipe->io_comp_queue))) {
		if (pipe->flags & ATH6KL_USB_PIPE_FLAG_TX) {
			ath6kl_dbg(ATH6KL_DBG_USB_BULK,
				   "ath6kl usb xmit callback buf:0x%p\n", skb);
			ath6kl_core_tx_complete(ar_usb->ar, skb);
		} else {
			ath6kl_dbg(ATH6KL_DBG_USB_BULK,
				   "ath6kl usb recv callback buf:0x%p\n", skb);
			ath6kl_core_rx_complete(ar_usb->ar, skb,
						pipe->logical_pipe_num);
		}
	}
}

#define ATH6KL_USB_MAX_DIAG_CMD (sizeof(struct ath6kl_usb_ctrl_diag_cmd_write))
#define ATH6KL_USB_MAX_DIAG_RESP (sizeof(struct ath6kl_usb_ctrl_diag_resp_read))

static void ath6kl_usb_destroy(struct ath6kl_usb *ar_usb)
{
	ath6kl_usb_flush_all(ar_usb);

	ath6kl_usb_cleanup_pipe_resources(ar_usb);

	usb_set_intfdata(ar_usb->interface, NULL);

	kfree(ar_usb->diag_cmd_buffer);
	kfree(ar_usb->diag_resp_buffer);

	kfree(ar_usb);
}

static struct ath6kl_usb *ath6kl_usb_create(struct usb_interface *interface)
{
	struct usb_device *dev = interface_to_usbdev(interface);
	struct ath6kl_usb *ar_usb;
	struct ath6kl_usb_pipe *pipe;
	int status = 0;
	int i;

	ar_usb = kzalloc(sizeof(struct ath6kl_usb), GFP_KERNEL);
	if (ar_usb == NULL)
		goto fail_ath6kl_usb_create;

	usb_set_intfdata(interface, ar_usb);
	spin_lock_init(&(ar_usb->cs_lock));
	ar_usb->udev = dev;
	ar_usb->interface = interface;

	for (i = 0; i < ATH6KL_USB_PIPE_MAX; i++) {
		pipe = &ar_usb->pipes[i];
		INIT_WORK(&pipe->io_complete_work,
			  ath6kl_usb_io_comp_work);
		skb_queue_head_init(&pipe->io_comp_queue);
	}

	ar_usb->diag_cmd_buffer = kzalloc(ATH6KL_USB_MAX_DIAG_CMD, GFP_KERNEL);
	if (ar_usb->diag_cmd_buffer == NULL) {
		status = -ENOMEM;
		goto fail_ath6kl_usb_create;
	}

	ar_usb->diag_resp_buffer = kzalloc(ATH6KL_USB_MAX_DIAG_RESP,
					   GFP_KERNEL);
	if (ar_usb->diag_resp_buffer == NULL) {
		status = -ENOMEM;
		goto fail_ath6kl_usb_create;
	}

	status = ath6kl_usb_setup_pipe_resources(ar_usb);

fail_ath6kl_usb_create:
	if (status != 0) {
		ath6kl_usb_destroy(ar_usb);
		ar_usb = NULL;
	}
	return ar_usb;
}

static void ath6kl_usb_device_detached(struct usb_interface *interface)
{
	struct ath6kl_usb *ar_usb;

	ar_usb = usb_get_intfdata(interface);
	if (ar_usb == NULL)
		return;

	ath6kl_stop_txrx(ar_usb->ar);

	/* Delay to wait for the target to reboot */
	mdelay(20);
	ath6kl_core_cleanup(ar_usb->ar);
	ath6kl_usb_destroy(ar_usb);
}

/* exported hif usb APIs for htc pipe */
static void hif_start(struct ath6kl *ar)
{
	struct ath6kl_usb *device = ath6kl_usb_priv(ar);
	int i;

	ath6kl_usb_start_recv_pipes(device);

	/* set the TX resource avail threshold for each TX pipe */
	for (i = ATH6KL_USB_PIPE_TX_CTRL;
	     i <= ATH6KL_USB_PIPE_TX_DATA_HP; i++) {
		device->pipes[i].urb_cnt_thresh =
		    device->pipes[i].urb_alloc / 2;
	}
}

static int ath6kl_usb_send(struct ath6kl *ar, u8 PipeID,
			   struct sk_buff *hdr_skb, struct sk_buff *skb)
{
	struct ath6kl_usb *device = ath6kl_usb_priv(ar);
	struct ath6kl_usb_pipe *pipe = &device->pipes[PipeID];
	struct ath6kl_urb_context *urb_context;
	int usb_status, status = 0;
	struct urb *urb;
	u8 *data;
	u32 len;

	ath6kl_dbg(ATH6KL_DBG_USB_BULK, "+%s pipe : %d, buf:0x%p\n",
		   __func__, PipeID, skb);

	urb_context = ath6kl_usb_alloc_urb_from_pipe(pipe);

	if (urb_context == NULL) {
		/*
		 * TODO: it is possible to run out of urbs if
		 * 2 endpoints map to the same pipe ID
		 */
		ath6kl_dbg(ATH6KL_DBG_USB_BULK,
			   "%s pipe:%d no urbs left. URB Cnt : %d\n",
			   __func__, PipeID, pipe->urb_cnt);
		status = -ENOMEM;
		goto fail_hif_send;
	}

	urb_context->skb = skb;

	data = skb->data;
	len = skb->len;

	urb = usb_alloc_urb(0, GFP_ATOMIC);
	if (urb == NULL) {
		status = -ENOMEM;
		ath6kl_usb_free_urb_to_pipe(urb_context->pipe,
					    urb_context);
		goto fail_hif_send;
	}

	usb_fill_bulk_urb(urb,
			  device->udev,
			  pipe->usb_pipe_handle,
			  data,
			  len,
			  ath6kl_usb_usb_transmit_complete, urb_context);

	if ((len % pipe->max_packet_size) == 0) {
		/* hit a max packet boundary on this pipe */
		urb->transfer_flags |= URB_ZERO_PACKET;
	}

	ath6kl_dbg(ATH6KL_DBG_USB_BULK,
		   "athusb bulk send submit:%d, 0x%X (ep:0x%2.2X), %d bytes\n",
		   pipe->logical_pipe_num, pipe->usb_pipe_handle,
		   pipe->ep_address, len);

	usb_anchor_urb(urb, &pipe->urb_submitted);
	usb_status = usb_submit_urb(urb, GFP_ATOMIC);

	if (usb_status) {
		ath6kl_dbg(ATH6KL_DBG_USB_BULK,
			   "ath6kl usb : usb bulk transmit failed %d\n",
			   usb_status);
		usb_unanchor_urb(urb);
		ath6kl_usb_free_urb_to_pipe(urb_context->pipe,
					    urb_context);
		status = -EINVAL;
	}
	usb_free_urb(urb);

fail_hif_send:
	return status;
}

static void hif_stop(struct ath6kl *ar)
{
	struct ath6kl_usb *device = ath6kl_usb_priv(ar);

	ath6kl_usb_flush_all(device);
}

static void ath6kl_usb_get_default_pipe(struct ath6kl *ar,
					u8 *ul_pipe, u8 *dl_pipe)
{
	*ul_pipe = ATH6KL_USB_PIPE_TX_CTRL;
	*dl_pipe = ATH6KL_USB_PIPE_RX_CTRL;
}

static int ath6kl_usb_map_service_pipe(struct ath6kl *ar, u16 svc_id,
				       u8 *ul_pipe, u8 *dl_pipe)
{
	int status = 0;

	switch (svc_id) {
	case HTC_CTRL_RSVD_SVC:
	case WMI_CONTROL_SVC:
		*ul_pipe = ATH6KL_USB_PIPE_TX_CTRL;
		/* due to large control packets, shift to data pipe */
		*dl_pipe = ATH6KL_USB_PIPE_RX_DATA;
		break;
	case WMI_DATA_BE_SVC:
	case WMI_DATA_BK_SVC:
		*ul_pipe = ATH6KL_USB_PIPE_TX_DATA_LP;
		/*
		* Disable rxdata2 directly, it will be enabled
		* if FW enable rxdata2
		*/
		*dl_pipe = ATH6KL_USB_PIPE_RX_DATA;
		break;
	case WMI_DATA_VI_SVC:
		*ul_pipe = ATH6KL_USB_PIPE_TX_DATA_MP;
		/*
		* Disable rxdata2 directly, it will be enabled
		* if FW enable rxdata2
		*/
		*dl_pipe = ATH6KL_USB_PIPE_RX_DATA;
		break;
	case WMI_DATA_VO_SVC:
		*ul_pipe = ATH6KL_USB_PIPE_TX_DATA_HP;
		/*
		* Disable rxdata2 directly, it will be enabled
		* if FW enable rxdata2
		*/
		*dl_pipe = ATH6KL_USB_PIPE_RX_DATA;
		break;
	default:
		status = -EPERM;
		break;
	}

	return status;
}

static u16 ath6kl_usb_get_free_queue_number(struct ath6kl *ar, u8 pipe_id)
{
	struct ath6kl_usb *device = ath6kl_usb_priv(ar);

	return device->pipes[pipe_id].urb_cnt;
}

static void hif_detach_htc(struct ath6kl *ar)
{
	struct ath6kl_usb *device = ath6kl_usb_priv(ar);

	ath6kl_usb_flush_all(device);
}

static int ath6kl_usb_submit_ctrl_out(struct ath6kl_usb *ar_usb,
				   u8 req, u16 value, u16 index, void *data,
				   u32 size)
{
	u8 *buf = NULL;
	int ret;

	if (size > 0) {
		buf = kmalloc(size, GFP_KERNEL);
		if (buf == NULL)
			return -ENOMEM;

		memcpy(buf, data, size);
	}

	/* note: if successful returns number of bytes transfered */
	ret = usb_control_msg(ar_usb->udev,
			      usb_sndctrlpipe(ar_usb->udev, 0),
			      req,
			      USB_DIR_OUT | USB_TYPE_VENDOR |
			      USB_RECIP_DEVICE, value, index, buf,
			      size, 1000);

	if (ret < 0) {
		ath6kl_dbg(ATH6KL_DBG_USB, "%s failed,result = %d\n",
			   __func__, ret);
	}

	kfree(buf);

	return 0;
}

static int ath6kl_usb_submit_ctrl_in(struct ath6kl_usb *ar_usb,
				  u8 req, u16 value, u16 index, void *data,
				  u32 size)
{
	u8 *buf = NULL;
	int ret;

	if (size > 0) {
		buf = kmalloc(size, GFP_KERNEL);
		if (buf == NULL)
			return -ENOMEM;
	}

	/* note: if successful returns number of bytes transfered */
	ret = usb_control_msg(ar_usb->udev,
				 usb_rcvctrlpipe(ar_usb->udev, 0),
				 req,
				 USB_DIR_IN | USB_TYPE_VENDOR |
				 USB_RECIP_DEVICE, value, index, buf,
				 size, 2 * HZ);

	if (ret < 0) {
		ath6kl_dbg(ATH6KL_DBG_USB, "%s failed,result = %d\n",
			   __func__, ret);
	}

	memcpy((u8 *) data, buf, size);

	kfree(buf);

	return 0;
}

static int ath6kl_usb_ctrl_msg_exchange(struct ath6kl_usb *ar_usb,
				     u8 req_val, u8 *req_buf, u32 req_len,
				     u8 resp_val, u8 *resp_buf, u32 *resp_len)
{
	int ret;

	/* send command */
	ret = ath6kl_usb_submit_ctrl_out(ar_usb, req_val, 0, 0,
					 req_buf, req_len);

	if (ret != 0)
		return ret;

	if (resp_buf == NULL) {
		/* no expected response */
		return ret;
	}

	/* get response */
	ret = ath6kl_usb_submit_ctrl_in(ar_usb, resp_val, 0, 0,
					resp_buf, *resp_len);

	return ret;
}

static int ath6kl_usb_diag_read32(struct ath6kl *ar, u32 address, u32 *data)
{
	struct ath6kl_usb *ar_usb = ar->hif_priv;
	struct ath6kl_usb_ctrl_diag_resp_read *resp;
	struct ath6kl_usb_ctrl_diag_cmd_read *cmd;
	u32 resp_len;
	int ret;

	cmd = (struct ath6kl_usb_ctrl_diag_cmd_read *) ar_usb->diag_cmd_buffer;

	memset(cmd, 0, sizeof(*cmd));
	cmd->cmd = ATH6KL_USB_CTRL_DIAG_CC_READ;
	cmd->address = cpu_to_le32(address);
	resp_len = sizeof(*resp);

	ret = ath6kl_usb_ctrl_msg_exchange(ar_usb,
				ATH6KL_USB_CONTROL_REQ_DIAG_CMD,
				(u8 *) cmd,
				sizeof(struct ath6kl_usb_ctrl_diag_cmd_write),
				ATH6KL_USB_CONTROL_REQ_DIAG_RESP,
				ar_usb->diag_resp_buffer, &resp_len);

	if (ret)
		return ret;

	resp = (struct ath6kl_usb_ctrl_diag_resp_read *)
		ar_usb->diag_resp_buffer;

	*data = le32_to_cpu(resp->value);

	return ret;
}

static int ath6kl_usb_diag_write32(struct ath6kl *ar, u32 address, __le32 data)
{
	struct ath6kl_usb *ar_usb = ar->hif_priv;
	struct ath6kl_usb_ctrl_diag_cmd_write *cmd;

	cmd = (struct ath6kl_usb_ctrl_diag_cmd_write *) ar_usb->diag_cmd_buffer;

	memset(cmd, 0, sizeof(struct ath6kl_usb_ctrl_diag_cmd_write));
	cmd->cmd = cpu_to_le32(ATH6KL_USB_CTRL_DIAG_CC_WRITE);
	cmd->address = cpu_to_le32(address);
	cmd->value = data;

	return ath6kl_usb_ctrl_msg_exchange(ar_usb,
					    ATH6KL_USB_CONTROL_REQ_DIAG_CMD,
					    (u8 *) cmd,
					    sizeof(*cmd),
					    0, NULL, NULL);

}

static int ath6kl_usb_bmi_read(struct ath6kl *ar, u8 *buf, u32 len)
{
	struct ath6kl_usb *ar_usb = ar->hif_priv;
	int ret;

	/* get response */
	ret = ath6kl_usb_submit_ctrl_in(ar_usb,
					ATH6KL_USB_CONTROL_REQ_RECV_BMI_RESP,
					0, 0, buf, len);
	if (ret != 0) {
		ath6kl_err("Unable to read the bmi data from the device: %d\n",
			   ret);
		return ret;
	}

	return 0;
}

static int ath6kl_usb_bmi_write(struct ath6kl *ar, u8 *buf, u32 len)
{
	struct ath6kl_usb *ar_usb = ar->hif_priv;
	int ret;

	/* send command */
	ret = ath6kl_usb_submit_ctrl_out(ar_usb,
					 ATH6KL_USB_CONTROL_REQ_SEND_BMI_CMD,
					 0, 0, buf, len);
	if (ret != 0) {
		ath6kl_err("unable to send the bmi data to the device: %d\n",
			   ret);
		return ret;
	}

	return 0;
}

static int ath6kl_usb_power_on(struct ath6kl *ar)
{
	hif_start(ar);
	return 0;
}

static int ath6kl_usb_power_off(struct ath6kl *ar)
{
	hif_detach_htc(ar);
	return 0;
}

static void ath6kl_usb_stop(struct ath6kl *ar)
{
	hif_stop(ar);
}

static const struct ath6kl_hif_ops ath6kl_usb_ops = {
	.diag_read32 = ath6kl_usb_diag_read32,
	.diag_write32 = ath6kl_usb_diag_write32,
	.bmi_read = ath6kl_usb_bmi_read,
	.bmi_write = ath6kl_usb_bmi_write,
	.power_on = ath6kl_usb_power_on,
	.power_off = ath6kl_usb_power_off,
	.stop = ath6kl_usb_stop,
	.pipe_send = ath6kl_usb_send,
	.pipe_get_default = ath6kl_usb_get_default_pipe,
	.pipe_map_service = ath6kl_usb_map_service_pipe,
	.pipe_get_free_queue_number = ath6kl_usb_get_free_queue_number,
};

/* ath6kl usb driver registered functions */
static int ath6kl_usb_probe(struct usb_interface *interface,
			    const struct usb_device_id *id)
{
	struct usb_device *dev = interface_to_usbdev(interface);
	struct ath6kl *ar;
	struct ath6kl_usb *ar_usb = NULL;
	int vendor_id, product_id;
	int ret = 0;

	usb_get_dev(dev);

	vendor_id = le16_to_cpu(dev->descriptor.idVendor);
	product_id = le16_to_cpu(dev->descriptor.idProduct);

	ath6kl_dbg(ATH6KL_DBG_USB, "vendor_id = %04x\n", vendor_id);
	ath6kl_dbg(ATH6KL_DBG_USB, "product_id = %04x\n", product_id);

	if (interface->cur_altsetting)
		ath6kl_dbg(ATH6KL_DBG_USB, "USB Interface %d\n",
			   interface->cur_altsetting->desc.bInterfaceNumber);


	if (dev->speed == USB_SPEED_HIGH)
		ath6kl_dbg(ATH6KL_DBG_USB, "USB 2.0 Host\n");
	else
		ath6kl_dbg(ATH6KL_DBG_USB, "USB 1.1 Host\n");

	ar_usb = ath6kl_usb_create(interface);

	if (ar_usb == NULL) {
		ret = -ENOMEM;
		goto err_usb_put;
	}

	ar = ath6kl_core_create(&ar_usb->udev->dev);
	if (ar == NULL) {
		ath6kl_err("Failed to alloc ath6kl core\n");
		ret = -ENOMEM;
		goto err_usb_destroy;
	}

	ar->hif_priv = ar_usb;
	ar->hif_type = ATH6KL_HIF_TYPE_USB;
	ar->hif_ops = &ath6kl_usb_ops;
	ar->mbox_info.block_size = 16;
	ar->bmi.max_data_size = 252;

	ar_usb->ar = ar;

	ret = ath6kl_core_init(ar, ATH6KL_HTC_TYPE_PIPE);
	if (ret) {
		ath6kl_err("Failed to init ath6kl core: %d\n", ret);
		goto err_core_free;
	}

	return ret;

err_core_free:
	ath6kl_core_destroy(ar);
err_usb_destroy:
	ath6kl_usb_destroy(ar_usb);
err_usb_put:
	usb_put_dev(dev);

	return ret;
}

static void ath6kl_usb_remove(struct usb_interface *interface)
{
	usb_put_dev(interface_to_usbdev(interface));
	ath6kl_usb_device_detached(interface);
}

#ifdef CONFIG_PM

static int ath6kl_usb_suspend(struct usb_interface *interface,
			      pm_message_t message)
{
	struct ath6kl_usb *device;
	device = usb_get_intfdata(interface);

	ath6kl_usb_flush_all(device);
	return 0;
}

static int ath6kl_usb_resume(struct usb_interface *interface)
{
	struct ath6kl_usb *device;
	device = usb_get_intfdata(interface);

	ath6kl_usb_post_recv_transfers(&device->pipes[ATH6KL_USB_PIPE_RX_DATA],
				       ATH6KL_USB_RX_BUFFER_SIZE);
	ath6kl_usb_post_recv_transfers(&device->pipes[ATH6KL_USB_PIPE_RX_DATA2],
				       ATH6KL_USB_RX_BUFFER_SIZE);

	return 0;
}

static int ath6kl_usb_reset_resume(struct usb_interface *intf)
{
	if (usb_get_intfdata(intf))
		ath6kl_usb_remove(intf);
	return 0;
}

#else

#define ath6kl_usb_suspend NULL
#define ath6kl_usb_resume NULL
#define ath6kl_usb_reset_resume NULL

#endif

/* table of devices that work with this driver */
static struct usb_device_id ath6kl_usb_ids[] = {
	{USB_DEVICE(0x0cf3, 0x9374)},
	{ /* Terminating entry */ },
};

MODULE_DEVICE_TABLE(usb, ath6kl_usb_ids);

static struct usb_driver ath6kl_usb_driver = {
	.name = "ath6kl_usb",
	.probe = ath6kl_usb_probe,
	.suspend = ath6kl_usb_suspend,
	.resume = ath6kl_usb_resume,
	.reset_resume = ath6kl_usb_reset_resume,
	.disconnect = ath6kl_usb_remove,
	.id_table = ath6kl_usb_ids,
<<<<<<< HEAD
	.supports_autosuspend = true,
=======
	.disable_hub_initiated_lpm = 1,
>>>>>>> cda4db53
};

static int ath6kl_usb_init(void)
{
	usb_register(&ath6kl_usb_driver);
	return 0;
}

static void ath6kl_usb_exit(void)
{
	usb_deregister(&ath6kl_usb_driver);
}

module_init(ath6kl_usb_init);
module_exit(ath6kl_usb_exit);

MODULE_AUTHOR("Atheros Communications, Inc.");
MODULE_DESCRIPTION("Driver support for Atheros AR600x USB devices");
MODULE_LICENSE("Dual BSD/GPL");
MODULE_FIRMWARE(AR6004_HW_1_0_FIRMWARE_FILE);
MODULE_FIRMWARE(AR6004_HW_1_0_BOARD_DATA_FILE);
MODULE_FIRMWARE(AR6004_HW_1_0_DEFAULT_BOARD_DATA_FILE);
MODULE_FIRMWARE(AR6004_HW_1_1_FIRMWARE_FILE);
MODULE_FIRMWARE(AR6004_HW_1_1_BOARD_DATA_FILE);
MODULE_FIRMWARE(AR6004_HW_1_1_DEFAULT_BOARD_DATA_FILE);<|MERGE_RESOLUTION|>--- conflicted
+++ resolved
@@ -1181,11 +1181,8 @@
 	.reset_resume = ath6kl_usb_reset_resume,
 	.disconnect = ath6kl_usb_remove,
 	.id_table = ath6kl_usb_ids,
-<<<<<<< HEAD
 	.supports_autosuspend = true,
-=======
 	.disable_hub_initiated_lpm = 1,
->>>>>>> cda4db53
 };
 
 static int ath6kl_usb_init(void)
