// SPDX-License-Identifier: GPL-2.0
/*
 * Copyright (c) 2013, 2018-2020, The Linux Foundation. All rights reserved.
 * Copyright (C) 2020 XiaoMi, Inc.
 */

#include <linux/kernel.h>
#include <linux/bitops.h>
#include <linux/err.h>
#include <linux/bug.h>
#include <linux/export.h>
#include <linux/clk-provider.h>
#include <linux/delay.h>
#include <linux/regmap.h>
#include <linux/rational.h>
#include <linux/math64.h>
#include <linux/clk.h>
#include <linux/slab.h>

#include <asm/div64.h>

#include "clk-rcg.h"
#include "common.h"
#include "clk-debug.h"

#define CMD_REG			0x0
#define CMD_UPDATE		BIT(0)
#define CMD_ROOT_EN		BIT(1)
#define CMD_DIRTY_CFG		BIT(4)
#define CMD_DIRTY_N		BIT(5)
#define CMD_DIRTY_M		BIT(6)
#define CMD_DIRTY_D		BIT(7)
#define CMD_ROOT_OFF		BIT(31)

#define CFG_REG			0x4
#define CFG_SRC_DIV_SHIFT	0
#define CFG_SRC_SEL_SHIFT	8
#define CFG_SRC_SEL_MASK	(0x7 << CFG_SRC_SEL_SHIFT)
#define CFG_MODE_SHIFT		12
#define CFG_MODE_MASK		(0x3 << CFG_MODE_SHIFT)
#define CFG_MODE_DUAL_EDGE	(0x2 << CFG_MODE_SHIFT)
#define CFG_HW_CLK_CTRL_MASK	BIT(20)

#define M_REG			0x8
#define N_REG			0xc
#define D_REG			0x10

/* Dynamic Frequency Scaling */
#define MAX_PERF_LEVEL		8
#define SE_CMD_DFSR_OFFSET	0x14
#define SE_CMD_DFS_EN		BIT(0)
#define SE_PERF_DFSR(level)	(0x1c + 0x4 * (level))
#define SE_PERF_M_DFSR(level)	(0x5c + 0x4 * (level))
#define SE_PERF_N_DFSR(level)	(0x9c + 0x4 * (level))

enum freq_policy {
	FLOOR,
	CEIL,
};

static struct freq_tbl cxo_f = {
	.freq = 19200000,
	.src = 0,
	.pre_div = 1,
	.m = 0,
	.n = 0,
};

static int clk_rcg2_is_enabled(struct clk_hw *hw)
{
	struct clk_rcg2 *rcg = to_clk_rcg2(hw);
	u32 cmd;
	int ret;

	ret = regmap_read(rcg->clkr.regmap, rcg->cmd_rcgr + CMD_REG, &cmd);
	if (ret)
		return ret;

	return (cmd & CMD_ROOT_OFF) == 0;
}

static u8 clk_rcg2_get_parent(struct clk_hw *hw)
{
	struct clk_rcg2 *rcg = to_clk_rcg2(hw);
	int num_parents = clk_hw_get_num_parents(hw);
	u32 cfg;
	int i, ret;

	ret = regmap_read(rcg->clkr.regmap, rcg->cmd_rcgr + CFG_REG, &cfg);
	if (ret)
		goto err;

	cfg &= CFG_SRC_SEL_MASK;
	cfg >>= CFG_SRC_SEL_SHIFT;

	for (i = 0; i < num_parents; i++)
		if (cfg == rcg->parent_map[i].cfg)
			return i;

err:
	pr_debug("%s: Clock %s has invalid parent, using default.\n",
		 __func__, clk_hw_get_name(hw));
	return 0;
}

static int update_config(struct clk_rcg2 *rcg, u32 cfg)
{
	int count, ret;
	u32 cmd;
	struct clk_hw *hw = &rcg->clkr.hw;
	const char *name = clk_hw_get_name(hw);

	ret = regmap_update_bits(rcg->clkr.regmap, rcg->cmd_rcgr + CMD_REG,
				 CMD_UPDATE, CMD_UPDATE);
	if (ret)
		return ret;

	/* Wait for update to take effect */
	for (count = 500; count > 0; count--) {
		ret = regmap_read(rcg->clkr.regmap, rcg->cmd_rcgr + CMD_REG, &cmd);
		if (ret)
			return ret;
		if (!(cmd & CMD_UPDATE))
			return 0;
		udelay(1);
	}

	pr_err("CFG_RCGR old frequency configuration 0x%x !\n", cfg);

	WARN_CLK(hw->core, name, count == 0,
			"%s: rcg didn't update its configuration.", name);
	return -EBUSY;
}

static int clk_rcg2_set_parent(struct clk_hw *hw, u8 index)
{
	struct clk_rcg2 *rcg = to_clk_rcg2(hw);
	int ret;
	u32 old_cfg, cfg = rcg->parent_map[index].cfg << CFG_SRC_SEL_SHIFT;

	/* Read back the old configuration */
	regmap_read(rcg->clkr.regmap, rcg->cmd_rcgr + CFG_REG, &old_cfg);

	ret = regmap_update_bits(rcg->clkr.regmap, rcg->cmd_rcgr + CFG_REG,
				 CFG_SRC_SEL_MASK, cfg);
	if (ret)
		return ret;

	return update_config(rcg, old_cfg);
}

static int clk_rcg2_set_force_enable(struct clk_hw *hw)
{
	struct clk_rcg2 *rcg = to_clk_rcg2(hw);
	int ret = 0, count = 500;

	ret = regmap_update_bits(rcg->clkr.regmap, rcg->cmd_rcgr + CMD_REG,
					CMD_ROOT_EN, CMD_ROOT_EN);
	if (ret)
		return ret;

	for (; count > 0; count--) {
		if (clk_rcg2_is_enabled(hw))
			return ret;
		/* Delay for 1usec and retry polling the status bit */
		udelay(1);
	}

	WARN_CLK(hw->core, clk_hw_get_name(hw), count == 0,
		"rcg didn't turn on.");
	return ret;
}

static int clk_rcg2_clear_force_enable(struct clk_hw *hw)
{
	struct clk_rcg2 *rcg = to_clk_rcg2(hw);

	return regmap_update_bits(rcg->clkr.regmap, rcg->cmd_rcgr + CMD_REG,
					CMD_ROOT_EN, 0);
}

static bool clk_rcg2_is_force_enabled(struct clk_hw *hw)
{
	struct clk_rcg2 *rcg = to_clk_rcg2(hw);
	u32 val = 0;

	regmap_read(rcg->clkr.regmap, rcg->cmd_rcgr + CMD_REG, &val);

	return val & CMD_ROOT_EN;
}

static int prepare_enable_rcg_srcs(struct clk *curr, struct clk *new)
{
	int rc = 0;

	rc = clk_prepare(curr);
	if (rc)
		return rc;

	rc = clk_prepare(new);
	if (rc)
		goto err_new_src_prepare;

	rc = clk_enable(curr);
	if (rc)
		goto err_curr_src_enable;

	rc = clk_enable(new);
	if (rc)
		goto err_new_src_enable;

	return rc;

err_new_src_enable:
	clk_disable(curr);
err_curr_src_enable:
	clk_unprepare(new);
err_new_src_prepare:
	clk_unprepare(curr);

	return rc;
}

static void disable_unprepare_rcg_srcs(struct clk *curr, struct clk *new)
{
	clk_disable(new);
	clk_disable(curr);

	clk_unprepare(new);
	clk_unprepare(curr);
}

/*
 * Calculate m/n:d rate
 *
 *          parent_rate     m
 *   rate = ----------- x  ---
 *            hid_div       n
 */
static unsigned long
calc_rate(unsigned long rate, u32 m, u32 n, u32 mode, u32 hid_div)
{
	u64 tmp = rate;

	if (hid_div) {
		tmp *= 2;
		do_div(tmp, hid_div + 1);
	}

	if (mode) {
		tmp *= m;
		do_div(tmp, n);
	}

	return tmp;
}

static unsigned long
clk_rcg2_recalc_rate(struct clk_hw *hw, unsigned long parent_rate)
{
	struct clk_rcg2 *rcg = to_clk_rcg2(hw);
	struct clk_hw *parent = clk_hw_get_parent(hw);
	const struct freq_tbl *f_curr;
	u32 cfg, src, hid_div, m = 0, n = 0, mode = 0, mask;
	unsigned long rrate = 0, prate;

	if (rcg->flags & RCG_UPDATE_BEFORE_PLL) {
		prate =  clk_hw_get_rate(parent);
		if (prate != parent_rate)
			parent_rate = prate;
	}

	regmap_read(rcg->clkr.regmap, rcg->cmd_rcgr + CFG_REG, &cfg);
	src = cfg;
	src &= CFG_SRC_SEL_MASK;
	src >>= CFG_SRC_SEL_SHIFT;

	if (rcg->enable_safe_config && (!clk_hw_is_prepared(hw)
				|| !clk_hw_is_enabled(hw)) && !src) {
		if (!rcg->current_freq)
			rcg->current_freq = cxo_f.freq;
		return rcg->current_freq;
	}

	if (rcg->mnd_width) {
		mask = BIT(rcg->mnd_width) - 1;
		regmap_read(rcg->clkr.regmap, rcg->cmd_rcgr + M_REG, &m);
		m &= mask;
		regmap_read(rcg->clkr.regmap, rcg->cmd_rcgr + N_REG, &n);
		n =  ~n;
		n &= mask;
		n += m;
		mode = cfg & CFG_MODE_MASK;
		mode >>= CFG_MODE_SHIFT;
	}

	if (rcg->enable_safe_config && !src) {
		f_curr = qcom_find_freq(rcg->freq_tbl, rcg->current_freq);
		if (!f_curr)
			return -EINVAL;

		hid_div = f_curr->pre_div;
	} else {
		mask = BIT(rcg->hid_width) - 1;
		hid_div = cfg >> CFG_SRC_DIV_SHIFT;
		hid_div &= mask;
	}

	rrate = calc_rate(parent_rate, m, n, mode, hid_div);

	/*
	 * Check to cover the case when the RCG has been initialized to a
	 * non-CXO frequency before the clock driver has taken control of it.
	 */
	if (rcg->enable_safe_config && !rcg->current_freq)
		rcg->current_freq = rrate;

	return rrate;
}

static int _determine_parent_and_update_div(struct clk_hw *hw,
		const struct freq_tbl *f, struct clk_hw *parent)
{
	struct clk_hw *curr_parent, *next_parent;
	struct clk_rcg2 *rcg = to_clk_rcg2(hw);
	const struct freq_tbl *f_curr;
	bool update_rcg = false;
	u32 old_cfg, cfg, mask, regval;
	int ret, curr_src_index, next_src_index;

	/* Get the current parent for the current frequency */
	f_curr = qcom_find_freq(rcg->freq_tbl, rcg->current_freq);
	if (!f_curr)
		return -EINVAL;

	curr_src_index = qcom_find_src_index(hw, rcg->parent_map, f_curr->src);
	if (curr_src_index < 0)
		return curr_src_index;

	curr_parent = clk_hw_get_parent_by_index(hw, curr_src_index);
	if (!curr_parent)
		return -EINVAL;

	next_parent = parent;
	next_src_index = qcom_find_src_index(hw, rcg->parent_map, f->src);
	if (next_src_index < 0)
		return next_src_index;

	/* Slew PLL and  no update in RCG is required. */
	if ((curr_parent == next_parent) && (f->pre_div == f_curr->pre_div))
		return 0;

	if (curr_parent == next_parent || curr_parent != next_parent) {
		/* Read back the old configuration */
		regmap_read(rcg->clkr.regmap, rcg->cmd_rcgr + CFG_REG,
				&old_cfg);

		if (f->pre_div > f_curr->pre_div) {
			mask = BIT(rcg->hid_width) - 1;
			cfg = f->pre_div << CFG_SRC_DIV_SHIFT;
			update_rcg = true;
		}

		if (f_curr->src_freq < f->src_freq) {
			mask = CFG_SRC_SEL_MASK;
			cfg = (rcg->parent_map[next_src_index].cfg <<
					CFG_SRC_SEL_SHIFT);
			update_rcg = true;
		}

		if (!update_rcg)
			return 0;

		ret = regmap_update_bits(rcg->clkr.regmap,
				rcg->cmd_rcgr + CFG_REG, mask, cfg);
		if (ret) {
			pr_err("Failed to regmap update cfg\n");
			return ret;
		}

		regmap_read(rcg->clkr.regmap, rcg->cmd_rcgr + CFG_REG, &regval);

		ret = update_config(rcg, old_cfg);
		if (ret)
			pr_err("Failed to update pre_div in determine rate\n");
	}

	return ret;
}

static int _freq_tbl_determine_rate(struct clk_hw *hw, const struct freq_tbl *f,
				    struct clk_rate_request *req,
				    enum freq_policy policy)
{
	unsigned long clk_flags, rate = req->rate;
	struct clk_hw *p;
	struct clk_rcg2 *rcg = to_clk_rcg2(hw);
	int index, ret = 0;

	switch (policy) {
	case FLOOR:
		f = qcom_find_freq_floor(f, rate);
		break;
	case CEIL:
		f = qcom_find_freq(f, rate);
		break;
	default:
		return -EINVAL;
	};

	if (!f)
		return -EINVAL;

	index = qcom_find_src_index(hw, rcg->parent_map, f->src);
	if (index < 0)
		return index;

	clk_flags = clk_hw_get_flags(hw);
	p = clk_hw_get_parent_by_index(hw, index);
	if (!p)
		return -EINVAL;
<<<<<<< HEAD
=======

>>>>>>> dda0e292
	if (clk_flags & CLK_SET_RATE_PARENT) {
		rate = f->freq;
		if (f->pre_div) {
			if (!rate)
				rate = req->rate;
			rate /= 2;
			rate *= f->pre_div + 1;
		}

		if (f->n) {
			u64 tmp = rate;
			tmp = tmp * f->n;
			do_div(tmp, f->m);
			rate = tmp;
		}
	} else {
		rate =  clk_hw_get_rate(p);
	}
	req->best_parent_hw = p;
	req->best_parent_rate = rate;
	req->rate = f->freq;

	if ((rcg->flags & RCG_UPDATE_BEFORE_PLL) &&
			(clk_flags & CLK_SET_RATE_PARENT)) {

		if (!f->src_freq)
			return 0;

		ret = _determine_parent_and_update_div(hw, f, p);
		if (ret)
			pr_err("Failed to update the div value\n");
	}

	return ret;
}

static int clk_rcg2_determine_rate(struct clk_hw *hw,
				   struct clk_rate_request *req)
{
	struct clk_rcg2 *rcg = to_clk_rcg2(hw);

	return _freq_tbl_determine_rate(hw, rcg->freq_tbl, req, CEIL);
}

static int clk_rcg2_determine_floor_rate(struct clk_hw *hw,
					 struct clk_rate_request *req)
{
	struct clk_rcg2 *rcg = to_clk_rcg2(hw);

	return _freq_tbl_determine_rate(hw, rcg->freq_tbl, req, FLOOR);
}

static bool clk_rcg2_current_config(struct clk_rcg2 *rcg,
				    const struct freq_tbl *f)
{
	struct clk_hw *hw = &rcg->clkr.hw;
	u32 cfg, mask, new_cfg;
	int index;

	if (rcg->mnd_width) {
		mask = BIT(rcg->mnd_width) - 1;
		regmap_read(rcg->clkr.regmap, rcg->cmd_rcgr + M_REG, &cfg);
		if ((cfg & mask) != (f->m & mask))
			return false;

		regmap_read(rcg->clkr.regmap, rcg->cmd_rcgr + N_REG, &cfg);
		if ((cfg & mask) != (~(f->n - f->m) & mask))
			return false;
	}

	mask = (BIT(rcg->hid_width) - 1) | CFG_SRC_SEL_MASK;

	index = qcom_find_src_index(hw, rcg->parent_map, f->src);

	new_cfg = ((f->pre_div << CFG_SRC_DIV_SHIFT) |
		(rcg->parent_map[index].cfg << CFG_SRC_SEL_SHIFT)) & mask;

	regmap_read(rcg->clkr.regmap, rcg->cmd_rcgr + CFG_REG, &cfg);

	if (new_cfg != (cfg & mask))
		return false;

	return true;
}

static int __clk_rcg2_configure(struct clk_rcg2 *rcg, const struct freq_tbl *f)
{
	u32 cfg, mask;
	struct clk_hw *hw = &rcg->clkr.hw;
	int ret, index = qcom_find_src_index(hw, rcg->parent_map, f->src);

	if (index < 0)
		return index;

	if (rcg->mnd_width && f->n) {
		mask = BIT(rcg->mnd_width) - 1;
		ret = regmap_update_bits(rcg->clkr.regmap,
				rcg->cmd_rcgr + M_REG, mask, f->m);
		if (ret)
			return ret;

		ret = regmap_update_bits(rcg->clkr.regmap,
				rcg->cmd_rcgr + N_REG, mask, ~(f->n - f->m));
		if (ret)
			return ret;

		ret = regmap_update_bits(rcg->clkr.regmap,
				rcg->cmd_rcgr + D_REG, mask, ~f->n);
		if (ret)
			return ret;
	}

	mask = BIT(rcg->hid_width) - 1;
	mask |= CFG_SRC_SEL_MASK | CFG_MODE_MASK | CFG_HW_CLK_CTRL_MASK;
	cfg = f->pre_div << CFG_SRC_DIV_SHIFT;
	cfg |= rcg->parent_map[index].cfg << CFG_SRC_SEL_SHIFT;
	if (rcg->mnd_width && f->n && (f->m != f->n))
		cfg |= CFG_MODE_DUAL_EDGE;
	if (rcg->flags & HW_CLK_CTRL_MODE)
		cfg |= CFG_HW_CLK_CTRL_MASK;

	return regmap_update_bits(rcg->clkr.regmap, rcg->cmd_rcgr + CFG_REG,
					mask, cfg);
}

static int clk_rcg2_configure(struct clk_rcg2 *rcg, const struct freq_tbl *f)
{
	u32 old_cfg;
	int ret;

	/* Read back the old configuration */
	regmap_read(rcg->clkr.regmap, rcg->cmd_rcgr + CFG_REG, &old_cfg);

	ret = __clk_rcg2_configure(rcg, f);
	if (ret)
		return ret;

	return update_config(rcg, old_cfg);
}

static void clk_rcg2_list_registers(struct seq_file *f, struct clk_hw *hw)
{
	struct clk_rcg2 *rcg = to_clk_rcg2(hw);
	int i = 0, size = 0, val;

	static struct clk_register_data data[] = {
		{"CMD_RCGR", 0x0},
		{"CFG_RCGR", 0x4},
	};

	static struct clk_register_data data1[] = {
		{"CMD_RCGR", 0x0},
		{"CFG_RCGR", 0x4},
		{"M_VAL", 0x8},
		{"N_VAL", 0xC},
		{"D_VAL", 0x10},
	};

	if (rcg->mnd_width) {
		size = ARRAY_SIZE(data1);
		for (i = 0; i < size; i++) {
			regmap_read(rcg->clkr.regmap, (rcg->cmd_rcgr +
					data1[i].offset), &val);
			clock_debug_output(f, false,
					"%20s: 0x%.8x\n", data1[i].name, val);
		}
	} else {
		size = ARRAY_SIZE(data);
		for (i = 0; i < size; i++) {
			regmap_read(rcg->clkr.regmap, (rcg->cmd_rcgr +
				data[i].offset), &val);
			clock_debug_output(f, false,
					"%20s: 0x%.8x\n", data[i].name, val);
		}
	}
}

/* Return the nth supported frequency for a given clock. */
static long clk_rcg2_list_rate(struct clk_hw *hw, unsigned int n,
		unsigned long fmax)
{
	struct clk_rcg2 *rcg = to_clk_rcg2(hw);
	const struct freq_tbl *f = rcg->freq_tbl;
	size_t freq_tbl_size = 0;

	if (!f)
		return -ENXIO;

	for (; f->freq; f++)
		freq_tbl_size++;

	if (n > freq_tbl_size - 1)
		return -EINVAL;

	return (rcg->freq_tbl + n)->freq;
}

static int __clk_rcg2_set_rate(struct clk_hw *hw, unsigned long rate,
			       enum freq_policy policy)
{
	struct clk_rcg2 *rcg = to_clk_rcg2(hw);
	const struct freq_tbl *f, *f_curr;
	int ret, curr_src_index, new_src_index;
	struct clk_hw *curr_src = NULL, *new_src = NULL;
	bool force_enabled = false;

	switch (policy) {
	case FLOOR:
		f = qcom_find_freq_floor(rcg->freq_tbl, rate);
		break;
	case CEIL:
		f = qcom_find_freq(rcg->freq_tbl, rate);
		break;
	default:
		return -EINVAL;
	};

	if (!f)
		return -EINVAL;

	/*
	 * Return if the RCG is currently disabled. This configuration update
	 * will happen as part of the RCG enable sequence.
	 */
	if (rcg->enable_safe_config && !clk_hw_is_prepared(hw)) {
		rcg->current_freq = rate;
		return 0;
	}

	if (rcg->flags & FORCE_ENABLE_RCG) {
		rcg->current_freq = DIV_ROUND_CLOSEST_ULL(
					clk_get_rate(hw->clk), 1000) * 1000;
		if (rcg->current_freq == cxo_f.freq)
			curr_src_index = 0;
		else {
			f_curr = qcom_find_freq(rcg->freq_tbl,
							rcg->current_freq);
			if (!f_curr)
				return -EINVAL;

			curr_src_index = qcom_find_src_index(hw,
						rcg->parent_map, f_curr->src);
		}

		new_src_index = qcom_find_src_index(hw, rcg->parent_map,
							f->src);

		curr_src = clk_hw_get_parent_by_index(hw, curr_src_index);
		if (!curr_src)
			return -EINVAL;
		new_src = clk_hw_get_parent_by_index(hw, new_src_index);
		if (!new_src)
			return -EINVAL;

		/* The RCG could currently be disabled. Enable its parents. */
		ret = prepare_enable_rcg_srcs(curr_src->clk, new_src->clk);
		if (ret)
			return ret;
		force_enabled = clk_rcg2_is_force_enabled(hw);
		if (!force_enabled)
			clk_rcg2_set_force_enable(hw);
	}

	ret = clk_rcg2_configure(rcg, f);
	if (ret)
		return ret;

	if (rcg->flags & FORCE_ENABLE_RCG) {
		if (!force_enabled)
			clk_rcg2_clear_force_enable(hw);
		disable_unprepare_rcg_srcs(curr_src->clk, new_src->clk);
	}

	/* Update current frequency with the requested frequency. */
	rcg->current_freq = rate;
	return ret;
}

static int clk_rcg2_set_rate(struct clk_hw *hw, unsigned long rate,
			    unsigned long parent_rate)
{
	return __clk_rcg2_set_rate(hw, rate, CEIL);
}

static int clk_rcg2_set_floor_rate(struct clk_hw *hw, unsigned long rate,
				   unsigned long parent_rate)
{
	return __clk_rcg2_set_rate(hw, rate, FLOOR);
}

static int clk_rcg2_set_rate_and_parent(struct clk_hw *hw,
		unsigned long rate, unsigned long parent_rate, u8 index)
{
	return __clk_rcg2_set_rate(hw, rate, CEIL);
}

static int clk_rcg2_set_floor_rate_and_parent(struct clk_hw *hw,
		unsigned long rate, unsigned long parent_rate, u8 index)
{
	return __clk_rcg2_set_rate(hw, rate, FLOOR);
}

static int clk_rcg2_enable(struct clk_hw *hw)
{
	struct clk_rcg2 *rcg = to_clk_rcg2(hw);
	unsigned long rate;
	const struct freq_tbl *f;
	int ret;

	if (rcg->flags & FORCE_ENABLE_RCG)
		clk_rcg2_set_force_enable(hw);

	if (!rcg->enable_safe_config)
		return 0;

	/*
	 * Switch from CXO to the stashed mux selection. Force enable and
	 * disable the RCG while configuring it to safeguard against any update
	 * signal coming from the downstream clock. The current parent has
	 * already been prepared and enabled at this point, and the CXO source
	 * is always on while APPS is online. Therefore, the RCG can safely be
	 * switched.
	 */
	rate = rcg->current_freq;
	f = qcom_find_freq(rcg->freq_tbl, rate);
	if (!f)
		return -EINVAL;

	/*
	 * If CXO is not listed as a supported frequency in the frequency
	 * table, the above API would return the lowest supported frequency
	 * instead. This will lead to incorrect configuration of the RCG.
	 * Check if the RCG rate is CXO and configure it accordingly.
	 */
	if (rate == cxo_f.freq)
		f = &cxo_f;

	if (!(rcg->flags & FORCE_ENABLE_RCG))
		clk_rcg2_set_force_enable(hw);

	ret = clk_rcg2_configure(rcg, f);

	if (!(rcg->flags & FORCE_ENABLE_RCG))
		clk_rcg2_clear_force_enable(hw);

	return ret;
}

static void clk_rcg2_disable(struct clk_hw *hw)
{
	struct clk_rcg2 *rcg = to_clk_rcg2(hw);
	int ret;

	if (!rcg->enable_safe_config) {
		if (rcg->flags & FORCE_ENABLE_RCG)
			clk_rcg2_clear_force_enable(hw);
		return;
	}
	/*
	 * Park the RCG at a safe configuration - sourced off the CXO. This is
	 * needed for 2 reasons: In the case of RCGs sourcing PSCBCs, due to a
	 * default HW behavior, the RCG will turn on when its corresponding
	 * GDSC is enabled. We might also have cases when the RCG might be left
	 * enabled without the overlying SW knowing about it. This results from
	 * hard to track cases of downstream clocks being left enabled. In both
	 * these cases, scaling the RCG will fail since it's enabled but with
	 * its sources cut off.
	 *
	 * Save mux select and switch to CXO. Force enable and disable the RCG
	 * while configuring it to safeguard against any update signal coming
	 * from the downstream clock. The current parent is still prepared and
	 * enabled at this point, and the CXO source is always on while APPS is
	 * online. Therefore, the RCG can safely be switched.
	 */
	clk_rcg2_set_force_enable(hw);
	ret = clk_rcg2_configure(rcg, &cxo_f);
	if (ret)
		pr_err("%s: CXO configuration failed\n", clk_hw_get_name(hw));
	clk_rcg2_clear_force_enable(hw);
}

const struct clk_ops clk_rcg2_ops = {
	.is_enabled = clk_rcg2_is_enabled,
	.enable = clk_rcg2_enable,
	.disable = clk_rcg2_disable,
	.get_parent = clk_rcg2_get_parent,
	.set_parent = clk_rcg2_set_parent,
	.recalc_rate = clk_rcg2_recalc_rate,
	.determine_rate = clk_rcg2_determine_rate,
	.set_rate = clk_rcg2_set_rate,
	.set_rate_and_parent = clk_rcg2_set_rate_and_parent,
	.list_rate = clk_rcg2_list_rate,
	.list_registers = clk_rcg2_list_registers,
#ifdef CONFIG_DEBUG_FS
	.bus_vote = clk_debug_bus_vote,
#endif
};
EXPORT_SYMBOL_GPL(clk_rcg2_ops);

const struct clk_ops clk_rcg2_floor_ops = {
	.is_enabled = clk_rcg2_is_enabled,
	.get_parent = clk_rcg2_get_parent,
	.set_parent = clk_rcg2_set_parent,
	.recalc_rate = clk_rcg2_recalc_rate,
	.determine_rate = clk_rcg2_determine_floor_rate,
	.set_rate = clk_rcg2_set_floor_rate,
	.set_rate_and_parent = clk_rcg2_set_floor_rate_and_parent,
	.list_rate = clk_rcg2_list_rate,
	.list_registers = clk_rcg2_list_registers,
#ifdef CONFIG_DEBUG_FS
	.bus_vote = clk_debug_bus_vote,
#endif
};
EXPORT_SYMBOL_GPL(clk_rcg2_floor_ops);

struct frac_entry {
	int num;
	int den;
};

static const struct frac_entry frac_table_675m[] = {	/* link rate of 270M */
	{ 52, 295 },	/* 119 M */
	{ 11, 57 },	/* 130.25 M */
	{ 63, 307 },	/* 138.50 M */
	{ 11, 50 },	/* 148.50 M */
	{ 47, 206 },	/* 154 M */
	{ 31, 100 },	/* 205.25 M */
	{ 107, 269 },	/* 268.50 M */
	{ },
};

static struct frac_entry frac_table_810m[] = { /* Link rate of 162M */
	{ 31, 211 },	/* 119 M */
	{ 32, 199 },	/* 130.25 M */
	{ 63, 307 },	/* 138.50 M */
	{ 11, 60 },	/* 148.50 M */
	{ 50, 263 },	/* 154 M */
	{ 31, 120 },	/* 205.25 M */
	{ 119, 359 },	/* 268.50 M */
	{ },
};

static int clk_edp_pixel_set_rate(struct clk_hw *hw, unsigned long rate,
			      unsigned long parent_rate)
{
	struct clk_rcg2 *rcg = to_clk_rcg2(hw);
	struct freq_tbl f = *rcg->freq_tbl;
	const struct frac_entry *frac;
	int delta = 100000;
	s64 src_rate = parent_rate;
	s64 request;
	u32 mask = BIT(rcg->hid_width) - 1;
	u32 hid_div;

	if (src_rate == 810000000)
		frac = frac_table_810m;
	else
		frac = frac_table_675m;

	for (; frac->num; frac++) {
		request = rate;
		request *= frac->den;
		request = div_s64(request, frac->num);
		if ((src_rate < (request - delta)) ||
		    (src_rate > (request + delta)))
			continue;

		regmap_read(rcg->clkr.regmap, rcg->cmd_rcgr + CFG_REG,
				&hid_div);
		f.pre_div = hid_div;
		f.pre_div >>= CFG_SRC_DIV_SHIFT;
		f.pre_div &= mask;
		f.m = frac->num;
		f.n = frac->den;

		return clk_rcg2_configure(rcg, &f);
	}

	return -EINVAL;
}

static int clk_edp_pixel_set_rate_and_parent(struct clk_hw *hw,
		unsigned long rate, unsigned long parent_rate, u8 index)
{
	/* Parent index is set statically in frequency table */
	return clk_edp_pixel_set_rate(hw, rate, parent_rate);
}

static int clk_edp_pixel_determine_rate(struct clk_hw *hw,
					struct clk_rate_request *req)
{
	struct clk_rcg2 *rcg = to_clk_rcg2(hw);
	const struct freq_tbl *f = rcg->freq_tbl;
	const struct frac_entry *frac;
	int delta = 100000;
	s64 request;
	u32 mask = BIT(rcg->hid_width) - 1;
	u32 hid_div;
	int index = qcom_find_src_index(hw, rcg->parent_map, f->src);

	/* Force the correct parent */
	req->best_parent_hw = clk_hw_get_parent_by_index(hw, index);
	if (!req->best_parent_hw)
		return -EINVAL;
	req->best_parent_rate = clk_hw_get_rate(req->best_parent_hw);

	if (req->best_parent_rate == 810000000)
		frac = frac_table_810m;
	else
		frac = frac_table_675m;

	for (; frac->num; frac++) {
		request = req->rate;
		request *= frac->den;
		request = div_s64(request, frac->num);
		if ((req->best_parent_rate < (request - delta)) ||
		    (req->best_parent_rate > (request + delta)))
			continue;

		regmap_read(rcg->clkr.regmap, rcg->cmd_rcgr + CFG_REG,
				&hid_div);
		hid_div >>= CFG_SRC_DIV_SHIFT;
		hid_div &= mask;

		req->rate = calc_rate(req->best_parent_rate,
				      frac->num, frac->den,
				      !!frac->den, hid_div);
		return 0;
	}

	return -EINVAL;
}

const struct clk_ops clk_edp_pixel_ops = {
	.is_enabled = clk_rcg2_is_enabled,
	.get_parent = clk_rcg2_get_parent,
	.set_parent = clk_rcg2_set_parent,
	.recalc_rate = clk_rcg2_recalc_rate,
	.set_rate = clk_edp_pixel_set_rate,
	.set_rate_and_parent = clk_edp_pixel_set_rate_and_parent,
	.determine_rate = clk_edp_pixel_determine_rate,
	.list_registers = clk_rcg2_list_registers,
#ifdef CONFIG_DEBUG_FS
	.bus_vote = clk_debug_bus_vote,
#endif
};
EXPORT_SYMBOL_GPL(clk_edp_pixel_ops);

static int clk_byte_determine_rate(struct clk_hw *hw,
				   struct clk_rate_request *req)
{
	struct clk_rcg2 *rcg = to_clk_rcg2(hw);
	const struct freq_tbl *f = rcg->freq_tbl;
	int index = qcom_find_src_index(hw, rcg->parent_map, f->src);
	unsigned long parent_rate, div;
	u32 mask = BIT(rcg->hid_width) - 1;
	struct clk_hw *p;

	if (req->rate == 0)
		return -EINVAL;

	req->best_parent_hw = p = clk_hw_get_parent_by_index(hw, index);
	if (!p)
		return -EINVAL;
	req->best_parent_rate = parent_rate = clk_hw_round_rate(p, req->rate);

	div = DIV_ROUND_UP((2 * parent_rate), req->rate) - 1;
	div = min_t(u32, div, mask);

	req->rate = calc_rate(parent_rate, 0, 0, 0, div);

	return 0;
}

static int clk_byte_set_rate(struct clk_hw *hw, unsigned long rate,
			 unsigned long parent_rate)
{
	struct clk_rcg2 *rcg = to_clk_rcg2(hw);
	struct freq_tbl f = *rcg->freq_tbl;
	unsigned long div;
	u32 mask = BIT(rcg->hid_width) - 1;

	div = DIV_ROUND_UP((2 * parent_rate), rate) - 1;
	div = min_t(u32, div, mask);

	f.pre_div = div;

	return clk_rcg2_configure(rcg, &f);
}

static int clk_byte_set_rate_and_parent(struct clk_hw *hw,
		unsigned long rate, unsigned long parent_rate, u8 index)
{
	/* Parent index is set statically in frequency table */
	return clk_byte_set_rate(hw, rate, parent_rate);
}

const struct clk_ops clk_byte_ops = {
	.is_enabled = clk_rcg2_is_enabled,
	.get_parent = clk_rcg2_get_parent,
	.set_parent = clk_rcg2_set_parent,
	.recalc_rate = clk_rcg2_recalc_rate,
	.set_rate = clk_byte_set_rate,
	.set_rate_and_parent = clk_byte_set_rate_and_parent,
	.determine_rate = clk_byte_determine_rate,
	.list_registers = clk_rcg2_list_registers,
#ifdef CONFIG_DEBUG_FS
	.bus_vote = clk_debug_bus_vote,
#endif
};
EXPORT_SYMBOL_GPL(clk_byte_ops);

static int clk_byte2_determine_rate(struct clk_hw *hw,
				    struct clk_rate_request *req)
{
	struct clk_rcg2 *rcg = to_clk_rcg2(hw);
	unsigned long parent_rate, div;
	u32 mask = BIT(rcg->hid_width) - 1;
	struct clk_hw *p;
	unsigned long rate = req->rate;

	if (rate == 0)
		return -EINVAL;

	p = req->best_parent_hw;
	req->best_parent_rate = parent_rate = clk_hw_round_rate(p, rate);

	div = DIV_ROUND_UP((2 * parent_rate), rate) - 1;
	div = min_t(u32, div, mask);

	req->rate = calc_rate(parent_rate, 0, 0, 0, div);

	return 0;
}

static int clk_byte2_set_rate(struct clk_hw *hw, unsigned long rate,
			 unsigned long parent_rate)
{
	struct clk_rcg2 *rcg = to_clk_rcg2(hw);
	struct freq_tbl f = { 0 };
	unsigned long div;
	int i, num_parents = clk_hw_get_num_parents(hw);
	u32 mask = BIT(rcg->hid_width) - 1;
	u32 cfg;

	div = DIV_ROUND_UP((2 * parent_rate), rate) - 1;
	div = min_t(u32, div, mask);

	f.pre_div = div;

	regmap_read(rcg->clkr.regmap, rcg->cmd_rcgr + CFG_REG, &cfg);
	cfg &= CFG_SRC_SEL_MASK;
	cfg >>= CFG_SRC_SEL_SHIFT;

	for (i = 0; i < num_parents; i++) {
		if (cfg == rcg->parent_map[i].cfg) {
			f.src = rcg->parent_map[i].src;
			if (clk_rcg2_current_config(rcg, &f))
				return 0;
			return clk_rcg2_configure(rcg, &f);
		}
	}

	return -EINVAL;
}

static int clk_byte2_set_rate_and_parent(struct clk_hw *hw,
		unsigned long rate, unsigned long parent_rate, u8 index)
{
	/* Read the hardware to determine parent during set_rate */
	return clk_byte2_set_rate(hw, rate, parent_rate);
}

const struct clk_ops clk_byte2_ops = {
	.is_enabled = clk_rcg2_is_enabled,
	.get_parent = clk_rcg2_get_parent,
	.set_parent = clk_rcg2_set_parent,
	.recalc_rate = clk_rcg2_recalc_rate,
	.set_rate = clk_byte2_set_rate,
	.set_rate_and_parent = clk_byte2_set_rate_and_parent,
	.determine_rate = clk_byte2_determine_rate,
	.list_registers = clk_rcg2_list_registers,
#ifdef CONFIG_DEBUG_FS
	.bus_vote = clk_debug_bus_vote,
#endif
};
EXPORT_SYMBOL_GPL(clk_byte2_ops);

static const struct frac_entry frac_table_pixel[] = {
	{ 3, 8 },
	{ 2, 9 },
	{ 4, 9 },
	{ 1, 1 },
	{ }
};

static int clk_pixel_determine_rate(struct clk_hw *hw,
				    struct clk_rate_request *req)
{
	unsigned long request, src_rate;
	int delta = 100000;
	const struct frac_entry *frac = frac_table_pixel;

	for (; frac->num; frac++) {
		request = (req->rate * frac->den) / frac->num;

		src_rate = clk_hw_round_rate(req->best_parent_hw, request);
		if ((src_rate < (request - delta)) ||
			(src_rate > (request + delta)))
			continue;

		req->best_parent_rate = src_rate;
		req->rate = (src_rate * frac->num) / frac->den;
		return 0;
	}

	return -EINVAL;
}

static int clk_pixel_set_rate(struct clk_hw *hw, unsigned long rate,
		unsigned long parent_rate)
{
	struct clk_rcg2 *rcg = to_clk_rcg2(hw);
	struct freq_tbl f = { 0 };
	const struct frac_entry *frac = frac_table_pixel;
	unsigned long request;
	int delta = 100000;
	u32 mask = BIT(rcg->hid_width) - 1;
	u32 hid_div, cfg;
	int i, num_parents = clk_hw_get_num_parents(hw);

	regmap_read(rcg->clkr.regmap, rcg->cmd_rcgr + CFG_REG, &cfg);
	cfg &= CFG_SRC_SEL_MASK;
	cfg >>= CFG_SRC_SEL_SHIFT;

	for (i = 0; i < num_parents; i++)
		if (cfg == rcg->parent_map[i].cfg) {
			f.src = rcg->parent_map[i].src;
			break;
		}

	for (; frac->num; frac++) {
		request = (rate * frac->den) / frac->num;

		if ((parent_rate < (request - delta)) ||
			(parent_rate > (request + delta)))
			continue;

		regmap_read(rcg->clkr.regmap, rcg->cmd_rcgr + CFG_REG,
				&hid_div);
		f.pre_div = hid_div;
		f.pre_div >>= CFG_SRC_DIV_SHIFT;
		f.pre_div &= mask;
		f.m = frac->num;
		f.n = frac->den;

		if (clk_rcg2_current_config(rcg, &f))
			return 0;
		return clk_rcg2_configure(rcg, &f);
	}
	return -EINVAL;
}

static int clk_pixel_set_rate_and_parent(struct clk_hw *hw, unsigned long rate,
		unsigned long parent_rate, u8 index)
{
	return clk_pixel_set_rate(hw, rate, parent_rate);
}

const struct clk_ops clk_pixel_ops = {
	.is_enabled = clk_rcg2_is_enabled,
	.get_parent = clk_rcg2_get_parent,
	.set_parent = clk_rcg2_set_parent,
	.recalc_rate = clk_rcg2_recalc_rate,
	.set_rate = clk_pixel_set_rate,
	.set_rate_and_parent = clk_pixel_set_rate_and_parent,
	.determine_rate = clk_pixel_determine_rate,
	.list_registers = clk_rcg2_list_registers,
#ifdef CONFIG_DEBUG_FS
	.bus_vote = clk_debug_bus_vote,
#endif
};
EXPORT_SYMBOL_GPL(clk_pixel_ops);

static int clk_dp_set_rate(struct clk_hw *hw, unsigned long rate,
			unsigned long parent_rate)
{
	struct clk_rcg2 *rcg = to_clk_rcg2(hw);
	struct clk_hw *parent = clk_hw_get_parent(hw);
	struct freq_tbl f = { 0 };
	unsigned long src_rate;
	unsigned long num, den;
	u32 mask = BIT(rcg->hid_width) - 1;
	u32 hid_div, cfg;
	int i, num_parents = clk_hw_get_num_parents(hw);

	if (!parent)
		return -EINVAL;

	src_rate = clk_get_rate(parent->clk);
	if (src_rate <= 0) {
		pr_err("Invalid RCG parent rate\n");
		return -EINVAL;
	}

	rational_best_approximation(src_rate, rate,
			(unsigned long)(1 << 16) - 1,
			(unsigned long)(1 << 16) - 1, &den, &num);

	if (!num || !den) {
		pr_err("Invalid MN values derived for requested rate %lu\n",
							rate);
		return -EINVAL;
	}

	regmap_read(rcg->clkr.regmap, rcg->cmd_rcgr + CFG_REG, &cfg);
	hid_div = cfg;
	cfg &= CFG_SRC_SEL_MASK;
	cfg >>= CFG_SRC_SEL_SHIFT;

	for (i = 0; i < num_parents; i++)
		if (cfg == rcg->parent_map[i].cfg) {
			f.src = rcg->parent_map[i].src;
			break;
	}

	f.pre_div = hid_div;
	f.pre_div >>= CFG_SRC_DIV_SHIFT;
	f.pre_div &= mask;

	if (num == den) {
		f.m = 0;
		f.n = 0;
	} else {
		f.m = num;
		f.n = den;
	}

	return clk_rcg2_configure(rcg, &f);
}

static int clk_dp_set_rate_and_parent(struct clk_hw *hw, unsigned long rate,
		unsigned long parent_rate, u8 index)
{
	return clk_dp_set_rate(hw, rate, parent_rate);
}

static int clk_dp_determine_rate(struct clk_hw *hw,
		struct clk_rate_request *req)
{
	req->best_parent_rate = clk_hw_round_rate(req->best_parent_hw,
							req->best_parent_rate);
	return 0;
}

const struct clk_ops clk_dp_ops = {
	.is_enabled = clk_rcg2_is_enabled,
	.get_parent = clk_rcg2_get_parent,
	.set_parent = clk_rcg2_set_parent,
	.recalc_rate = clk_rcg2_recalc_rate,
	.set_rate = clk_dp_set_rate,
	.set_rate_and_parent = clk_dp_set_rate_and_parent,
	.determine_rate = clk_dp_determine_rate,
	.list_registers = clk_rcg2_list_registers,
#ifdef CONFIG_DEBUG_FS
	.bus_vote = clk_debug_bus_vote,
#endif
};
EXPORT_SYMBOL_GPL(clk_dp_ops);

static int clk_gfx3d_determine_rate(struct clk_hw *hw,
				    struct clk_rate_request *req)
{
	struct clk_rate_request parent_req = { };
	struct clk_hw *p2, *p8, *p9, *xo;
	unsigned long p9_rate;
	int ret;

	xo = clk_hw_get_parent_by_index(hw, 0);
	if (!xo)
		return -EINVAL;
	if (req->rate == clk_hw_get_rate(xo)) {
		req->best_parent_hw = xo;
		return 0;
	}

	p9 = clk_hw_get_parent_by_index(hw, 2);
	p2 = clk_hw_get_parent_by_index(hw, 3);
	p8 = clk_hw_get_parent_by_index(hw, 4);
	if (!p9 || !p2 || !p8)
		return -EINVAL;

	/* PLL9 is a fixed rate PLL */
	p9_rate = clk_hw_get_rate(p9);

	parent_req.rate = req->rate = min(req->rate, p9_rate);
	if (req->rate == p9_rate) {
		req->rate = req->best_parent_rate = p9_rate;
		req->best_parent_hw = p9;
		return 0;
	}

	if (req->best_parent_hw == p9) {
		/* Are we going back to a previously used rate? */
		if (clk_hw_get_rate(p8) == req->rate)
			req->best_parent_hw = p8;
		else
			req->best_parent_hw = p2;
	} else if (req->best_parent_hw == p8) {
		req->best_parent_hw = p2;
	} else {
		req->best_parent_hw = p8;
	}

	ret = __clk_determine_rate(req->best_parent_hw, &parent_req);
	if (ret)
		return ret;

	req->rate = req->best_parent_rate = parent_req.rate;

	return 0;
}

static int clk_gfx3d_set_rate_and_parent(struct clk_hw *hw, unsigned long rate,
		unsigned long parent_rate, u8 index)
{
	struct clk_rcg2 *rcg = to_clk_rcg2(hw);
	u32 cfg, old_cfg;
	int ret;

	/* Read back the old configuration */
	regmap_read(rcg->clkr.regmap, rcg->cmd_rcgr + CFG_REG, &old_cfg);

	/* Just mux it, we don't use the division or m/n hardware */
	cfg = rcg->parent_map[index].cfg << CFG_SRC_SEL_SHIFT;
	ret = regmap_write(rcg->clkr.regmap, rcg->cmd_rcgr + CFG_REG, cfg);
	if (ret)
		return ret;

	return update_config(rcg, old_cfg);
}

static int clk_gfx3d_set_rate(struct clk_hw *hw, unsigned long rate,
			      unsigned long parent_rate)
{
	/*
	 * We should never get here; clk_gfx3d_determine_rate() should always
	 * make us use a different parent than what we're currently using, so
	 * clk_gfx3d_set_rate_and_parent() should always be called.
	 */
	return 0;
}

const struct clk_ops clk_gfx3d_ops = {
	.is_enabled = clk_rcg2_is_enabled,
	.get_parent = clk_rcg2_get_parent,
	.set_parent = clk_rcg2_set_parent,
	.recalc_rate = clk_rcg2_recalc_rate,
	.set_rate = clk_gfx3d_set_rate,
	.set_rate_and_parent = clk_gfx3d_set_rate_and_parent,
	.determine_rate = clk_gfx3d_determine_rate,
	.list_registers = clk_rcg2_list_registers,
#ifdef CONFIG_DEBUG_FS
	.bus_vote = clk_debug_bus_vote,
#endif
};
EXPORT_SYMBOL_GPL(clk_gfx3d_ops);

static int
clk_rcg2_shared_force_enable_clear(struct clk_hw *hw, const struct freq_tbl *f)
{
	struct clk_rcg2 *rcg = to_clk_rcg2(hw);
	int ret;

	ret = clk_rcg2_set_force_enable(hw);
	if (ret)
		return ret;

	ret = clk_rcg2_configure(rcg, f);
	if (ret)
		return ret;

	return clk_rcg2_clear_force_enable(hw);
}

static int clk_rcg2_shared_set_rate(struct clk_hw *hw, unsigned long rate,
				    unsigned long parent_rate)
{
	struct clk_rcg2 *rcg = to_clk_rcg2(hw);
	const struct freq_tbl *f;

	f = qcom_find_freq(rcg->freq_tbl, rate);
	if (!f)
		return -EINVAL;

	/*
	 * In case clock is disabled, update the CFG, M, N and D registers
	 * and don't hit the update bit of CMD register.
	 */
	if (!__clk_is_enabled(hw->clk))
		return __clk_rcg2_configure(rcg, f);

	return clk_rcg2_shared_force_enable_clear(hw, f);
}

static int clk_rcg2_shared_set_rate_and_parent(struct clk_hw *hw,
		unsigned long rate, unsigned long parent_rate, u8 index)
{
	return clk_rcg2_shared_set_rate(hw, rate, parent_rate);
}

static int clk_rcg2_shared_enable(struct clk_hw *hw)
{
	struct clk_rcg2 *rcg = to_clk_rcg2(hw);
	u32 old_cfg;
	int ret;

	/* Read back the old configuration */
	regmap_read(rcg->clkr.regmap, rcg->cmd_rcgr + CFG_REG, &old_cfg);

	/*
	 * Set the update bit because required configuration has already
	 * been written in clk_rcg2_shared_set_rate()
	 */
	ret = clk_rcg2_set_force_enable(hw);
	if (ret)
		return ret;

	ret = update_config(rcg, old_cfg);
	if (ret)
		return ret;

	return clk_rcg2_clear_force_enable(hw);
}

static void clk_rcg2_shared_disable(struct clk_hw *hw)
{
	struct clk_rcg2 *rcg = to_clk_rcg2(hw);
	u32 cfg;

	/*
	 * Store current configuration as switching to safe source would clear
	 * the SRC and DIV of CFG register
	 */
	regmap_read(rcg->clkr.regmap, rcg->cmd_rcgr + CFG_REG, &cfg);

	/*
	 * Park the RCG at a safe configuration - sourced off of safe source.
	 * Force enable and disable the RCG while configuring it to safeguard
	 * against any update signal coming from the downstream clock.
	 * The current parent is still prepared and enabled at this point, and
	 * the safe source is always on while application processor subsystem
	 * is online. Therefore, the RCG can safely switch its parent.
	 */
	clk_rcg2_set_force_enable(hw);

	regmap_write(rcg->clkr.regmap, rcg->cmd_rcgr + CFG_REG,
		     rcg->safe_src_index << CFG_SRC_SEL_SHIFT);

	update_config(rcg, cfg);

	clk_rcg2_clear_force_enable(hw);

	/* Write back the stored configuration corresponding to current rate */
	regmap_write(rcg->clkr.regmap, rcg->cmd_rcgr + CFG_REG, cfg);
}

const struct clk_ops clk_rcg2_shared_ops = {
	.enable = clk_rcg2_shared_enable,
	.disable = clk_rcg2_shared_disable,
	.get_parent = clk_rcg2_get_parent,
	.set_parent = clk_rcg2_set_parent,
	.recalc_rate = clk_rcg2_recalc_rate,
	.determine_rate = clk_rcg2_determine_rate,
	.set_rate = clk_rcg2_shared_set_rate,
	.set_rate_and_parent = clk_rcg2_shared_set_rate_and_parent,
	.list_registers = clk_rcg2_list_registers,
#ifdef CONFIG_DEBUG_FS
	.bus_vote = clk_debug_bus_vote,
#endif
};
EXPORT_SYMBOL_GPL(clk_rcg2_shared_ops);

/* Common APIs to be used for DFS based RCGR */
static int clk_rcg2_dfs_populate_freq(struct clk_hw *hw, unsigned int l,
				       struct freq_tbl *f)
{
	struct clk_rcg2 *rcg = to_clk_rcg2(hw);
	struct clk_hw *p;
	unsigned long prate = 0;
	u32 val, mask, cfg, mode;
	int i, num_parents;

	regmap_read(rcg->clkr.regmap, rcg->cmd_rcgr + SE_PERF_DFSR(l), &cfg);

	mask = BIT(rcg->hid_width) - 1;
	f->pre_div = 1;
	if (cfg & mask)
		f->pre_div = cfg & mask;

	mode = cfg & CFG_MODE_MASK;
	mode >>= CFG_MODE_SHIFT;

	cfg &= CFG_SRC_SEL_MASK;
	cfg >>= CFG_SRC_SEL_SHIFT;

	num_parents = clk_hw_get_num_parents(hw);
	for (i = 0; i < num_parents; i++) {
		if (cfg == rcg->parent_map[i].cfg) {
			f->src = rcg->parent_map[i].src;
			p = clk_hw_get_parent_by_index(&rcg->clkr.hw, i);
			if (!p)
				return -EINVAL;
			prate = clk_hw_get_rate(p);
		}
	}

	if (mode) {
		mask = BIT(rcg->mnd_width) - 1;
		regmap_read(rcg->clkr.regmap, rcg->cmd_rcgr + SE_PERF_M_DFSR(l),
			    &val);
		val &= mask;
		f->m = val;

		regmap_read(rcg->clkr.regmap, rcg->cmd_rcgr + SE_PERF_N_DFSR(l),
			    &val);
		val = ~val;
		val &= mask;
		val += f->m;
		f->n = val;
	}

	f->freq = calc_rate(prate, f->m, f->n, mode, f->pre_div);
	return 0;
}

static int clk_rcg2_dfs_populate_freq_table(struct clk_rcg2 *rcg)
{
	struct freq_tbl *freq_tbl;
	int i, ret;

	freq_tbl = kcalloc(MAX_PERF_LEVEL + 1, sizeof(*freq_tbl), GFP_KERNEL);
	if (!freq_tbl)
		return -ENOMEM;
	rcg->freq_tbl = freq_tbl;

	for (i = 0; i < MAX_PERF_LEVEL; i++) {
		ret =
		clk_rcg2_dfs_populate_freq(&rcg->clkr.hw, i, freq_tbl + i);
		if (ret)
			return ret;
	}
	return 0;
}

static int clk_rcg2_dfs_determine_rate(struct clk_hw *hw,
				   struct clk_rate_request *req)
{
	struct clk_rcg2 *rcg = to_clk_rcg2(hw);
	int ret;

	if (!rcg->freq_tbl) {
		ret = clk_rcg2_dfs_populate_freq_table(rcg);
		if (ret) {
			pr_err("Failed to update DFS tables for %s\n",
					clk_hw_get_name(hw));
			return ret;
		}
	}

	return clk_rcg2_determine_rate(hw, req);
}

static unsigned long
clk_rcg2_dfs_recalc_rate(struct clk_hw *hw, unsigned long parent_rate)
{
	struct clk_rcg2 *rcg = to_clk_rcg2(hw);
	u32 level, mask, cfg, m = 0, n = 0, mode, pre_div;

	regmap_read(rcg->clkr.regmap,
		    rcg->cmd_rcgr + SE_CMD_DFSR_OFFSET, &level);
	level &= GENMASK(4, 1);
	level >>= 1;

	if (rcg->freq_tbl)
		return rcg->freq_tbl[level].freq;

	/*
	 * Assume that parent_rate is actually the parent because
	 * we can't do any better at figuring it out when the table
	 * hasn't been populated yet. We only populate the table
	 * in determine_rate because we can't guarantee the parents
	 * will be registered with the framework until then.
	 */
	regmap_read(rcg->clkr.regmap, rcg->cmd_rcgr + SE_PERF_DFSR(level),
		    &cfg);

	mask = BIT(rcg->hid_width) - 1;
	pre_div = 1;
	if (cfg & mask)
		pre_div = cfg & mask;

	mode = cfg & CFG_MODE_MASK;
	mode >>= CFG_MODE_SHIFT;
	if (mode) {
		mask = BIT(rcg->mnd_width) - 1;
		regmap_read(rcg->clkr.regmap,
			    rcg->cmd_rcgr + SE_PERF_M_DFSR(level), &m);
		m &= mask;

		regmap_read(rcg->clkr.regmap,
			    rcg->cmd_rcgr + SE_PERF_N_DFSR(level), &n);
		n = ~n;
		n &= mask;
		n += m;
	}

	return calc_rate(parent_rate, m, n, mode, pre_div);
}

static const struct clk_ops clk_rcg2_dfs_ops = {
	.is_enabled = clk_rcg2_is_enabled,
	.get_parent = clk_rcg2_get_parent,
	.determine_rate = clk_rcg2_dfs_determine_rate,
	.recalc_rate = clk_rcg2_dfs_recalc_rate,
	.list_rate = clk_rcg2_list_rate,
};

static int clk_rcg2_enable_dfs(const struct clk_rcg_dfs_data *data,
			       struct regmap *regmap)
{
	struct clk_rcg2 *rcg = data->rcg;
	struct clk_init_data *init = data->init;
	u32 val;
	int ret;

	ret = regmap_read(regmap, rcg->cmd_rcgr + SE_CMD_DFSR_OFFSET, &val);
	if (ret)
		return -EINVAL;

	if (!(val & SE_CMD_DFS_EN))
		return 0;

	/*
	 * Rate changes with consumer writing a register in
	 * their own I/O region
	 */
	init->flags |= CLK_GET_RATE_NOCACHE;
	init->ops = &clk_rcg2_dfs_ops;

	rcg->freq_tbl = NULL;

	pr_debug("DFS registered for clk %s\n", init->name);

	return 0;
}

int qcom_cc_register_rcg_dfs(struct regmap *regmap,
			     const struct clk_rcg_dfs_data *rcgs, size_t len)
{
	int i, ret;

	for (i = 0; i < len; i++) {
		ret = clk_rcg2_enable_dfs(&rcgs[i], regmap);
		if (ret) {
			const char *name = rcgs[i].init->name;

			pr_err("DFS register failed for clk %s\n", name);
			return ret;
		}
	}

	return 0;
}
EXPORT_SYMBOL_GPL(qcom_cc_register_rcg_dfs);

static int clk_rcg2_dependent_enable(struct clk_hw *hw)
{
	struct clk_rcg2 *rcg = to_clk_rcg2(hw);
	int ret;

	ret = clk_rcg2_enable(hw);
	if (ret < 0)
		return ret;

	return clk_enable(rcg->clkr.dependent_hw->clk);
}

static void clk_rcg2_dependent_disable(struct clk_hw *hw)
{
	struct clk_rcg2 *rcg = to_clk_rcg2(hw);

	clk_rcg2_disable(hw);
	clk_disable(rcg->clkr.dependent_hw->clk);
}

static int clk_rcg2_dependent_set_parent(struct clk_hw *hw, u8 index)
{
	struct clk_rcg2 *rcg = to_clk_rcg2(hw);
	struct clk_hw *p_hw;
	int ret;

	ret = clk_rcg2_set_parent(hw, index);
	if (ret < 0)
		return ret;

	p_hw = clk_hw_get_parent_by_index(rcg->clkr.dependent_hw, index);
	if (!p_hw)
		return -EINVAL;

	return clk_set_parent(rcg->clkr.dependent_hw->clk, p_hw->clk);
}

static int clk_rcg2_dependent_determine_rate(struct clk_hw *hw,
						 struct clk_rate_request *req)
{
	struct clk_rcg2 *rcg = to_clk_rcg2(hw);

	__clk_determine_rate(rcg->clkr.dependent_hw, req);

	return clk_rcg2_determine_rate(hw, req);
}

static int clk_rcg2_dependent_set_rate(struct clk_hw *hw,
				unsigned long rate, unsigned long parent_rate)
{
	int ret;
	struct clk_rcg2 *rcg = to_clk_rcg2(hw);

	ret = clk_rcg2_set_rate(hw, rate, parent_rate);
	if (ret < 0)
		return ret;

	return clk_set_rate(rcg->clkr.dependent_hw->clk, rate);
}

static int clk_rcg2_dependent_set_rate_and_parent(struct clk_hw *hw,
		unsigned long rate, unsigned long parent_rate, u8 index)
{
	struct clk_rcg2 *rcg = to_clk_rcg2(hw);
	int ret;

	ret = clk_rcg2_set_rate_and_parent(hw, rate, parent_rate, index);
	if (ret < 0)
		return ret;

	return clk_set_rate(rcg->clkr.dependent_hw->clk, rate);
}

static int clk_rcg2_dependent_prepare(struct clk_hw *hw)
{
	struct clk_rcg2 *rcg = to_clk_rcg2(hw);

	return clk_prepare(rcg->clkr.dependent_hw->clk);
}

static void clk_rcg2_dependent_unprepare(struct clk_hw *hw)
{
	struct clk_rcg2 *rcg = to_clk_rcg2(hw);

	clk_unprepare(rcg->clkr.dependent_hw->clk);
}

const struct clk_ops clk_rcg2_dependent_ops = {
	.is_enabled = clk_rcg2_is_enabled,
	.prepare = clk_rcg2_dependent_prepare,
	.unprepare = clk_rcg2_dependent_unprepare,
	.enable = clk_rcg2_dependent_enable,
	.disable = clk_rcg2_dependent_disable,
	.get_parent = clk_rcg2_get_parent,
	.set_parent = clk_rcg2_dependent_set_parent,
	.recalc_rate = clk_rcg2_recalc_rate,
	.determine_rate = clk_rcg2_dependent_determine_rate,
	.set_rate = clk_rcg2_dependent_set_rate,
	.set_rate_and_parent = clk_rcg2_dependent_set_rate_and_parent,
	.list_rate = clk_rcg2_list_rate,
	.list_registers = clk_rcg2_list_registers,
#ifdef CONFIG_DEBUG_FS
	.bus_vote = clk_debug_bus_vote,
#endif
};
EXPORT_SYMBOL(clk_rcg2_dependent_ops);<|MERGE_RESOLUTION|>--- conflicted
+++ resolved
@@ -419,10 +419,7 @@
 	p = clk_hw_get_parent_by_index(hw, index);
 	if (!p)
 		return -EINVAL;
-<<<<<<< HEAD
-=======
-
->>>>>>> dda0e292
+
 	if (clk_flags & CLK_SET_RATE_PARENT) {
 		rate = f->freq;
 		if (f->pre_div) {
@@ -1501,7 +1498,7 @@
 	.set_rate_and_parent = clk_rcg2_shared_set_rate_and_parent,
 	.list_registers = clk_rcg2_list_registers,
 #ifdef CONFIG_DEBUG_FS
-	.bus_vote = clk_debug_bus_vote,
+        .bus_vote = clk_debug_bus_vote,
 #endif
 };
 EXPORT_SYMBOL_GPL(clk_rcg2_shared_ops);
@@ -1801,7 +1798,7 @@
 	.list_rate = clk_rcg2_list_rate,
 	.list_registers = clk_rcg2_list_registers,
 #ifdef CONFIG_DEBUG_FS
-	.bus_vote = clk_debug_bus_vote,
+        .bus_vote = clk_debug_bus_vote,
 #endif
 };
 EXPORT_SYMBOL(clk_rcg2_dependent_ops);