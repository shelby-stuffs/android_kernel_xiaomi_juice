--- conflicted
+++ resolved
@@ -487,15 +487,7 @@
 		/* This instance is NOW RUNNING */
 		edac_dev->op_state = OP_RUNNING_POLL;
 
-<<<<<<< HEAD
-		/*
-		 * enable workq processing on this instance,
-		 * default = 1000 msec
-		 */
-		edac_device_workq_setup(edac_dev, edac_dev->poll_msec);
-=======
 		edac_device_workq_setup(edac_dev, edac_dev->poll_msec ?: DEFAULT_POLL_INTERVAL);
->>>>>>> c97f22d9
 	} else {
 		edac_dev->op_state = OP_RUNNING_INTERRUPT;
 	}
