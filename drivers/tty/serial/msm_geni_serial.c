// SPDX-License-Identifier: GPL-2.0-only
/*
 * Copyright (c) 2016-2020, The Linux Foundation. All rights reserved.
 */

#include <linux/bitmap.h>
#include <linux/bitops.h>
#include <linux/debugfs.h>
#include <linux/delay.h>
#include <linux/console.h>
#include <linux/io.h>
#include <linux/ipc_logging.h>
#include <linux/irq.h>
#include <linux/module.h>
#include <linux/of.h>
#include <linux/of_device.h>
#include <linux/platform_device.h>
#include <linux/pm_runtime.h>
#include <linux/qcom-geni-se.h>
#include <linux/serial.h>
#include <linux/serial_core.h>
#include <linux/slab.h>
#include <linux/tty.h>
#include <linux/tty_flip.h>
#include <linux/ioctl.h>
#include <linux/pinctrl/consumer.h>
#include <linux/dma-mapping.h>

/* UART specific GENI registers */
#define SE_UART_LOOPBACK_CFG		(0x22C)
#define SE_UART_TX_TRANS_CFG		(0x25C)
#define SE_UART_TX_WORD_LEN		(0x268)
#define SE_UART_TX_STOP_BIT_LEN		(0x26C)
#define SE_UART_TX_TRANS_LEN		(0x270)
#define SE_UART_RX_TRANS_CFG		(0x280)
#define SE_UART_RX_WORD_LEN		(0x28C)
#define SE_UART_RX_STALE_CNT		(0x294)
#define SE_UART_TX_PARITY_CFG		(0x2A4)
#define SE_UART_RX_PARITY_CFG		(0x2A8)
#define SE_UART_MANUAL_RFR		(0x2AC)

/* SE_UART_LOOPBACK_CFG */
#define NO_LOOPBACK		(0)
#define TX_RX_LOOPBACK		(0x1)
#define CTS_RFR_LOOPBACK	(0x2)
#define CTSRFR_TXRX_LOOPBACK	(0x3)

/* SE_UART_TRANS_CFG */
#define UART_TX_PAR_EN		(BIT(0))
#define UART_CTS_MASK		(BIT(1))

/* SE_UART_TX_WORD_LEN */
#define TX_WORD_LEN_MSK		(GENMASK(9, 0))

/* SE_UART_TX_STOP_BIT_LEN */
#define TX_STOP_BIT_LEN_MSK	(GENMASK(23, 0))
#define TX_STOP_BIT_LEN_1	(0)
#define TX_STOP_BIT_LEN_1_5	(1)
#define TX_STOP_BIT_LEN_2	(2)

/* SE_UART_TX_TRANS_LEN */
#define TX_TRANS_LEN_MSK	(GENMASK(23, 0))

/* SE_UART_RX_TRANS_CFG */
#define UART_RX_INS_STATUS_BIT	(BIT(2))
#define UART_RX_PAR_EN		(BIT(3))

/* SE_UART_RX_WORD_LEN */
#define RX_WORD_LEN_MASK	(GENMASK(9, 0))

/* SE_UART_RX_STALE_CNT */
#define RX_STALE_CNT		(GENMASK(23, 0))

/* SE_UART_TX_PARITY_CFG/RX_PARITY_CFG */
#define PAR_CALC_EN		(BIT(0))
#define PAR_MODE_MSK		(GENMASK(2, 1))
#define PAR_MODE_SHFT		(1)
#define PAR_EVEN		(0x00)
#define PAR_ODD			(0x01)
#define PAR_SPACE		(0x10)
#define PAR_MARK		(0x11)

/* SE_UART_MANUAL_RFR register fields */
#define UART_MANUAL_RFR_EN	(BIT(31))
#define UART_RFR_NOT_READY	(BIT(1))
#define UART_RFR_READY		(BIT(0))

/* UART M_CMD OP codes */
#define UART_START_TX		(0x1)
#define UART_START_BREAK	(0x4)
#define UART_STOP_BREAK		(0x5)
/* UART S_CMD OP codes */
#define UART_START_READ		(0x1)
#define UART_PARAM		(0x1)
#define UART_PARAM_RFR_OPEN		(BIT(7))

/* UART DMA Rx GP_IRQ_BITS */
#define UART_DMA_RX_PARITY_ERR	BIT(5)
#define UART_DMA_RX_ERRS	(GENMASK(5, 6))
#define UART_DMA_RX_BREAK	(GENMASK(7, 8))

#define UART_OVERSAMPLING	(32)
#define STALE_TIMEOUT		(16)
#define DEFAULT_BITS_PER_CHAR	(10)
#define GENI_UART_NR_PORTS	(15)
#define GENI_UART_CONS_PORTS	(1)
#define DEF_FIFO_DEPTH_WORDS	(16)
#define DEF_TX_WM		(2)
#define DEF_FIFO_WIDTH_BITS	(32)
#define UART_CORE2X_VOTE	(5000)
#define UART_CONSOLE_CORE2X_VOTE (960)

#define WAKEBYTE_TIMEOUT_MSEC	(2000)
#define WAIT_XFER_MAX_ITER	(2)
#define WAIT_XFER_MAX_TIMEOUT_US	(10000)
#define WAIT_XFER_MIN_TIMEOUT_US	(9000)
#define IPC_LOG_PWR_PAGES	(6)
#define IPC_LOG_MISC_PAGES	(10)
#define IPC_LOG_TX_RX_PAGES	(10)
#define DATA_BYTES_PER_LINE	(32)

#define M_IRQ_BITS		(M_RX_FIFO_WATERMARK_EN | M_RX_FIFO_LAST_EN |\
				M_CMD_CANCEL_EN | M_CMD_ABORT_EN)
#define S_IRQ_BITS		(S_RX_FIFO_WATERMARK_EN | S_RX_FIFO_LAST_EN |\
				S_CMD_CANCEL_EN | S_CMD_ABORT_EN)
#define DMA_TX_IRQ_BITS		(TX_RESET_DONE | TX_DMA_DONE |\
				TX_GENI_CANCEL_IRQ)
#define DMA_RX_IRQ_BITS		(RX_EOT | RX_GENI_CANCEL_IRQ |\
				RX_RESET_DONE | UART_DMA_RX_ERRS |\
				UART_DMA_RX_PARITY_ERR | UART_DMA_RX_BREAK |\
				RX_DMA_DONE)

/* Required for polling for 100 msecs */
#define POLL_WAIT_TIMEOUT_MSEC	100

/*
 * Number of iterrations required while polling
 * where each iterration has a delay of 100 usecs
 */
#define POLL_ITERATIONS		1000

#define IPC_LOG_MSG(ctx, x...) do { \
	if (ctx) \
		ipc_log_string(ctx, x); \
} while (0)

#define DMA_RX_BUF_SIZE		(2048)
#define UART_CONSOLE_RX_WM	(2)

struct msm_geni_serial_ver_info {
	int hw_major_ver;
	int hw_minor_ver;
	int hw_step_ver;
	int m_fw_ver;
	int s_fw_ver;
};

struct msm_geni_serial_port {
	struct uart_port uport;
	const char *name;
	unsigned int tx_fifo_depth;
	unsigned int tx_fifo_width;
	unsigned int rx_fifo_depth;
	unsigned int tx_wm;
	unsigned int rx_wm;
	unsigned int rx_rfr;
	int xfer_mode;
	struct dentry *dbg;
	bool port_setup;
	unsigned int *rx_fifo;
	int (*handle_rx)(struct uart_port *uport,
			unsigned int rx_fifo_wc,
			unsigned int rx_last_byte_valid,
			unsigned int rx_last,
			bool drop_rx,
			unsigned long *flags);
	struct device *wrapper_dev;
	struct se_geni_rsc serial_rsc;
	dma_addr_t tx_dma;
	unsigned int xmit_size;
	void *rx_buf;
	dma_addr_t rx_dma;
	int loopback;
	int wakeup_irq;
	unsigned char wakeup_byte;
	struct wakeup_source *geni_wake;
	void *ipc_log_tx;
	void *ipc_log_rx;
	void *ipc_log_pwr;
	void *ipc_log_misc;
	void *console_log;
	unsigned int cur_baud;
	int ioctl_count;
	int edge_count;
	bool manual_flow;
	struct msm_geni_serial_ver_info ver_info;
	u32 cur_tx_remaining;
	bool startup_in_progress;
	bool is_console;
	bool rumi_platform;
	bool m_cmd_done;
	bool s_cmd_done;
	bool m_cmd;
	bool s_cmd;
	struct completion m_cmd_timeout;
	struct completion s_cmd_timeout;
};

static const struct uart_ops msm_geni_serial_pops;
static struct uart_driver msm_geni_console_driver;
static struct uart_driver msm_geni_serial_hs_driver;
static int handle_rx_console(struct uart_port *uport,
			unsigned int rx_fifo_wc,
			unsigned int rx_last_byte_valid,
			unsigned int rx_last,
			bool drop_rx, unsigned long *flags);
static int handle_rx_hs(struct uart_port *uport,
			unsigned int rx_fifo_wc,
			unsigned int rx_last_byte_valid,
			unsigned int rx_last,
			bool drop_rx, unsigned long *flags);
static unsigned int msm_geni_serial_tx_empty(struct uart_port *port);
static int msm_geni_serial_power_on(struct uart_port *uport);
static void msm_geni_serial_power_off(struct uart_port *uport);
static int msm_geni_serial_poll_bit(struct uart_port *uport,
				int offset, int bit_field, bool set);
static void msm_geni_serial_stop_rx(struct uart_port *uport);
static int msm_geni_serial_runtime_resume(struct device *dev);
static int msm_geni_serial_runtime_suspend(struct device *dev);
static int msm_geni_serial_get_ver_info(struct uart_port *uport);
static void msm_geni_serial_set_manual_flow(bool enable,
				struct msm_geni_serial_port *port);
static int uart_line_id;

#define GET_DEV_PORT(uport) \
	container_of(uport, struct msm_geni_serial_port, uport)

static struct msm_geni_serial_port msm_geni_console_port;
static struct msm_geni_serial_port msm_geni_serial_ports[GENI_UART_NR_PORTS];
static void msm_geni_serial_handle_isr(struct uart_port *uport,
<<<<<<< HEAD
				unsigned long *flags);
=======
				unsigned long *flags, bool is_irq_masked);
>>>>>>> 74809ce2

/*
 * The below API is required to check if uport->lock (spinlock)
 * is taken by the serial layer or not. If the lock is not taken
 * then we can rely on the isr to be fired and if the lock is taken
 * by the serial layer then we need to poll for the interrupts.
 *
 * Returns true(1) if spinlock is already taken by framework (serial layer)
 * Return false(0) if spinlock is not taken by framework.
 */
static int msm_geni_serial_spinlocked(struct uart_port *uport)
{
	unsigned long flags;
	bool locked;

	locked = spin_trylock_irqsave(&uport->lock, flags);
	if (locked)
		spin_unlock_irqrestore(&uport->lock, flags);

	return !locked;
}

/*
 * We are enabling the interrupts once the polling operations
 * is completed.
 */
static void msm_geni_serial_enable_interrupts(struct uart_port *uport)
{
	unsigned int geni_m_irq_en, geni_s_irq_en;
	unsigned int dma_m_irq_en, dma_s_irq_en;
	struct msm_geni_serial_port *port = GET_DEV_PORT(uport);

	geni_m_irq_en = geni_read_reg_nolog(uport->membase,
						SE_GENI_M_IRQ_EN);
	geni_s_irq_en = geni_read_reg_nolog(uport->membase,
						SE_GENI_S_IRQ_EN);
	if (port->xfer_mode == SE_DMA) {
		dma_m_irq_en = geni_read_reg_nolog(uport->membase,
						SE_DMA_TX_IRQ_EN);
		dma_s_irq_en = geni_read_reg_nolog(uport->membase,
						SE_DMA_RX_IRQ_EN);
	}

	geni_m_irq_en |= M_IRQ_BITS;
	geni_s_irq_en |= S_IRQ_BITS;
	if (port->xfer_mode == SE_DMA) {
		dma_m_irq_en |= DMA_TX_IRQ_BITS;
		dma_s_irq_en |= DMA_RX_IRQ_BITS;
	}

	geni_write_reg_nolog(geni_m_irq_en, uport->membase, SE_GENI_M_IRQ_EN);
	geni_write_reg_nolog(geni_s_irq_en, uport->membase, SE_GENI_S_IRQ_EN);
	if (port->xfer_mode == SE_DMA) {
		geni_write_reg_nolog(dma_m_irq_en, uport->membase,
							SE_DMA_TX_IRQ_EN);
		geni_write_reg_nolog(dma_s_irq_en, uport->membase,
							SE_DMA_RX_IRQ_EN);
	}
}

/* Try disabling interrupts in order to do polling in an atomic contexts. */
static bool msm_serial_try_disable_interrupts(struct uart_port *uport)
{
	unsigned int geni_m_irq_en, geni_s_irq_en;
	unsigned int dma_m_irq_en, dma_s_irq_en;
	struct msm_geni_serial_port *port = GET_DEV_PORT(uport);

	/*
	 * We don't need to disable interrupts if spinlock is not taken
	 * by framework as we can rely on ISR.
	 */
	if (!msm_geni_serial_spinlocked(uport))
		return false;

	geni_m_irq_en = geni_read_reg_nolog(uport->membase, SE_GENI_M_IRQ_EN);
	geni_s_irq_en = geni_read_reg_nolog(uport->membase, SE_GENI_S_IRQ_EN);
	if (port->xfer_mode == SE_DMA) {
		dma_m_irq_en = geni_read_reg_nolog(uport->membase,
						SE_DMA_TX_IRQ_EN);
		dma_s_irq_en = geni_read_reg_nolog(uport->membase,
						SE_DMA_RX_IRQ_EN);
	}

	geni_m_irq_en &= ~M_IRQ_BITS;
	geni_s_irq_en &= ~S_IRQ_BITS;
	if (port->xfer_mode == SE_DMA) {
		dma_m_irq_en &= ~DMA_TX_IRQ_BITS;
		dma_s_irq_en &= ~DMA_RX_IRQ_BITS;
	}

	geni_write_reg_nolog(geni_m_irq_en, uport->membase, SE_GENI_M_IRQ_EN);
	geni_write_reg_nolog(geni_s_irq_en, uport->membase, SE_GENI_S_IRQ_EN);
	if (port->xfer_mode == SE_DMA) {
		geni_write_reg_nolog(dma_m_irq_en, uport->membase,
							SE_DMA_TX_IRQ_EN);
		geni_write_reg_nolog(dma_s_irq_en, uport->membase,
							SE_DMA_RX_IRQ_EN);
	}

	return true;
}

/*
 * We need to poll for interrupt if we are in an atomic context
 * as serial framework might be taking spinlocks and depend on the isr
 * in a non-atomic context. This API decides wheather to poll for
 * interrupt or depend on the isr based on in_atomic() call.
 */
bool geni_wait_for_cmd_done(struct uart_port *uport, bool is_irq_masked)
{
	struct msm_geni_serial_port *msm_port = GET_DEV_PORT(uport);
	unsigned long timeout = POLL_ITERATIONS;
<<<<<<< HEAD
	unsigned long ret;
=======
>>>>>>> 74809ce2
	unsigned long flags = 0;

	/*
	 * We need to do polling if spinlock is taken
	 * by framework as we cannot rely on ISR.
	 */
	if (is_irq_masked) {
		/*
		 * Polling is done for 1000 iterrations with
		 * 10 usecs interval which in total accumulates
		 * to 10 msecs
		 */
		if (msm_port->m_cmd) {
			while (!msm_port->m_cmd_done && timeout > 0) {
<<<<<<< HEAD
				msm_geni_serial_handle_isr(uport, &flags);
=======
				msm_geni_serial_handle_isr(uport, &flags, true);
>>>>>>> 74809ce2
				timeout--;
				udelay(100);
			}
		} else if (msm_port->s_cmd) {
			while (!msm_port->s_cmd_done && timeout > 0) {
<<<<<<< HEAD
				msm_geni_serial_handle_isr(uport, &flags);
=======
				msm_geni_serial_handle_isr(uport, &flags, true);
>>>>>>> 74809ce2
				timeout--;
				udelay(100);
			}
		}
	} else {
		/* Waiting for 10 milli second for interrupt to be fired */
		if (msm_port->m_cmd)
			timeout = wait_for_completion_timeout
					(&msm_port->m_cmd_timeout,
				msecs_to_jiffies(POLL_WAIT_TIMEOUT_MSEC));
		else if (msm_port->s_cmd)
			timeout = wait_for_completion_timeout
					(&msm_port->s_cmd_timeout,
				msecs_to_jiffies(POLL_WAIT_TIMEOUT_MSEC));
	}

	return timeout ? 0 : 1;
}

static void msm_geni_serial_config_port(struct uart_port *uport, int cfg_flags)
{
	if (cfg_flags & UART_CONFIG_TYPE)
		uport->type = PORT_MSM;
}

static ssize_t loopback_show(struct device *dev,
		struct device_attribute *attr, char *buf)
{
	struct platform_device *pdev = to_platform_device(dev);
	struct msm_geni_serial_port *port = platform_get_drvdata(pdev);

	return snprintf(buf, sizeof(int), "%d\n", port->loopback);
}

static ssize_t loopback_store(struct device *dev,
		struct device_attribute *attr, const char *buf,
		size_t size)
{
	struct platform_device *pdev = to_platform_device(dev);
	struct msm_geni_serial_port *port = platform_get_drvdata(pdev);

	if (kstrtoint(buf, 0, &port->loopback)) {
		dev_err(dev, "Invalid input\n");
		return -EINVAL;
	}
	return size;
}

static DEVICE_ATTR_RW(loopback);

static void dump_ipc(void *ipc_ctx, char *prefix, char *string,
						u64 addr, int size)

{
	char buf[DATA_BYTES_PER_LINE * 2];
	int len = 0;

	if (!ipc_ctx)
		return;
	len = min(size, DATA_BYTES_PER_LINE);
	hex_dump_to_buffer(string, len, DATA_BYTES_PER_LINE, 1, buf,
						sizeof(buf), false);
	ipc_log_string(ipc_ctx, "%s[0x%.10x:%d] : %s", prefix,
					(unsigned int)addr, size, buf);
}

static bool device_pending_suspend(struct uart_port *uport)
{
	int usage_count = atomic_read(&uport->dev->power.usage_count);

	return (pm_runtime_status_suspended(uport->dev) || !usage_count);
}

static bool check_transfers_inflight(struct uart_port *uport)
{
	bool xfer_on = false;
	bool tx_active = false;
	bool tx_fifo_status = false;
	bool m_cmd_active = false;
	bool rx_active = false;
	u32 rx_fifo_status = 0;
	struct msm_geni_serial_port *port = GET_DEV_PORT(uport);
	u32 geni_status = geni_read_reg_nolog(uport->membase,
						SE_GENI_STATUS);
	struct circ_buf *xmit = &uport->state->xmit;

	/* Possible stop tx is called multiple times. */
	m_cmd_active = geni_status & M_GENI_CMD_ACTIVE;
	if (port->xfer_mode == SE_DMA) {
		tx_fifo_status = port->tx_dma ? 1 : 0;
		rx_fifo_status =
			geni_read_reg_nolog(uport->membase, SE_DMA_RX_LEN_IN);
	} else {
		tx_fifo_status = geni_read_reg_nolog(uport->membase,
						SE_GENI_TX_FIFO_STATUS);
		rx_fifo_status = geni_read_reg_nolog(uport->membase,
						SE_GENI_RX_FIFO_STATUS);
	}
	tx_active = m_cmd_active || tx_fifo_status;
	rx_active =  rx_fifo_status ? true : false;

	if (rx_active || tx_active || !uart_circ_empty(xmit))
		xfer_on = true;

	return xfer_on;
}

static void wait_for_transfers_inflight(struct uart_port *uport)
{
	int iter = 0;
	struct msm_geni_serial_port *port = GET_DEV_PORT(uport);
	unsigned int geni_status;

	geni_status = geni_read_reg_nolog(uport->membase, SE_GENI_STATUS);
	/* Possible stop rx is called before this. */
	if (!(geni_status & S_GENI_CMD_ACTIVE))
		return;

	while (iter < WAIT_XFER_MAX_ITER) {
		if (check_transfers_inflight(uport)) {
			usleep_range(WAIT_XFER_MIN_TIMEOUT_US,
					WAIT_XFER_MAX_TIMEOUT_US);
			iter++;
		} else {
			break;
		}
	}
	if (check_transfers_inflight(uport)) {
		u32 geni_status = geni_read_reg_nolog(uport->membase,
								SE_GENI_STATUS);
		u32 geni_ios = geni_read_reg_nolog(uport->membase, SE_GENI_IOS);
		u32 rx_fifo_status = geni_read_reg_nolog(uport->membase,
							SE_GENI_RX_FIFO_STATUS);
		u32 rx_dma =
			geni_read_reg_nolog(uport->membase, SE_DMA_RX_LEN_IN);

		IPC_LOG_MSG(port->ipc_log_misc,
			"%s IOS 0x%x geni status 0x%x rx: fifo 0x%x dma 0x%x\n",
		__func__, geni_ios, geni_status, rx_fifo_status, rx_dma);
	}
}

static int vote_clock_on(struct uart_port *uport)
{
	struct msm_geni_serial_port *port = GET_DEV_PORT(uport);
	int usage_count;
	int ret = 0;

	ret = msm_geni_serial_power_on(uport);
	if (ret) {
		dev_err(uport->dev, "Failed to vote clock on\n");
		return ret;
	}
	port->ioctl_count++;
	usage_count = atomic_read(&uport->dev->power.usage_count);
	IPC_LOG_MSG(port->ipc_log_pwr,
		"%s :%s ioctl:%d usage_count:%d edge-Count:%d\n",
		__func__, current->comm, port->ioctl_count,
		usage_count, port->edge_count);
	return 0;
}

static int vote_clock_off(struct uart_port *uport)
{
	struct msm_geni_serial_port *port = GET_DEV_PORT(uport);
	int usage_count;

	if (!pm_runtime_enabled(uport->dev)) {
		dev_err(uport->dev, "RPM not available.Can't enable clocks\n");
		return -EPERM;
	}
	if (!port->ioctl_count) {
		dev_warn(uport->dev, "%s:Imbalanced vote off ioctl %d\n",
						__func__, port->ioctl_count);
		IPC_LOG_MSG(port->ipc_log_pwr,
				"%s:Imbalanced vote_off from userspace. %d",
				__func__, port->ioctl_count);
		return -EPERM;
	}
	wait_for_transfers_inflight(uport);
	port->ioctl_count--;
	msm_geni_serial_power_off(uport);
	usage_count = atomic_read(&uport->dev->power.usage_count);
	IPC_LOG_MSG(port->ipc_log_pwr, "%s:%s ioctl:%d usage_count:%d\n",
		__func__, current->comm, port->ioctl_count, usage_count);
	return 0;
};

static int msm_geni_serial_ioctl(struct uart_port *uport, unsigned int cmd,
						unsigned long arg)
{
	int ret = -ENOIOCTLCMD;

	switch (cmd) {
	case TIOCPMGET: {
		ret = vote_clock_on(uport);
		break;
	}
	case TIOCPMPUT: {
		ret = vote_clock_off(uport);
		break;
	}
	case TIOCPMACT: {
		ret = !pm_runtime_status_suspended(uport->dev);
		break;
	}
	default:
		break;
	}
	return ret;
}

static void msm_geni_serial_break_ctl(struct uart_port *uport, int ctl)
{
	struct msm_geni_serial_port *port = GET_DEV_PORT(uport);

	if (!uart_console(uport) && device_pending_suspend(uport)) {
		IPC_LOG_MSG(port->ipc_log_misc,
				"%s.Device is suspended, %s\n",
				__func__, current->comm);
		return;
	}

	if (ctl) {
		wait_for_transfers_inflight(uport);
		geni_setup_m_cmd(uport->membase, UART_START_BREAK, 0);
	} else {
		geni_setup_m_cmd(uport->membase, UART_STOP_BREAK, 0);
	}
	/* Ensure break start/stop command is setup before returning.*/
	mb();
}

static unsigned int msm_geni_cons_get_mctrl(struct uart_port *uport)
{
	return TIOCM_DSR | TIOCM_CAR | TIOCM_CTS;
}

static unsigned int msm_geni_serial_get_mctrl(struct uart_port *uport)
{
	u32 geni_ios = 0;
	unsigned int mctrl = TIOCM_DSR | TIOCM_CAR;
	struct msm_geni_serial_port *port = GET_DEV_PORT(uport);

	if (!uart_console(uport) && device_pending_suspend(uport)) {
		IPC_LOG_MSG(port->ipc_log_misc,
				"%s.Device is suspended, %s\n",
				__func__, current->comm);
		return TIOCM_DSR | TIOCM_CAR | TIOCM_CTS;
	}

	geni_ios = geni_read_reg_nolog(uport->membase, SE_GENI_IOS);
	if (!(geni_ios & IO2_DATA_IN))
		mctrl |= TIOCM_CTS;
	IPC_LOG_MSG(port->ipc_log_misc, "%s: geni_ios:0x%x, mctrl:0x%x\n",
			__func__, geni_ios, mctrl);
	return mctrl;
}

static void msm_geni_cons_set_mctrl(struct uart_port *uport,
							unsigned int mctrl)
{
}

static void msm_geni_serial_set_mctrl(struct uart_port *uport,
							unsigned int mctrl)
{
	u32 uart_manual_rfr = 0;
	struct msm_geni_serial_port *port = GET_DEV_PORT(uport);

	if (device_pending_suspend(uport)) {
		IPC_LOG_MSG(port->ipc_log_misc,
			"%s.Device is suspended, %s: mctrl=0x%x\n",
			 __func__, current->comm, mctrl);
		return;
	}
	if (!(mctrl & TIOCM_RTS)) {
		uart_manual_rfr |= (UART_MANUAL_RFR_EN | UART_RFR_NOT_READY);
		port->manual_flow = true;
	} else {
		port->manual_flow = false;
	}
	geni_write_reg_nolog(uart_manual_rfr, uport->membase,
							SE_UART_MANUAL_RFR);
	/* Write to flow control must complete before return to client*/
	mb();
	IPC_LOG_MSG(port->ipc_log_misc,
			"%s:%s, mctrl=0x%x, manual_rfr=0x%x, flow=%s\n",
			__func__, current->comm, mctrl, uart_manual_rfr,
			(port->manual_flow ? "OFF" : "ON"));
}

static const char *msm_geni_serial_get_type(struct uart_port *uport)
{
	return "MSM";
}

static struct msm_geni_serial_port *get_port_from_line(int line,
						bool is_console)
{
	struct msm_geni_serial_port *port = NULL;

	if (is_console) {
		/* Max 1 port supported as of now */
		if ((line < 0) || (line >= GENI_UART_CONS_PORTS))
			return ERR_PTR(-ENXIO);
		port = &msm_geni_console_port;
	} else {
		if ((line < 0) || (line >= GENI_UART_NR_PORTS))
			return ERR_PTR(-ENXIO);
		port = &msm_geni_serial_ports[line];
	}

	return port;
}

static int msm_geni_serial_power_on(struct uart_port *uport)
{
	int ret = 0;
	struct msm_geni_serial_port *port = GET_DEV_PORT(uport);

	if (!pm_runtime_enabled(uport->dev)) {
		if (pm_runtime_status_suspended(uport->dev)) {
			struct uart_state *state = uport->state;
			struct tty_port *tport = &state->port;
			int lock = mutex_trylock(&tport->mutex);

			IPC_LOG_MSG(port->ipc_log_pwr,
					"%s:Manual resume\n", __func__);
			pm_runtime_disable(uport->dev);
			ret = msm_geni_serial_runtime_resume(uport->dev);
			if (ret) {
				IPC_LOG_MSG(port->ipc_log_pwr,
					"%s:Manual RPM CB failed %d\n",
								__func__, ret);
			} else {
				pm_runtime_get_noresume(uport->dev);
				pm_runtime_set_active(uport->dev);
			}
			pm_runtime_enable(uport->dev);
			if (lock)
				mutex_unlock(&tport->mutex);
		}
	} else {
		ret = pm_runtime_get_sync(uport->dev);
		if (ret < 0) {
			IPC_LOG_MSG(port->ipc_log_pwr, "%s Err\n", __func__);
			WARN_ON_ONCE(1);
			pm_runtime_put_noidle(uport->dev);
			pm_runtime_set_suspended(uport->dev);
			return ret;
		}
	}
	return 0;
}

static void msm_geni_serial_power_off(struct uart_port *uport)
{
	struct msm_geni_serial_port *port = GET_DEV_PORT(uport);
	int usage_count = atomic_read(&uport->dev->power.usage_count);

	if (!usage_count) {
		IPC_LOG_MSG(port->ipc_log_pwr, "%s: Usage Count is already 0\n",
								__func__);
		return;
	}
	pm_runtime_mark_last_busy(uport->dev);
	pm_runtime_put_autosuspend(uport->dev);
}

static int msm_geni_serial_poll_bit(struct uart_port *uport,
				int offset, int bit_field, bool set)
{
	int iter = 0;
	unsigned int reg;
	bool met = false;
	struct msm_geni_serial_port *port = NULL;
	bool cond = false;
	unsigned int baud = 115200;
	unsigned int fifo_bits = DEF_FIFO_DEPTH_WORDS * DEF_FIFO_WIDTH_BITS;
	unsigned long total_iter = 1000;

	if (uport->private_data && !uart_console(uport)) {
		port = GET_DEV_PORT(uport);
		baud = (port->cur_baud ? port->cur_baud : 115200);
		fifo_bits = port->tx_fifo_depth * port->tx_fifo_width;
		/*
		 * Total polling iterations based on FIFO worth of bytes to be
		 * sent at current baud .Add a little fluff to the wait.
		 */
		total_iter = ((fifo_bits * USEC_PER_SEC) / baud) / 10;
		total_iter += 50;
	}

	while (iter < total_iter) {
		reg = geni_read_reg_nolog(uport->membase, offset);
		cond = reg & bit_field;
		if (cond == set) {
			met = true;
			break;
		}
		udelay(10);
		iter++;
	}
	return met;
}

static void msm_geni_serial_setup_tx(struct uart_port *uport,
				unsigned int xmit_size)
{
	u32 m_cmd = 0;

	geni_write_reg_nolog(xmit_size, uport->membase, SE_UART_TX_TRANS_LEN);
	m_cmd |= (UART_START_TX << M_OPCODE_SHFT);
	geni_write_reg_nolog(m_cmd, uport->membase, SE_GENI_M_CMD0);
	/*
	 * Writes to enable the primary sequencer should go through before
	 * exiting this function.
	 */
	mb();
}

static void msm_geni_serial_poll_tx_done(struct uart_port *uport)
{
	int done = 0;
	unsigned int irq_clear = 0;

	done = msm_geni_serial_poll_bit(uport, SE_GENI_M_IRQ_STATUS,
						M_CMD_DONE_EN, true);
	if (!done) {
		/*
		 * Failure IPC logs are not added as this API is
		 * used by early console and it doesn't have log handle.
		 */
		geni_write_reg(M_GENI_CMD_CANCEL, uport->membase,
						SE_GENI_M_CMD_CTRL_REG);
		done = msm_geni_serial_poll_bit(uport, SE_GENI_M_IRQ_STATUS,
						M_CMD_CANCEL_EN, true);
		if (!done) {
			geni_write_reg_nolog(M_GENI_CMD_ABORT, uport->membase,
						SE_GENI_M_CMD_CTRL_REG);
			msm_geni_serial_poll_bit(uport, SE_GENI_M_IRQ_STATUS,
						M_CMD_ABORT_EN, true);
		}
	}

	irq_clear = geni_read_reg_nolog(uport->membase, SE_GENI_M_IRQ_STATUS);
	geni_write_reg_nolog(irq_clear, uport->membase, SE_GENI_M_IRQ_CLEAR);
}

#ifdef CONFIG_CONSOLE_POLL
static int msm_geni_serial_get_char(struct uart_port *uport)
{
	unsigned int rx_fifo;
	unsigned int m_irq_status;
	unsigned int s_irq_status;

	if (!(msm_geni_serial_poll_bit(uport, SE_GENI_M_IRQ_STATUS,
			M_SEC_IRQ_EN, true)))
		return -ENXIO;

	m_irq_status = geni_read_reg_nolog(uport->membase,
						SE_GENI_M_IRQ_STATUS);
	s_irq_status = geni_read_reg_nolog(uport->membase,
						SE_GENI_S_IRQ_STATUS);
	geni_write_reg_nolog(m_irq_status, uport->membase,
						SE_GENI_M_IRQ_CLEAR);
	geni_write_reg_nolog(s_irq_status, uport->membase,
						SE_GENI_S_IRQ_CLEAR);

	if (!(msm_geni_serial_poll_bit(uport, SE_GENI_RX_FIFO_STATUS,
			RX_FIFO_WC_MSK, true)))
		return -ENXIO;

	/*
	 * Read the Rx FIFO only after clearing the interrupt registers and
	 * getting valid RX fifo status.
	 */
	mb();
	rx_fifo = geni_read_reg_nolog(uport->membase, SE_GENI_RX_FIFOn);
	rx_fifo &= 0xFF;
	return rx_fifo;
}

static void msm_geni_serial_poll_put_char(struct uart_port *uport,
					unsigned char c)
{
	int b = (int) c;
	struct msm_geni_serial_port *port = GET_DEV_PORT(uport);

	geni_write_reg_nolog(port->tx_wm, uport->membase,
					SE_GENI_TX_WATERMARK_REG);
	msm_geni_serial_setup_tx(uport, 1);
	if (!msm_geni_serial_poll_bit(uport, SE_GENI_M_IRQ_STATUS,
				M_TX_FIFO_WATERMARK_EN, true))
		WARN_ON(1);
	geni_write_reg_nolog(b, uport->membase, SE_GENI_TX_FIFOn);
	geni_write_reg_nolog(M_TX_FIFO_WATERMARK_EN, uport->membase,
							SE_GENI_M_IRQ_CLEAR);
	/*
	 * Ensure FIFO write goes through before polling for status but.
	 */
	mb();
	msm_serial_try_disable_interrupts(uport);
	msm_geni_serial_poll_tx_done(uport);
	msm_geni_serial_enable_interrupts(uport);
}
#endif

#if defined(CONFIG_SERIAL_CORE_CONSOLE) || defined(CONFIG_CONSOLE_POLL)
static void msm_geni_serial_wr_char(struct uart_port *uport, int ch)
{
	geni_write_reg_nolog(ch, uport->membase, SE_GENI_TX_FIFOn);
	/*
	 * Ensure FIFO write clear goes through before
	 * next iteration.
	 */
	mb();

}

static void
__msm_geni_serial_console_write(struct uart_port *uport, const char *s,
				unsigned int count)
{
	int new_line = 0;
	int i;
	int bytes_to_send = count;
	int fifo_depth = DEF_FIFO_DEPTH_WORDS;
	int tx_wm = DEF_TX_WM;

	for (i = 0; i < count; i++) {
		if (s[i] == '\n')
			new_line++;
	}

	bytes_to_send += new_line;
	geni_write_reg_nolog(tx_wm, uport->membase,
					SE_GENI_TX_WATERMARK_REG);
	msm_geni_serial_setup_tx(uport, bytes_to_send);
	i = 0;

	while (i < count) {
		u32 chars_to_write = 0;
		u32 avail_fifo_bytes = (fifo_depth - tx_wm);
		/*
		 * If the WM bit never set, then the Tx state machine is not
		 * in a valid state, so break, cancel/abort any existing
		 * command. Unfortunately the current data being written is
		 * lost.
		 */
		while (!msm_geni_serial_poll_bit(uport, SE_GENI_M_IRQ_STATUS,
						M_TX_FIFO_WATERMARK_EN, true))
			break;
		chars_to_write = min((unsigned int)(count - i),
							avail_fifo_bytes);
		if ((chars_to_write << 1) > avail_fifo_bytes)
			chars_to_write = (avail_fifo_bytes >> 1);
		uart_console_write(uport, (s + i), chars_to_write,
						msm_geni_serial_wr_char);
		geni_write_reg_nolog(M_TX_FIFO_WATERMARK_EN, uport->membase,
							SE_GENI_M_IRQ_CLEAR);
		/* Ensure this goes through before polling for WM IRQ again.*/
		mb();
		i += chars_to_write;
	}
	msm_serial_try_disable_interrupts(uport);
	msm_geni_serial_poll_tx_done(uport);
	msm_geni_serial_enable_interrupts(uport);
}

static void msm_geni_serial_console_write(struct console *co, const char *s,
			      unsigned int count)
{
	struct uart_port *uport;
	struct msm_geni_serial_port *port;
	bool locked = true;
	unsigned long flags;
	unsigned int geni_status;
	bool timeout;
	bool is_irq_masked;
	int irq_en;

	/* Max 1 port supported as of now */
	WARN_ON(co->index < 0 || co->index >= GENI_UART_CONS_PORTS);

	port = get_port_from_line(co->index, true);
	if (IS_ERR_OR_NULL(port))
		return;

	uport = &port->uport;
	if (oops_in_progress)
		locked = spin_trylock_irqsave(&uport->lock, flags);
	else
		spin_lock_irqsave(&uport->lock, flags);

	geni_status = readl_relaxed(uport->membase + SE_GENI_STATUS);

	/* Cancel the current write to log the fault */
	if ((geni_status & M_GENI_CMD_ACTIVE) && !locked) {
		port->m_cmd_done = false;
		port->m_cmd = true;
		reinit_completion(&port->m_cmd_timeout);
		is_irq_masked = msm_serial_try_disable_interrupts(uport);
		geni_cancel_m_cmd(uport->membase);

		/*
		 * console should be in polling mode. Hence directly pass true
		 * as argument for wait_for_cmd_done here to handle cancel tx
		 * in polling mode.
		 */
		timeout = geni_wait_for_cmd_done(uport, true);
		if (timeout) {
			IPC_LOG_MSG(port->console_log,
				"%s: tx_cancel failed 0x%x\n",
				__func__, geni_read_reg_nolog(uport->membase,
							SE_GENI_STATUS));

			reinit_completion(&port->m_cmd_timeout);
			geni_abort_m_cmd(uport->membase);
			timeout = geni_wait_for_cmd_done(uport, true);
			if (timeout)
				IPC_LOG_MSG(port->console_log,
				"%s: tx abort failed 0x%x\n", __func__,
				geni_read_reg_nolog(uport->membase,
							SE_GENI_STATUS));
		}

		msm_geni_serial_enable_interrupts(uport);
		port->m_cmd = false;
	} else if ((geni_status & M_GENI_CMD_ACTIVE) &&
						!port->cur_tx_remaining) {
		/* It seems we can interrupt existing transfers unless all data
		 * has been sent, in which case we need to look for done first.
		 */
		msm_serial_try_disable_interrupts(uport);
		msm_geni_serial_poll_tx_done(uport);
		msm_geni_serial_enable_interrupts(uport);

		/* Enable WM interrupt for every new console write op */
		if (uart_circ_chars_pending(&uport->state->xmit)) {
			irq_en = geni_read_reg_nolog(uport->membase,
						SE_GENI_M_IRQ_EN);
			geni_write_reg_nolog(irq_en | M_TX_FIFO_WATERMARK_EN,
					uport->membase, SE_GENI_M_IRQ_EN);
		}
	}

	__msm_geni_serial_console_write(uport, s, count);

	if (port->cur_tx_remaining)
		msm_geni_serial_setup_tx(uport, port->cur_tx_remaining);

	if (locked)
		spin_unlock_irqrestore(&uport->lock, flags);
}

static int handle_rx_console(struct uart_port *uport,
			unsigned int rx_fifo_wc,
			unsigned int rx_last_byte_valid,
			unsigned int rx_last,
			bool drop_rx, unsigned long *flags)
{
	int i, c;
	unsigned char *rx_char;
	struct tty_port *tport;
	struct msm_geni_serial_port *msm_port = GET_DEV_PORT(uport);
	bool locked;

	tport = &uport->state->port;
	for (i = 0; i < rx_fifo_wc; i++) {
		int bytes = 4;

		*(msm_port->rx_fifo) =
			geni_read_reg_nolog(uport->membase, SE_GENI_RX_FIFOn);
		if (drop_rx)
			continue;
		rx_char = (unsigned char *)msm_port->rx_fifo;

		if (i == (rx_fifo_wc - 1)) {
			if (rx_last && rx_last_byte_valid)
				bytes = rx_last_byte_valid;
		}
		for (c = 0; c < bytes; c++) {
			char flag = TTY_NORMAL;
			int sysrq;

			uport->icount.rx++;
			sysrq = uart_handle_sysrq_char(uport, rx_char[c]);
			if (!sysrq)
				tty_insert_flip_char(tport, rx_char[c], flag);
		}
	}
<<<<<<< HEAD
	if (!drop_rx) {
		/*
		 * Driver acquiring port->lock in isr function and calling
		 * tty_flip_buffer_push() which in turn will wait for
		 * another lock from framework __queue_work function.
		 * release the port lock before calling tty_flip_buffer_push()
		 * to avoid deadlock scenarios.
		 */
		locked = msm_geni_serial_spinlocked(uport);
		if (locked) {
			spin_unlock_irqrestore(&uport->lock, *flags);
			tty_flip_buffer_push(tport);
			spin_lock_irqsave(&uport->lock, *flags);
		} else {
			tty_flip_buffer_push(tport);
		}
	}
=======
>>>>>>> 74809ce2
	return 0;
}
#else
static int handle_rx_console(struct uart_port *uport,
			unsigned int rx_fifo_wc,
			unsigned int rx_last_byte_valid,
			unsigned int rx_last,
			bool drop_rx, unsigned long *flags)
{
	return -EPERM;
}

#endif /* (CONFIG_SERIAL_CORE_CONSOLE) || defined(CONFIG_CONSOLE_POLL)) */

static int msm_geni_serial_prep_dma_tx(struct uart_port *uport)
{
	struct msm_geni_serial_port *msm_port = GET_DEV_PORT(uport);
	struct circ_buf *xmit = &uport->state->xmit;
	unsigned int xmit_size;
	unsigned int dma_dbg;
	bool timeout, is_irq_masked;
	int ret = 0;

	xmit_size = uart_circ_chars_pending(xmit);
	if (xmit_size < WAKEUP_CHARS)
		uart_write_wakeup(uport);

	if (xmit_size > (UART_XMIT_SIZE - xmit->tail))
		xmit_size = UART_XMIT_SIZE - xmit->tail;

	if (!xmit_size)
		return ret;

	dump_ipc(msm_port->ipc_log_tx, "DMA Tx",
		 (char *)&xmit->buf[xmit->tail], 0, xmit_size);
	msm_geni_serial_setup_tx(uport, xmit_size);
	ret = geni_se_tx_dma_prep(msm_port->wrapper_dev, uport->membase,
			&xmit->buf[xmit->tail], xmit_size, &msm_port->tx_dma);

	if (!ret) {
		msm_port->xmit_size = xmit_size;
	} else {
		IPC_LOG_MSG(msm_port->ipc_log_misc,
		    "%s: TX DMA map Fail %d\n", __func__, ret);

		geni_write_reg_nolog(0, uport->membase, SE_UART_TX_TRANS_LEN);
		msm_port->m_cmd_done = false;
		msm_port->m_cmd = true;
		reinit_completion(&msm_port->m_cmd_timeout);

		/*
		 * Try disabling interrupts before giving the
		 * cancel command as this might be in an atomic context.
		 */
		is_irq_masked = msm_serial_try_disable_interrupts(uport);
		geni_cancel_m_cmd(uport->membase);

		timeout = geni_wait_for_cmd_done(uport, is_irq_masked);
		if (timeout) {
			IPC_LOG_MSG(msm_port->console_log,
			"%s: tx_cancel fail 0x%x\n", __func__,
			geni_read_reg_nolog(uport->membase, SE_GENI_STATUS));

			IPC_LOG_MSG(msm_port->ipc_log_misc,
			"%s: tx_cancel failed 0x%x\n", __func__,
			geni_read_reg_nolog(uport->membase, SE_GENI_STATUS));

			msm_port->m_cmd_done = false;
			reinit_completion(&msm_port->m_cmd_timeout);
			/* Give abort command as cancel command failed */
			geni_abort_m_cmd(uport->membase);

			timeout = geni_wait_for_cmd_done(uport,
							 is_irq_masked);
			if (timeout) {
				IPC_LOG_MSG(msm_port->console_log,
				"%s: tx abort failed 0x%x\n", __func__,
				geni_read_reg_nolog(uport->membase,
							SE_GENI_STATUS));
				IPC_LOG_MSG(msm_port->ipc_log_misc,
				"%s: tx abort failed 0x%x\n", __func__,
				geni_read_reg_nolog(uport->membase,
							SE_GENI_STATUS));
			}
		}

		if (msm_port->xfer_mode == SE_DMA) {
			dma_dbg = geni_read_reg(uport->membase,
							SE_DMA_DEBUG_REG0);
			if (dma_dbg & DMA_TX_ACTIVE) {
				msm_port->m_cmd_done = false;
				reinit_completion(&msm_port->m_cmd_timeout);
				geni_write_reg_nolog(1, uport->membase,
						SE_DMA_TX_FSM_RST);

				timeout = geni_wait_for_cmd_done(uport,
							is_irq_masked);
				if (timeout)
					IPC_LOG_MSG(msm_port->ipc_log_misc,
					"%s: tx fsm reset failed\n", __func__);
			}

			if (msm_port->tx_dma) {
				geni_se_tx_dma_unprep(msm_port->wrapper_dev,
					msm_port->tx_dma, msm_port->xmit_size);
				msm_port->tx_dma = (dma_addr_t)NULL;
			}
		}
		msm_port->xmit_size = 0;
		/* Enable the interrupts once the cancel operation is done. */
		msm_geni_serial_enable_interrupts(uport);
		msm_port->m_cmd = false;
	}

	return ret;
}

static void msm_geni_serial_start_tx(struct uart_port *uport)
{
	unsigned int geni_m_irq_en;
	struct msm_geni_serial_port *msm_port = GET_DEV_PORT(uport);
	unsigned int geni_status;
	unsigned int geni_ios;
	static unsigned int ios_log_limit;

	if (!uart_console(uport) && !pm_runtime_active(uport->dev)) {
		IPC_LOG_MSG(msm_port->ipc_log_misc,
				"%s.Putting in async RPM vote\n", __func__);
		pm_runtime_get(uport->dev);
		goto exit_start_tx;
	}

	if (!uart_console(uport)) {
		IPC_LOG_MSG(msm_port->ipc_log_misc,
				"%s.Power on.\n", __func__);
		pm_runtime_get(uport->dev);
	}

	if (msm_port->xfer_mode == FIFO_MODE) {
		geni_status = geni_read_reg_nolog(uport->membase,
						  SE_GENI_STATUS);
		if (geni_status & M_GENI_CMD_ACTIVE)
			goto check_flow_ctrl;

		if (!msm_geni_serial_tx_empty(uport))
			goto check_flow_ctrl;

		geni_m_irq_en = geni_read_reg_nolog(uport->membase,
						    SE_GENI_M_IRQ_EN);
		geni_m_irq_en |= (M_TX_FIFO_WATERMARK_EN | M_CMD_DONE_EN);

		geni_write_reg_nolog(msm_port->tx_wm, uport->membase,
						SE_GENI_TX_WATERMARK_REG);
		geni_write_reg_nolog(geni_m_irq_en, uport->membase,
							SE_GENI_M_IRQ_EN);
		/* Geni command setup should complete before returning.*/
		mb();
	} else if (msm_port->xfer_mode == SE_DMA) {
		if (msm_port->tx_dma)
			goto check_flow_ctrl;

		msm_geni_serial_prep_dma_tx(uport);
	}
	return;
check_flow_ctrl:
	geni_ios = geni_read_reg_nolog(uport->membase, SE_GENI_IOS);
	if (++ios_log_limit % 5 == 0) {
		IPC_LOG_MSG(msm_port->ipc_log_misc, "%s: ios: 0x%08x\n",
						__func__, geni_ios);
		ios_log_limit = 0;
	}
exit_start_tx:
	if (!uart_console(uport))
		msm_geni_serial_power_off(uport);
}

static void stop_tx_sequencer(struct uart_port *uport)
{
	unsigned int geni_status;
	bool timeout, is_irq_masked;
	unsigned int dma_dbg;
	struct msm_geni_serial_port *port = GET_DEV_PORT(uport);

	geni_status = geni_read_reg_nolog(uport->membase, SE_GENI_STATUS);
	/* Possible stop tx is called multiple times. */
	if (!(geni_status & M_GENI_CMD_ACTIVE))
		return;

	IPC_LOG_MSG(port->ipc_log_misc,
		    "%s: Start GENI: 0x%x\n", __func__, geni_status);

	port->m_cmd_done = false;
	port->m_cmd = true;
	reinit_completion(&port->m_cmd_timeout);
	/*
	 * Try to mask the interrupts before giving the
	 * cancel command as this might be in an atomic context
	 * from framework driver.
	 */
	is_irq_masked = msm_serial_try_disable_interrupts(uport);
	geni_cancel_m_cmd(uport->membase);

	timeout = geni_wait_for_cmd_done(uport, is_irq_masked);
	if (timeout) {
		IPC_LOG_MSG(port->console_log, "%s: tx_cancel failed 0x%x\n",
		__func__, geni_read_reg_nolog(uport->membase, SE_GENI_STATUS));
		IPC_LOG_MSG(port->ipc_log_misc, "%s: tx_cancel failed 0x%x\n",
		__func__, geni_read_reg_nolog(uport->membase, SE_GENI_STATUS));

		port->m_cmd_done = false;
		reinit_completion(&port->m_cmd_timeout);
		geni_abort_m_cmd(uport->membase);

		timeout = geni_wait_for_cmd_done(uport, is_irq_masked);
		if (timeout) {
			IPC_LOG_MSG(port->console_log,
				"%s: tx abort failed 0x%x\n", __func__,
			geni_read_reg_nolog(uport->membase, SE_GENI_STATUS));
			IPC_LOG_MSG(port->ipc_log_misc,
				"%s: tx abort failed 0x%x\n", __func__,
			geni_read_reg_nolog(uport->membase, SE_GENI_STATUS));
		}
	}

	if (port->xfer_mode == SE_DMA) {
		dma_dbg = geni_read_reg(uport->membase, SE_DMA_DEBUG_REG0);
		if (dma_dbg & DMA_TX_ACTIVE) {
			port->m_cmd_done = false;
			reinit_completion(&port->m_cmd_timeout);
			geni_write_reg_nolog(1, uport->membase,
						SE_DMA_TX_FSM_RST);

			timeout = geni_wait_for_cmd_done(uport,
							 is_irq_masked);
			if (timeout)
				IPC_LOG_MSG(port->ipc_log_misc,
				"%s: tx fsm reset failed\n", __func__);
		}

		if (port->tx_dma) {
			geni_se_tx_dma_unprep(port->wrapper_dev,
					port->tx_dma, port->xmit_size);
			port->tx_dma = (dma_addr_t)NULL;
		}
	}
	/* Unmask the interrupts once the cancel operation is done. */
	msm_geni_serial_enable_interrupts(uport);
	port->m_cmd = false;
	port->xmit_size = 0;

	/*
	 * If we end up having to cancel an on-going Tx for non-console usecase
	 * then it means there was some unsent data in the Tx FIFO, consequently
	 * it means that there is a vote imbalance as we put in a vote during
	 * start_tx() that is removed only as part of a "done" ISR. To balance
	 * this out, remove the vote put in during start_tx().
	 */
	if (!uart_console(uport)) {
		IPC_LOG_MSG(port->ipc_log_misc, "%s:Removing vote\n", __func__);
		msm_geni_serial_power_off(uport);
	}

	geni_status = geni_read_reg_nolog(uport->membase, SE_GENI_STATUS);
	IPC_LOG_MSG(port->ipc_log_misc, "%s: End GENI:0x%x\n",
		    __func__, geni_status);
}

static void msm_geni_serial_stop_tx(struct uart_port *uport)
{
	struct msm_geni_serial_port *port = GET_DEV_PORT(uport);

	if (!uart_console(uport) && device_pending_suspend(uport)) {
		dev_err(uport->dev, "%s.Device is suspended.\n", __func__);
		IPC_LOG_MSG(port->ipc_log_misc,
				"%s.Device is suspended.\n", __func__);
		return;
	}
	stop_tx_sequencer(uport);
}

static void start_rx_sequencer(struct uart_port *uport)
{
	unsigned int geni_status;
	struct msm_geni_serial_port *port = GET_DEV_PORT(uport);
	u32 geni_se_param = UART_PARAM_RFR_OPEN;

	if (port->startup_in_progress)
		return;

	geni_status = geni_read_reg_nolog(uport->membase, SE_GENI_STATUS);
	IPC_LOG_MSG(port->ipc_log_misc, "%s: 0x%x\n",
		    __func__, geni_status);

	if (geni_status & S_GENI_CMD_ACTIVE) {
		if (port->xfer_mode == SE_DMA) {
			IPC_LOG_MSG(port->ipc_log_misc,
				"%s: GENI: 0x%x\n", __func__, geni_status);
			geni_se_rx_dma_start(uport->membase, DMA_RX_BUF_SIZE,
								&port->rx_dma);
		}
		msm_geni_serial_stop_rx(uport);
	}

	/* Start RX with the RFR_OPEN to keep RFR in always ready state */
	msm_geni_serial_enable_interrupts(uport);
	geni_setup_s_cmd(uport->membase, UART_START_READ, geni_se_param);

	if (port->xfer_mode == SE_DMA)
		geni_se_rx_dma_start(uport->membase, DMA_RX_BUF_SIZE,
							&port->rx_dma);

	/* Ensure that the above writes go through */
	mb();
	geni_status = geni_read_reg_nolog(uport->membase, SE_GENI_STATUS);
	IPC_LOG_MSG(port->ipc_log_misc, "%s: 0x%x, dma_dbg:0x%x\n", __func__,
		geni_status, geni_read_reg(uport->membase, SE_DMA_DEBUG_REG0));
}

static void msm_geni_serial_start_rx(struct uart_port *uport)
{
	struct msm_geni_serial_port *port = GET_DEV_PORT(uport);

	if (!uart_console(uport) && device_pending_suspend(uport)) {
		dev_err(uport->dev, "%s.Device is suspended.\n", __func__);
		IPC_LOG_MSG(port->ipc_log_misc,
				"%s.Device is suspended.\n", __func__);
		return;
	}
	start_rx_sequencer(&port->uport);
}


static void msm_geni_serial_rx_fsm_rst(struct uart_port *uport)
{
	unsigned int rx_irq_en;
	int done = 0;
	int tries = 0;

	rx_irq_en = geni_read_reg_nolog(uport->membase, SE_DMA_RX_IRQ_EN);
	geni_write_reg_nolog(0, uport->membase, SE_DMA_RX_IRQ_EN_SET);
	geni_write_reg_nolog(1, uport->membase, SE_DMA_RX_FSM_RST);
	do {
		done = msm_geni_serial_poll_bit(uport, SE_DMA_RX_IRQ_STAT,
							RX_RESET_DONE, true);
		tries++;
	} while (!done && tries < 5);
	geni_write_reg_nolog(RX_DMA_DONE | RX_RESET_DONE, uport->membase,
						     SE_DMA_RX_IRQ_CLR);
	geni_write_reg_nolog(rx_irq_en, uport->membase, SE_DMA_RX_IRQ_EN_SET);
}

static void msm_geni_serial_set_manual_flow(bool enable,
					struct msm_geni_serial_port *port)
{
	u32 uart_manual_rfr = 0;

	if (!enable) {
		uart_manual_rfr |= (UART_MANUAL_RFR_EN);
		geni_write_reg_nolog(uart_manual_rfr, port->uport.membase,
						SE_UART_MANUAL_RFR);
		/* UART FW needs delay per HW experts recommendation */
		udelay(10);

		uart_manual_rfr |= (UART_RFR_NOT_READY);
		geni_write_reg_nolog(uart_manual_rfr, port->uport.membase,
						SE_UART_MANUAL_RFR);
		/*
		 * Ensure that the manual flow on writes go through before
		 * doing a stop_rx.
		 */
		mb();
		IPC_LOG_MSG(port->ipc_log_misc,
			"%s: Manual Flow Enabled, HW Flow OFF\n", __func__);
	} else {
		geni_write_reg_nolog(0, port->uport.membase,
						SE_UART_MANUAL_RFR);
		/* Ensure that the manual flow off writes go through */
		mb();
		IPC_LOG_MSG(port->ipc_log_misc,
			"%s: Manual Flow Disabled, HW Flow ON\n", __func__);
	}
}

static void stop_rx_sequencer(struct uart_port *uport)
{
	unsigned int geni_status;
	bool timeout, is_irq_masked;
	struct msm_geni_serial_port *port = GET_DEV_PORT(uport);
	unsigned long flags = 0;

	IPC_LOG_MSG(port->ipc_log_misc, "%s\n", __func__);

	geni_status = geni_read_reg_nolog(uport->membase, SE_GENI_STATUS);
	/* Possible stop rx is called multiple times. */
	if (!(geni_status & S_GENI_CMD_ACTIVE)) {
		IPC_LOG_MSG(port->ipc_log_misc,
			"%s: RX is Inactive, geni_sts: 0x%x\n",
						__func__, geni_status);
		goto exit_rx_seq;
	}

	port->s_cmd_done = false;
	port->s_cmd = true;
	reinit_completion(&port->s_cmd_timeout);

	IPC_LOG_MSG(port->ipc_log_misc, "%s: Start 0x%x\n",
		    __func__, geni_status);
	/*
	 * Try disabling interrupts before giving the
	 * cancel command as this might be in an atomic context.
	 */
	is_irq_masked = msm_serial_try_disable_interrupts(uport);
	geni_cancel_s_cmd(uport->membase);

	/*
	 * Ensure that the cancel goes through before polling for the
	 * cancel control bit.
	 */
	mb();
	timeout = geni_wait_for_cmd_done(uport, is_irq_masked);
	if (timeout) {
		bool is_rx_active;
		geni_status = geni_read_reg_nolog(uport->membase,
							SE_GENI_STATUS);
		/*
		 * Possible that stop_rx is called from system resume context
		 * for console usecase. In early resume, irq remains disabled
		 * in the system. call msm_geni_serial_handle_isr to clear
		 * the interrupts.
		 */
		is_rx_active = geni_status & S_GENI_CMD_ACTIVE;
		IPC_LOG_MSG(port->ipc_log_misc,
			    "%s cancel failed is_rx_active:%d 0x%x\n",
			    __func__, is_rx_active, geni_status);
		IPC_LOG_MSG(port->console_log,
			    "%s cancel failed is_rx_active:%d 0x%x\n",
			    __func__, is_rx_active, geni_status);
		if (uart_console(uport) && !is_rx_active) {
<<<<<<< HEAD
			msm_geni_serial_handle_isr(uport, &flags);
=======
			msm_geni_serial_handle_isr(uport, &flags, true);
>>>>>>> 74809ce2
			goto exit_rx_seq;
		}
		port->s_cmd_done = false;
		reinit_completion(&port->s_cmd_timeout);
		geni_abort_s_cmd(uport->membase);
		/* Ensure this goes through before polling. */
		mb();

		timeout = geni_wait_for_cmd_done(uport, is_irq_masked);
		if (timeout) {
			geni_status = geni_read_reg_nolog(uport->membase,
							SE_GENI_STATUS);
			IPC_LOG_MSG(port->ipc_log_misc,
				"%s abort fail 0x%x\n", __func__, geni_status);
			IPC_LOG_MSG(port->console_log,
				"%s abort fail 0x%x\n",  __func__, geni_status);
		}
	}
	/* Enable the interrupts once the cancel operation is done. */
	msm_geni_serial_enable_interrupts(uport);
	port->s_cmd = false;

exit_rx_seq:
	if (port->xfer_mode == SE_DMA && port->rx_dma)
		msm_geni_serial_rx_fsm_rst(uport);

	geni_status = geni_read_reg_nolog(uport->membase, SE_GENI_STATUS);
	IPC_LOG_MSG(port->ipc_log_misc, "%s: End 0x%x\n",
		    __func__, geni_status);
}

static void msm_geni_serial_stop_rx(struct uart_port *uport)
{
	struct msm_geni_serial_port *port = GET_DEV_PORT(uport);

	if (!uart_console(uport) && device_pending_suspend(uport)) {
		IPC_LOG_MSG(port->ipc_log_misc,
				"%s.Device is suspended.\n", __func__);
		return;
	}
	stop_rx_sequencer(uport);
}

static int handle_rx_hs(struct uart_port *uport,
			unsigned int rx_fifo_wc,
			unsigned int rx_last_byte_valid,
			unsigned int rx_last,
			bool drop_rx, unsigned long *flags)
{
	unsigned char *rx_char;
	struct tty_port *tport;
	struct msm_geni_serial_port *msm_port = GET_DEV_PORT(uport);
	int ret;
	int rx_bytes = 0;

	rx_bytes = (msm_port->tx_fifo_width * (rx_fifo_wc - 1)) >> 3;
	rx_bytes += ((rx_last && rx_last_byte_valid) ?
			rx_last_byte_valid : msm_port->tx_fifo_width >> 3);

	tport = &uport->state->port;
	ioread32_rep((uport->membase + SE_GENI_RX_FIFOn), msm_port->rx_fifo,
								rx_fifo_wc);
	if (drop_rx)
		return 0;

	rx_char = (unsigned char *)msm_port->rx_fifo;
	ret = tty_insert_flip_string(tport, rx_char, rx_bytes);
	if (ret != rx_bytes) {
		dev_err(uport->dev, "%s: ret %d rx_bytes %d\n", __func__,
								ret, rx_bytes);
		WARN_ON(1);
	}
	uport->icount.rx += ret;
	tty_flip_buffer_push(tport);
	dump_ipc(msm_port->ipc_log_rx, "Rx", (char *)msm_port->rx_fifo, 0,
								rx_bytes);
	return ret;
}

static int msm_geni_serial_handle_rx(struct uart_port *uport, bool drop_rx,
				     unsigned long *flags)
{
	int ret = 0;
	unsigned int rx_fifo_status;
	unsigned int rx_fifo_wc = 0;
	unsigned int rx_last_byte_valid = 0;
	unsigned int rx_last = 0;
	struct tty_port *tport;
	struct msm_geni_serial_port *port = GET_DEV_PORT(uport);

	tport = &uport->state->port;
	rx_fifo_status = geni_read_reg_nolog(uport->membase,
				SE_GENI_RX_FIFO_STATUS);
	rx_fifo_wc = rx_fifo_status & RX_FIFO_WC_MSK;
	rx_last_byte_valid = ((rx_fifo_status & RX_LAST_BYTE_VALID_MSK) >>
						RX_LAST_BYTE_VALID_SHFT);
	rx_last = rx_fifo_status & RX_LAST;
	if (rx_fifo_wc)
		ret = port->handle_rx(uport, rx_fifo_wc, rx_last_byte_valid,
<<<<<<< HEAD
						rx_last, drop_rx, flags);
=======
						rx_last, drop_rx);
>>>>>>> 74809ce2
	return ret;
}

static int msm_geni_serial_handle_tx(struct uart_port *uport, bool done,
		bool active)
{
	struct msm_geni_serial_port *msm_port = GET_DEV_PORT(uport);
	struct circ_buf *xmit = &uport->state->xmit;
	int avail_fifo_bytes = 0;
	unsigned int bytes_remaining = 0;
	unsigned int pending;
	int i = 0;
	unsigned int tx_fifo_status;
	unsigned int xmit_size;
	unsigned int fifo_width_bytes =
		(uart_console(uport) ? 1 : (msm_port->tx_fifo_width >> 3));
	int temp_tail = 0;
	int irq_en;

	tx_fifo_status = geni_read_reg_nolog(uport->membase,
					SE_GENI_TX_FIFO_STATUS);

	/* Complete the current tx command before taking newly added data */
	if (active)
		pending = msm_port->cur_tx_remaining;
	else
		pending = uart_circ_chars_pending(xmit);

	/* All data has been transmitted and acknowledged as received */
	if (!pending && !tx_fifo_status && done) {
		msm_geni_serial_stop_tx(uport);
		goto exit_handle_tx;
	}

	avail_fifo_bytes = msm_port->tx_fifo_depth - (tx_fifo_status &
								TX_FIFO_WC);
	avail_fifo_bytes *= fifo_width_bytes;
	if (avail_fifo_bytes < 0)
		avail_fifo_bytes = 0;

	temp_tail = xmit->tail;
	xmit_size = min_t(unsigned int, avail_fifo_bytes, pending);
	if (!xmit_size)
		goto exit_handle_tx;

	if (!msm_port->cur_tx_remaining) {
		msm_geni_serial_setup_tx(uport, pending);
		msm_port->cur_tx_remaining = pending;

		/* Re-enable WM interrupt when starting new transfer */
		irq_en = geni_read_reg_nolog(uport->membase, SE_GENI_M_IRQ_EN);
		if (!(irq_en & M_TX_FIFO_WATERMARK_EN))
			geni_write_reg_nolog(irq_en | M_TX_FIFO_WATERMARK_EN,
					uport->membase, SE_GENI_M_IRQ_EN);
	}

	bytes_remaining = xmit_size;

	while (i < xmit_size) {
		unsigned int tx_bytes;
		unsigned int buf = 0;
		int c;

		tx_bytes = ((bytes_remaining < fifo_width_bytes) ?
					bytes_remaining : fifo_width_bytes);

		for (c = 0; c < tx_bytes ; c++) {
			buf |= (xmit->buf[temp_tail++] << (c * 8));
			temp_tail &= UART_XMIT_SIZE - 1;
		}

		geni_write_reg_nolog(buf, uport->membase, SE_GENI_TX_FIFOn);

		i += tx_bytes;
		bytes_remaining -= tx_bytes;
		uport->icount.tx += tx_bytes;
		msm_port->cur_tx_remaining -= tx_bytes;
		/* Ensure FIFO write goes through */
		wmb();
	}
	xmit->tail = temp_tail;

	/*
	 * The tx fifo watermark is level triggered and latched. Though we had
	 * cleared it in qcom_geni_serial_isr it will have already reasserted
	 * so we must clear it again here after our writes.
	 */
	geni_write_reg_nolog(M_TX_FIFO_WATERMARK_EN, uport->membase,
						SE_GENI_M_IRQ_CLEAR);

exit_handle_tx:
	if (!msm_port->cur_tx_remaining) {
		irq_en = geni_read_reg_nolog(uport->membase, SE_GENI_M_IRQ_EN);
		/* Clear WM interrupt post each transfer completion */
		if (irq_en & M_TX_FIFO_WATERMARK_EN)
			geni_write_reg_nolog(irq_en & ~M_TX_FIFO_WATERMARK_EN,
					uport->membase, SE_GENI_M_IRQ_EN);
	}

	if (uart_circ_chars_pending(xmit) < WAKEUP_CHARS)
		uart_write_wakeup(uport);
	return 0;
}

static int msm_geni_serial_handle_dma_rx(struct uart_port *uport, bool drop_rx)
{
	struct msm_geni_serial_port *msm_port = GET_DEV_PORT(uport);
	unsigned int rx_bytes = 0;
	struct tty_port *tport;
	int ret = 0;
	unsigned int geni_status;

	geni_status = geni_read_reg_nolog(uport->membase, SE_GENI_STATUS);
	/* Possible stop rx is called */
	if (!(geni_status & S_GENI_CMD_ACTIVE)) {
		IPC_LOG_MSG(msm_port->ipc_log_misc,
			    "%s: GENI: 0x%x\n", __func__, geni_status);
		return 0;
	}

	if (unlikely(!msm_port->rx_buf)) {
		IPC_LOG_MSG(msm_port->ipc_log_rx, "%s: NULL Rx_buf\n",
								__func__);
		return 0;
	}

	rx_bytes = geni_read_reg_nolog(uport->membase, SE_DMA_RX_LEN_IN);
	if (unlikely(!rx_bytes)) {
		IPC_LOG_MSG(msm_port->ipc_log_rx, "%s: Size %d\n",
					__func__, rx_bytes);
		goto exit_handle_dma_rx;
	}
	if (drop_rx)
		goto exit_handle_dma_rx;

	tport = &uport->state->port;
	ret = tty_insert_flip_string(tport, (unsigned char *)(msm_port->rx_buf),
				     rx_bytes);
	if (ret != rx_bytes) {
		dev_err(uport->dev, "%s: ret %d rx_bytes %d\n", __func__,
								ret, rx_bytes);
		WARN_ON(1);
	}
	uport->icount.rx += ret;
	tty_flip_buffer_push(tport);
	dump_ipc(msm_port->ipc_log_rx, "DMA Rx", (char *)msm_port->rx_buf, 0,
								rx_bytes);
exit_handle_dma_rx:

	return ret;
}

static int msm_geni_serial_handle_dma_tx(struct uart_port *uport)
{
	struct msm_geni_serial_port *msm_port = GET_DEV_PORT(uport);
	struct circ_buf *xmit = &uport->state->xmit;

	xmit->tail = (xmit->tail + msm_port->xmit_size) & (UART_XMIT_SIZE - 1);
	geni_se_tx_dma_unprep(msm_port->wrapper_dev, msm_port->tx_dma,
				msm_port->xmit_size);
	uport->icount.tx += msm_port->xmit_size;
	msm_port->tx_dma = (dma_addr_t)NULL;
	msm_port->xmit_size = 0;

	if (!uart_circ_empty(xmit))
		msm_geni_serial_prep_dma_tx(uport);
	else {
		/*
		 * This will balance out the power vote put in during start_tx
		 * allowing the device to suspend.
		 */
		if (!uart_console(uport)) {
			IPC_LOG_MSG(msm_port->ipc_log_misc,
				"%s.Power Off.\n", __func__);
			msm_geni_serial_power_off(uport);
		}
		uart_write_wakeup(uport);
	}
	return 0;
}

static void msm_geni_serial_handle_isr(struct uart_port *uport,
<<<<<<< HEAD
				       unsigned long *flags)
=======
				       unsigned long *flags,
				       bool is_irq_masked)
>>>>>>> 74809ce2
{
	unsigned int m_irq_status;
	unsigned int s_irq_status;
	unsigned int dma;
	unsigned int dma_tx_status;
	unsigned int dma_rx_status;
	unsigned int m_irq_en;
	unsigned int geni_status;
	struct msm_geni_serial_port *msm_port = GET_DEV_PORT(uport);
	struct tty_port *tport = &uport->state->port;
	bool drop_rx = false;
	bool s_cmd_done = false;
	bool m_cmd_done = false;

	if (uart_console(uport) && uport->suspended) {
		IPC_LOG_MSG(msm_port->console_log,
			"%s. Console in suspend state\n", __func__);
		goto exit_geni_serial_isr;
	}

	m_irq_status = geni_read_reg_nolog(uport->membase,
						SE_GENI_M_IRQ_STATUS);
	s_irq_status = geni_read_reg_nolog(uport->membase,
						SE_GENI_S_IRQ_STATUS);
	if (uart_console(uport))
		IPC_LOG_MSG(msm_port->console_log,
			"%s. sirq 0x%x mirq:0x%x\n", __func__, s_irq_status,
							m_irq_status);

	geni_write_reg_nolog(m_irq_status, uport->membase,
						SE_GENI_M_IRQ_CLEAR);
	geni_write_reg_nolog(s_irq_status, uport->membase,
						SE_GENI_S_IRQ_CLEAR);
	m_irq_en = geni_read_reg_nolog(uport->membase, SE_GENI_M_IRQ_EN);
	if ((m_irq_status & M_ILLEGAL_CMD_EN)) {
		WARN_ON(1);
		goto exit_geni_serial_isr;
	}

	if (s_irq_status & S_RX_FIFO_WR_ERR_EN) {
		uport->icount.overrun++;
		tty_insert_flip_char(tport, 0, TTY_OVERRUN);
		IPC_LOG_MSG(msm_port->ipc_log_misc,
			"%s.sirq 0x%x buf_overrun:%d\n",
			__func__, s_irq_status, uport->icount.buf_overrun);
	}

	dma = geni_read_reg_nolog(uport->membase, SE_GENI_DMA_MODE_EN);
	if (!dma) {
		geni_status = readl_relaxed(uport->membase + SE_GENI_STATUS);

		if ((m_irq_status & m_irq_en) &
		    (M_TX_FIFO_WATERMARK_EN | M_CMD_DONE_EN))
			msm_geni_serial_handle_tx(uport,
					m_irq_status & M_CMD_DONE_EN,
					geni_status & M_GENI_CMD_ACTIVE);

		if (m_irq_status & (M_CMD_CANCEL_EN | M_CMD_ABORT_EN))
			m_cmd_done = true;

		if (s_irq_status & (S_GP_IRQ_0_EN | S_GP_IRQ_1_EN)) {
			if (s_irq_status & S_GP_IRQ_0_EN)
				uport->icount.parity++;
			IPC_LOG_MSG(msm_port->ipc_log_misc,
				"%s.sirq 0x%x parity:%d\n",
				__func__, s_irq_status, uport->icount.parity);
			drop_rx = true;
		} else if (s_irq_status & (S_GP_IRQ_2_EN | S_GP_IRQ_3_EN)) {
			uport->icount.brk++;
			IPC_LOG_MSG(msm_port->ipc_log_misc,
				"%s.sirq 0x%x break:%d\n",
				__func__, s_irq_status, uport->icount.brk);
		}
		/*
		 * In case of stop_rx handling there is a chance
		 * for RX data can come in parallel. set drop_rx to
		 * avoid data push to framework from handle_rx_console()
		 * API for stop_rx case.
		 */
		if (s_irq_status & (S_CMD_CANCEL_EN | S_CMD_ABORT_EN)) {
			s_cmd_done = true;
			drop_rx = true;
		}

		if (s_irq_status & (S_RX_FIFO_WATERMARK_EN |
<<<<<<< HEAD
							S_RX_FIFO_LAST_EN))
			msm_geni_serial_handle_rx(uport, drop_rx, flags);
=======
							S_RX_FIFO_LAST_EN)) {
			msm_geni_serial_handle_rx(uport, drop_rx);
			if (!drop_rx && !is_irq_masked) {
				spin_unlock_irqrestore(&uport->lock, *flags);
				tty_flip_buffer_push(tport);
				spin_lock_irqsave(&uport->lock, *flags);
			} else if (!drop_rx) {
				tty_flip_buffer_push(tport);
			}
		}
>>>>>>> 74809ce2
	} else {
		dma_tx_status = geni_read_reg_nolog(uport->membase,
							SE_DMA_TX_IRQ_STAT);
		dma_rx_status = geni_read_reg_nolog(uport->membase,
							SE_DMA_RX_IRQ_STAT);

		if (dma_tx_status) {

			geni_write_reg_nolog(dma_tx_status, uport->membase,
						SE_DMA_TX_IRQ_CLR);

			if (dma_tx_status & (TX_RESET_DONE |
						TX_GENI_CANCEL_IRQ))
				m_cmd_done = true;

			if (m_irq_status & (M_CMD_CANCEL_EN | M_CMD_ABORT_EN))
				m_cmd_done = true;

			if ((dma_tx_status & TX_DMA_DONE) && !m_cmd_done)
				msm_geni_serial_handle_dma_tx(uport);
		}

		if (dma_rx_status) {
			geni_write_reg_nolog(dma_rx_status, uport->membase,
						SE_DMA_RX_IRQ_CLR);

			if (dma_rx_status & RX_RESET_DONE) {
				IPC_LOG_MSG(msm_port->ipc_log_misc,
					"%s.Reset done.  0x%x.\n",
						__func__, dma_rx_status);
				goto exit_geni_serial_isr;
			}

			if (dma_rx_status & UART_DMA_RX_ERRS) {
				if (dma_rx_status & UART_DMA_RX_PARITY_ERR)
					uport->icount.parity++;
				IPC_LOG_MSG(msm_port->ipc_log_misc,
					"%s.Rx Errors.  0x%x parity:%d\n",
					__func__, dma_rx_status,
					uport->icount.parity);
				drop_rx = true;
			} else if (dma_rx_status & UART_DMA_RX_BREAK) {
				uport->icount.brk++;
				IPC_LOG_MSG(msm_port->ipc_log_misc,
					"%s.Rx Errors.  0x%x break:%d\n",
					__func__, dma_rx_status,
					uport->icount.brk);
			}

			if (dma_rx_status & RX_EOT ||
					dma_rx_status & RX_DMA_DONE) {
				msm_geni_serial_handle_dma_rx(uport,
							drop_rx);
				if (!(dma_rx_status & RX_GENI_CANCEL_IRQ)) {
					geni_se_rx_dma_start(uport->membase,
					DMA_RX_BUF_SIZE, &msm_port->rx_dma);
				}
			}

			if (dma_rx_status & RX_SBE) {
				IPC_LOG_MSG(msm_port->ipc_log_misc,
					"%s.Rx Errors.  0x%x\n",
					__func__, dma_rx_status);
				WARN_ON(1);
			}

			if (dma_rx_status & (RX_EOT | RX_GENI_CANCEL_IRQ |
								RX_DMA_DONE))
				s_cmd_done = true;

			if (s_irq_status & (S_CMD_CANCEL_EN | S_CMD_ABORT_EN))
				s_cmd_done = true;
		}
	}

exit_geni_serial_isr:
	if (m_cmd_done) {
		msm_port->m_cmd_done = true;
		complete(&msm_port->m_cmd_timeout);
	}

	if (s_cmd_done) {
		msm_port->s_cmd_done = true;
		complete(&msm_port->s_cmd_timeout);
	}
}

static irqreturn_t msm_geni_serial_isr(int isr, void *dev)
{
	struct uart_port *uport = dev;
	unsigned long flags;

	spin_lock_irqsave(&uport->lock, flags);
<<<<<<< HEAD
	msm_geni_serial_handle_isr(uport, &flags);
=======
	msm_geni_serial_handle_isr(uport, &flags, false);
>>>>>>> 74809ce2
	spin_unlock_irqrestore(&uport->lock, flags);
	return IRQ_HANDLED;
}

static irqreturn_t msm_geni_wakeup_isr(int isr, void *dev)
{
	struct uart_port *uport = dev;
	struct msm_geni_serial_port *port = GET_DEV_PORT(uport);
	struct tty_struct *tty;
	unsigned long flags;

	spin_lock_irqsave(&uport->lock, flags);
	IPC_LOG_MSG(port->ipc_log_rx, "%s: Edge-Count %d\n", __func__,
							port->edge_count);
	if (port->wakeup_byte && (port->edge_count == 2)) {
		tty = uport->state->port.tty;
		tty_insert_flip_char(tty->port, port->wakeup_byte, TTY_NORMAL);
		IPC_LOG_MSG(port->ipc_log_rx, "%s: Inject 0x%x\n",
					__func__, port->wakeup_byte);
		port->edge_count = 0;
		tty_flip_buffer_push(tty->port);
		__pm_wakeup_event(port->geni_wake, WAKEBYTE_TIMEOUT_MSEC);
	} else if (port->edge_count < 2) {
		port->edge_count++;
	}
	spin_unlock_irqrestore(&uport->lock, flags);
	return IRQ_HANDLED;
}

static int get_tx_fifo_size(struct msm_geni_serial_port *port)
{
	struct uart_port *uport;

	if (!port)
		return -ENODEV;

	uport = &port->uport;
	port->tx_fifo_depth = get_tx_fifo_depth(uport->membase);
	if (!port->tx_fifo_depth) {
		dev_err(uport->dev, "%s:Invalid TX FIFO depth read\n",
								__func__);
		return -ENXIO;
	}

	port->tx_fifo_width = get_tx_fifo_width(uport->membase);
	if (!port->tx_fifo_width) {
		dev_err(uport->dev, "%s:Invalid TX FIFO width read\n",
								__func__);
		return -ENXIO;
	}

	port->rx_fifo_depth = get_rx_fifo_depth(uport->membase);
	if (!port->rx_fifo_depth) {
		dev_err(uport->dev, "%s:Invalid RX FIFO depth read\n",
								__func__);
		return -ENXIO;
	}

	uport->fifosize =
		((port->tx_fifo_depth * port->tx_fifo_width) >> 3);
	return 0;
}

static void set_rfr_wm(struct msm_geni_serial_port *port)
{
	/*
	 * Set RFR (Flow off) to FIFO_DEPTH - 2.
	 * RX WM level at 50% RX_FIFO_DEPTH.
	 * TX WM level at 10% TX_FIFO_DEPTH.
	 */
	port->rx_rfr = port->rx_fifo_depth - 2;
	if (!uart_console(&port->uport))
		port->rx_wm = port->rx_fifo_depth >>  1;
	else
		port->rx_wm = UART_CONSOLE_RX_WM;
	port->tx_wm = 2;
}

static void msm_geni_serial_shutdown(struct uart_port *uport)
{
	struct msm_geni_serial_port *msm_port = GET_DEV_PORT(uport);
	int ret;

	IPC_LOG_MSG(msm_port->ipc_log_misc, "%s:\n", __func__);
	/* Stop the console before stopping the current tx */
	if (uart_console(uport)) {
		console_stop(uport->cons);
		disable_irq(uport->irq);
	} else {
		msm_geni_serial_power_on(uport);
		wait_for_transfers_inflight(uport);
	}

	if (!uart_console(uport)) {
		if (msm_port->ioctl_count) {
			int i;

			for (i = 0; i < msm_port->ioctl_count; i++) {
				IPC_LOG_MSG(msm_port->ipc_log_pwr,
				"%s IOCTL vote present. Forcing off\n",
								__func__);
				msm_geni_serial_power_off(uport);
			}
			msm_port->ioctl_count = 0;
		}

		ret = pm_runtime_put_sync_suspend(uport->dev);
		if (ret) {
			IPC_LOG_MSG(msm_port->ipc_log_pwr,
			"%s: Failed to suspend:%d\n", __func__, ret);
		}

		if (msm_port->wakeup_irq > 0) {
			irq_set_irq_wake(msm_port->wakeup_irq, 0);
			disable_irq(msm_port->wakeup_irq);
			free_irq(msm_port->wakeup_irq, uport);
		}
	}
	IPC_LOG_MSG(msm_port->ipc_log_misc, "%s: End\n", __func__);
}

static int msm_geni_serial_port_setup(struct uart_port *uport)
{
	int ret = 0;
	struct msm_geni_serial_port *msm_port = GET_DEV_PORT(uport);
	unsigned long cfg0, cfg1;
	dma_addr_t dma_address;
	unsigned int rxstale = DEFAULT_BITS_PER_CHAR * STALE_TIMEOUT;

	set_rfr_wm(msm_port);
	geni_write_reg_nolog(rxstale, uport->membase, SE_UART_RX_STALE_CNT);
	if (!uart_console(uport)) {
		/* For now only assume FIFO mode. */
		msm_port->xfer_mode = SE_DMA;
		se_get_packing_config(8, 4, false, &cfg0, &cfg1);
		geni_write_reg_nolog(cfg0, uport->membase,
						SE_GENI_TX_PACKING_CFG0);
		geni_write_reg_nolog(cfg1, uport->membase,
						SE_GENI_TX_PACKING_CFG1);
		geni_write_reg_nolog(cfg0, uport->membase,
						SE_GENI_RX_PACKING_CFG0);
		geni_write_reg_nolog(cfg1, uport->membase,
						SE_GENI_RX_PACKING_CFG1);
		if (!msm_port->rx_fifo) {
			ret = -ENOMEM;
			goto exit_portsetup;
		}

		msm_port->rx_buf =
			geni_se_iommu_alloc_buf(msm_port->wrapper_dev,
				&dma_address, DMA_RX_BUF_SIZE);
		if (!msm_port->rx_buf) {
			devm_kfree(uport->dev, msm_port->rx_fifo);
			msm_port->rx_fifo = NULL;
			ret = -ENOMEM;
			goto exit_portsetup;
		}
		msm_port->rx_dma = dma_address;
	} else {
		/*
		 * Make an unconditional cancel on the main sequencer to reset
		 * it else we could end up in data loss scenarios.
		 */
		msm_port->xfer_mode = FIFO_MODE;
		msm_serial_try_disable_interrupts(uport);
		msm_geni_serial_poll_tx_done(uport);
		msm_geni_serial_enable_interrupts(uport);
		se_get_packing_config(8, 1, false, &cfg0, &cfg1);
		geni_write_reg_nolog(cfg0, uport->membase,
						SE_GENI_TX_PACKING_CFG0);
		geni_write_reg_nolog(cfg1, uport->membase,
						SE_GENI_TX_PACKING_CFG1);
		se_get_packing_config(8, 4, false, &cfg0, &cfg1);
		geni_write_reg_nolog(cfg0, uport->membase,
						SE_GENI_RX_PACKING_CFG0);
		geni_write_reg_nolog(cfg1, uport->membase,
						SE_GENI_RX_PACKING_CFG1);
	}

	ret = geni_se_init(uport->membase, msm_port->rx_wm, msm_port->rx_rfr);
	if (ret) {
		dev_err(uport->dev, "%s: Fail\n", __func__);
		goto free_dma;
	}

	ret = geni_se_select_mode(uport->membase, msm_port->xfer_mode);
	if (ret)
		goto free_dma;

	msm_port->port_setup = true;
	/*
	 * Ensure Port setup related IO completes before returning to
	 * framework.
	 */
	mb();

	return 0;
free_dma:
	if (msm_port->rx_dma) {
		geni_se_iommu_free_buf(msm_port->wrapper_dev,
			&msm_port->rx_dma, msm_port->rx_buf, DMA_RX_BUF_SIZE);
		msm_port->rx_dma = (dma_addr_t)NULL;
	}
exit_portsetup:
	return ret;
}

static int msm_geni_serial_startup(struct uart_port *uport)
{
	int ret = 0;
	struct msm_geni_serial_port *msm_port = GET_DEV_PORT(uport);

	IPC_LOG_MSG(msm_port->ipc_log_misc, "%s:\n", __func__);

	msm_port->startup_in_progress = true;

	if (likely(!uart_console(uport))) {
		ret = msm_geni_serial_power_on(&msm_port->uport);
		if (ret) {
			dev_err(uport->dev, "%s:Failed to power on %d\n",
							__func__, ret);
			return ret;
		}
	}

	get_tx_fifo_size(msm_port);
	if (!msm_port->port_setup) {
		ret = msm_geni_serial_port_setup(uport);
		if (ret) {
			IPC_LOG_MSG(msm_port->ipc_log_misc,
				    "%s: port_setup Fail ret:%d\n",
				    __func__, ret);
			goto exit_startup;
		}
	}

	/*
	 * Ensure that all the port configuration writes complete
	 * before returning to the framework.
	 */
	mb();

	/* Console usecase requires irq to be in enable state after early
	 * console switch from probe to handle RX data. Hence enable IRQ
	 * from starup and disable it form shutdown APIs for cosnole case.
	 * BT HSUART usecase, IRQ will be enabled from runtime_resume()
	 * and disabled in runtime_suspend to avoid spurious interrupts
	 * after suspend.
	 */
	if (uart_console(uport))
		enable_irq(uport->irq);

	if (msm_port->wakeup_irq > 0) {
		ret = request_irq(msm_port->wakeup_irq, msm_geni_wakeup_isr,
				IRQF_TRIGGER_FALLING | IRQF_ONESHOT,
				"hs_uart_wakeup", uport);
		if (unlikely(ret)) {
			dev_err(uport->dev, "%s:Failed to get WakeIRQ ret%d\n",
								__func__, ret);
			goto exit_startup;
		}
		disable_irq(msm_port->wakeup_irq);
		ret = irq_set_irq_wake(msm_port->wakeup_irq, 1);
		if (unlikely(ret)) {
			dev_err(uport->dev, "%s:Failed to set IRQ wake:%d\n",
					__func__, ret);
			goto exit_startup;
		}
	}
exit_startup:
	if (likely(!uart_console(uport)))
		msm_geni_serial_power_off(&msm_port->uport);
	msm_port->startup_in_progress = false;
	IPC_LOG_MSG(msm_port->ipc_log_misc, "%s: ret:%d\n", __func__, ret);

	return ret;
}

static void geni_serial_write_term_regs(struct uart_port *uport, u32 loopback,
		u32 tx_trans_cfg, u32 tx_parity_cfg, u32 rx_trans_cfg,
		u32 rx_parity_cfg, u32 bits_per_char, u32 stop_bit_len,
		u32 s_clk_cfg)
{
	geni_write_reg_nolog(loopback, uport->membase, SE_UART_LOOPBACK_CFG);
	geni_write_reg_nolog(tx_trans_cfg, uport->membase,
							SE_UART_TX_TRANS_CFG);
	geni_write_reg_nolog(tx_parity_cfg, uport->membase,
							SE_UART_TX_PARITY_CFG);
	geni_write_reg_nolog(rx_trans_cfg, uport->membase,
							SE_UART_RX_TRANS_CFG);
	geni_write_reg_nolog(rx_parity_cfg, uport->membase,
							SE_UART_RX_PARITY_CFG);
	geni_write_reg_nolog(bits_per_char, uport->membase,
							SE_UART_TX_WORD_LEN);
	geni_write_reg_nolog(bits_per_char, uport->membase,
							SE_UART_RX_WORD_LEN);
	geni_write_reg_nolog(stop_bit_len, uport->membase,
						SE_UART_TX_STOP_BIT_LEN);
	geni_write_reg_nolog(s_clk_cfg, uport->membase, GENI_SER_M_CLK_CFG);
	geni_write_reg_nolog(s_clk_cfg, uport->membase, GENI_SER_S_CLK_CFG);
	geni_read_reg_nolog(uport->membase, GENI_SER_M_CLK_CFG);
}

#if defined(CONFIG_SERIAL_CORE_CONSOLE) || defined(CONFIG_CONSOLE_POLL)
static int get_clk_cfg(unsigned long clk_freq, unsigned long *ser_clk)
{
	unsigned long root_freq[] = {7372800, 14745600, 19200000, 29491200,
		32000000, 48000000, 64000000, 80000000, 96000000, 100000000,
		102400000, 112000000, 120000000, 128000000};
	int i;
	int match = -1;

	for (i = 0; i < ARRAY_SIZE(root_freq); i++) {
		if (clk_freq > root_freq[i])
			continue;

		if (!(root_freq[i] % clk_freq)) {
			match = i;
			break;
		}
	}
	if (match != -1)
		*ser_clk = root_freq[match];
	else
		pr_err("clk_freq %ld\n", clk_freq);
	return match;
}

static int get_clk_div_rate(unsigned int baud, unsigned long *desired_clk_rate)
{
	unsigned long ser_clk;
	int dfs_index;
	int clk_div = 0;

	*desired_clk_rate = baud * UART_OVERSAMPLING;
	dfs_index = get_clk_cfg(*desired_clk_rate, &ser_clk);
	if (dfs_index < 0) {
		pr_err("%s: Can't find matching DFS entry for baud %d\n",
								__func__, baud);
		clk_div = -EINVAL;
		goto exit_get_clk_div_rate;
	}

	clk_div = ser_clk / *desired_clk_rate;
	*desired_clk_rate = ser_clk;
exit_get_clk_div_rate:
	return clk_div;
}
#endif

static void msm_geni_serial_set_termios(struct uart_port *uport,
				struct ktermios *termios, struct ktermios *old)
{
	unsigned int baud;
	unsigned int bits_per_char = 0;
	unsigned int tx_trans_cfg;
	unsigned int tx_parity_cfg;
	unsigned int rx_trans_cfg;
	unsigned int rx_parity_cfg;
	unsigned int stop_bit_len;
	int clk_div, ret;
	unsigned long ser_clk_cfg = 0;
	struct msm_geni_serial_port *port = GET_DEV_PORT(uport);
	unsigned long clk_rate;
	unsigned long desired_rate;
	unsigned int clk_idx;
	int uart_sampling;
	int clk_freq_diff;

	/* QUP_2.5.0 and older RUMI has sampling rate as 32 */
	if (port->rumi_platform && port->is_console) {
		geni_write_reg_nolog(0x21, uport->membase, GENI_SER_M_CLK_CFG);
		geni_write_reg_nolog(0x21, uport->membase, GENI_SER_S_CLK_CFG);
		geni_read_reg_nolog(uport->membase, GENI_SER_M_CLK_CFG);
	}

	if (!uart_console(uport)) {
		int ret = msm_geni_serial_power_on(uport);

		if (ret) {
			IPC_LOG_MSG(port->ipc_log_misc,
				"%s: Failed to vote clock on:%d\n",
							__func__, ret);
			return;
		}
		msm_geni_serial_set_manual_flow(false, port);
	}
	msm_geni_serial_stop_rx(uport);
	/* baud rate */
	baud = uart_get_baud_rate(uport, termios, old, 300, 4000000);
	port->cur_baud = baud;
	uart_sampling = IS_ENABLED(CONFIG_SERIAL_MSM_GENI_HALF_SAMPLING) ?
				UART_OVERSAMPLING / 2 : UART_OVERSAMPLING;
	desired_rate = baud * uart_sampling;

	/*
	 * Request for nearest possible required frequency instead of the exact
	 * required frequency.
	 */
	ret = geni_se_clk_freq_match(&port->serial_rsc, desired_rate,
			&clk_idx, &clk_rate, false);
	if (ret) {
		dev_err(uport->dev, "%s: Failed(%d) to find src clk for 0x%x\n",
				__func__, ret, baud);
		goto exit_set_termios;
	}

	clk_div = DIV_ROUND_UP(clk_rate, desired_rate);
	if (clk_div <= 0)
		goto exit_set_termios;

	clk_freq_diff =  (desired_rate - (clk_rate / clk_div));
	if (clk_freq_diff)
		IPC_LOG_MSG(port->ipc_log_misc,
			"src_clk freq_diff:%d baud:%d clk_rate:%d clk_div:%d\n",
			clk_freq_diff, baud, clk_rate, clk_div);

	uport->uartclk = clk_rate;
	clk_set_rate(port->serial_rsc.se_clk, clk_rate);
	ser_clk_cfg |= SER_CLK_EN;
	ser_clk_cfg |= (clk_div << CLK_DIV_SHFT);

	/* parity */
	tx_trans_cfg = geni_read_reg_nolog(uport->membase,
							SE_UART_TX_TRANS_CFG);
	tx_parity_cfg = geni_read_reg_nolog(uport->membase,
							SE_UART_TX_PARITY_CFG);
	rx_trans_cfg = geni_read_reg_nolog(uport->membase,
							SE_UART_RX_TRANS_CFG);
	rx_parity_cfg = geni_read_reg_nolog(uport->membase,
							SE_UART_RX_PARITY_CFG);
	if (termios->c_cflag & PARENB) {
		tx_trans_cfg |= UART_TX_PAR_EN;
		rx_trans_cfg |= UART_RX_PAR_EN;
		tx_parity_cfg |= PAR_CALC_EN;
		rx_parity_cfg |= PAR_CALC_EN;
		if (termios->c_cflag & PARODD) {
			tx_parity_cfg |= PAR_ODD;
			rx_parity_cfg |= PAR_ODD;
		} else if (termios->c_cflag & CMSPAR) {
			tx_parity_cfg |= PAR_SPACE;
			rx_parity_cfg |= PAR_SPACE;
		} else {
			tx_parity_cfg |= PAR_EVEN;
			rx_parity_cfg |= PAR_EVEN;
		}
	} else {
		tx_trans_cfg &= ~UART_TX_PAR_EN;
		rx_trans_cfg &= ~UART_RX_PAR_EN;
		tx_parity_cfg &= ~PAR_CALC_EN;
		rx_parity_cfg &= ~PAR_CALC_EN;
	}

	/* bits per char */
	switch (termios->c_cflag & CSIZE) {
	case CS5:
		bits_per_char = 5;
		break;
	case CS6:
		bits_per_char = 6;
		break;
	case CS7:
		bits_per_char = 7;
		break;
	case CS8:
	default:
		bits_per_char = 8;
		break;
	}

	uport->status  &= ~(UPSTAT_AUTOCTS);
	/* stop bits */
	if (termios->c_cflag & CSTOPB)
		stop_bit_len = TX_STOP_BIT_LEN_2;
	else
		stop_bit_len = TX_STOP_BIT_LEN_1;

	/* flow control, clear the CTS_MASK bit if using flow control. */
	if (termios->c_cflag & CRTSCTS) {
		tx_trans_cfg &= ~UART_CTS_MASK;
		uport->status |= UPSTAT_AUTOCTS;
	}
	else
		tx_trans_cfg |= UART_CTS_MASK;
	/* status bits to ignore */

	if (likely(baud))
		uart_update_timeout(uport, termios->c_cflag, baud);

	geni_serial_write_term_regs(uport, port->loopback, tx_trans_cfg,
		tx_parity_cfg, rx_trans_cfg, rx_parity_cfg, bits_per_char,
		stop_bit_len, ser_clk_cfg);

	if (termios->c_cflag & CRTSCTS) {
		geni_write_reg_nolog(0x0, uport->membase, SE_UART_MANUAL_RFR);
		IPC_LOG_MSG(port->ipc_log_misc,
			"%s: Manual flow Disabled, HW Flow ON\n", __func__);
	}

	IPC_LOG_MSG(port->ipc_log_misc, "%s: baud %d\n", __func__, baud);
	IPC_LOG_MSG(port->ipc_log_misc, "Tx: trans_cfg%d parity %d\n",
						tx_trans_cfg, tx_parity_cfg);
	IPC_LOG_MSG(port->ipc_log_misc, "Rx: trans_cfg%d parity %d",
						rx_trans_cfg, rx_parity_cfg);
	IPC_LOG_MSG(port->ipc_log_misc, "BitsChar%d stop bit%d\n",
				bits_per_char, stop_bit_len);
exit_set_termios:
	if (!uart_console(uport))
		msm_geni_serial_set_manual_flow(true, port);

	msm_geni_serial_start_rx(uport);
	if (!uart_console(uport))
		msm_geni_serial_power_off(uport);
	return;

}

static unsigned int msm_geni_serial_tx_empty(struct uart_port *uport)
{
	unsigned int tx_fifo_status;
	unsigned int is_tx_empty = 1;
	struct msm_geni_serial_port *port = GET_DEV_PORT(uport);

	if (!uart_console(uport) && device_pending_suspend(uport))
		return 1;

	if (port->xfer_mode == SE_DMA)
		tx_fifo_status = port->tx_dma ? 1 : 0;
	else
		tx_fifo_status = geni_read_reg_nolog(uport->membase,
						SE_GENI_TX_FIFO_STATUS);
	if (tx_fifo_status)
		is_tx_empty = 0;

	return is_tx_empty;
}

static ssize_t xfer_mode_show(struct device *dev,
		struct device_attribute *attr, char *buf)
{
	struct platform_device *pdev = to_platform_device(dev);
	struct msm_geni_serial_port *port = platform_get_drvdata(pdev);
	ssize_t ret = 0;

	if (port->xfer_mode == FIFO_MODE)
		ret = snprintf(buf, sizeof("FIFO\n"), "FIFO\n");
	else if (port->xfer_mode == SE_DMA)
		ret = snprintf(buf, sizeof("SE_DMA\n"), "SE_DMA\n");

	return ret;
}

static ssize_t xfer_mode_store(struct device *dev,
	struct device_attribute *attr, const char *buf, size_t size)
{
	struct platform_device *pdev = to_platform_device(dev);
	struct msm_geni_serial_port *port = platform_get_drvdata(pdev);
	struct uart_port *uport = &port->uport;
	int xfer_mode = port->xfer_mode;
	unsigned long flags;

	if (uart_console(uport))
		return -EOPNOTSUPP;

	if (strnstr(buf, "FIFO", strlen("FIFO"))) {
		xfer_mode = FIFO_MODE;
	} else if (strnstr(buf, "SE_DMA", strlen("SE_DMA"))) {
		xfer_mode = SE_DMA;
	} else {
		dev_err(dev, "%s: Invalid input %s\n", __func__, buf);
		return -EINVAL;
	}

	if (xfer_mode == port->xfer_mode)
		return size;

	msm_geni_serial_power_on(uport);
	msm_geni_serial_stop_tx(uport);
	msm_geni_serial_stop_rx(uport);
	spin_lock_irqsave(&uport->lock, flags);
	port->xfer_mode = xfer_mode;
	geni_se_select_mode(uport->membase, port->xfer_mode);
	spin_unlock_irqrestore(&uport->lock, flags);
	msm_geni_serial_start_rx(uport);
	msm_geni_serial_power_off(uport);

	return size;
}

static DEVICE_ATTR_RW(xfer_mode);

static ssize_t ver_info_show(struct device *dev,
			struct device_attribute *attr, char *buf)
{
	struct platform_device *pdev = to_platform_device(dev);
	struct msm_geni_serial_port *port = platform_get_drvdata(pdev);
	ssize_t ret = 0;
	int len = (sizeof(struct msm_geni_serial_ver_info) * 2);

	ret = snprintf(buf, len, "FW ver=0x%x%x, HW ver=%d.%d.%d\n",
		port->ver_info.m_fw_ver, port->ver_info.m_fw_ver,
		port->ver_info.hw_major_ver, port->ver_info.hw_minor_ver,
		port->ver_info.hw_step_ver);

	return ret;
}
static DEVICE_ATTR_RO(ver_info);

#if defined(CONFIG_SERIAL_CORE_CONSOLE) || defined(CONFIG_CONSOLE_POLL)
static int __init msm_geni_console_setup(struct console *co, char *options)
{
	struct uart_port *uport;
	struct msm_geni_serial_port *dev_port;
	int baud = 115200;
	int bits = 8;
	int parity = 'n';
	int flow = 'n';
	int ret = 0;

	/* Max 1 port supported as of now */
	if (unlikely(co->index >= GENI_UART_CONS_PORTS  || co->index < 0))
		return -ENXIO;

	dev_port = get_port_from_line(co->index, true);
	if (IS_ERR_OR_NULL(dev_port)) {
		ret = PTR_ERR(dev_port);
		pr_err("Invalid line %d(%d)\n", co->index, ret);
		return ret;
	}

	uport = &dev_port->uport;

	if (unlikely(!uport->membase))
		return -ENXIO;

	if (se_geni_resources_on(&dev_port->serial_rsc))
		WARN_ON(1);

	if (unlikely(get_se_proto(uport->membase) != UART)) {
		se_geni_resources_off(&dev_port->serial_rsc);
		return -ENXIO;
	}

	if (!dev_port->port_setup) {
		msm_geni_serial_stop_rx(uport);
		msm_geni_serial_port_setup(uport);
	}

	if (options)
		uart_parse_options(options, &baud, &parity, &bits, &flow);

	return uart_set_options(uport, co, baud, parity, bits, flow);
}

static void
msm_geni_serial_early_console_write(struct console *con, const char *s,
			unsigned int n)
{
	struct earlycon_device *dev = con->data;

	__msm_geni_serial_console_write(&dev->port, s, n);
}

static void msm_geni_serial_cancel_rx(struct uart_port *uport)
{
	int done = 0;
	int i = 0;
	unsigned int irq_status;
	u32 rx_fifo_status;
	u32 rx_fifo_wc;
	u32 geni_status;

	geni_status = geni_read_reg_nolog(uport->membase, SE_GENI_STATUS);
	/* Possible thats stop rx is already done from UEFI end */
	if (!(geni_status & S_GENI_CMD_ACTIVE))
		return;

	geni_cancel_s_cmd(uport->membase);
	/* Ensure this goes through before polling. */
	mb();

	done = msm_geni_serial_poll_bit(uport, SE_GENI_S_IRQ_STATUS,
						S_CMD_CANCEL_EN, true);
	if (!done) {
		geni_abort_s_cmd(uport->membase);
		/* Ensure this goes through before polling. */
		mb();
		msm_geni_serial_poll_bit(uport, SE_GENI_S_IRQ_STATUS,
					S_CMD_ABORT_EN, false);
	} else if (msm_geni_serial_poll_bit(uport,
			SE_GENI_S_IRQ_STATUS, S_RX_FIFO_LAST_EN, true)) {
		rx_fifo_status = geni_read_reg_nolog(uport->membase,
						SE_GENI_RX_FIFO_STATUS);
		rx_fifo_wc = rx_fifo_status & RX_FIFO_WC_MSK;
		for (i = 0; i < rx_fifo_wc; i++)
			geni_read_reg_nolog(uport->membase,
							SE_GENI_RX_FIFOn);
	}

	irq_status = geni_read_reg_nolog(uport->membase,
						SE_GENI_S_IRQ_STATUS);
	geni_write_reg_nolog(irq_status, uport->membase, SE_GENI_S_IRQ_CLEAR);

	if (!done)
		geni_write_reg(FORCE_DEFAULT, uport->membase,
						GENI_FORCE_DEFAULT_REG);
}

static int __init
msm_geni_serial_earlycon_setup(struct earlycon_device *dev,
		const char *opt)
{
	struct uart_port *uport = &dev->port;
	int ret = 0;
	u32 tx_trans_cfg = 0;
	u32 tx_parity_cfg = 0;
	u32 rx_trans_cfg = 0;
	u32 rx_parity_cfg = 0;
	u32 stop_bit = 0;
	u32 rx_stale = 0;
	u32 bits_per_char = 0;
	u32 s_clk_cfg = 0;
	u32 baud = 115200;
	int clk_div;
	unsigned long clk_rate;
	unsigned long cfg0, cfg1;

	if (!uport->membase) {
		ret = -ENOMEM;
		goto exit_geni_serial_earlyconsetup;
	}

	if (get_se_proto(uport->membase) != UART) {
		ret = -ENXIO;
		goto exit_geni_serial_earlyconsetup;
	}

	/*
	 * Ignore Flow control.
	 * Disable Tx Parity.
	 * Don't check Parity during Rx.
	 * Disable Rx Parity.
	 * n = 8.
	 * Stop bit = 0.
	 * Stale timeout in bit-time (3 chars worth).
	 */
	tx_trans_cfg |= UART_CTS_MASK;
	tx_parity_cfg = 0;
	rx_trans_cfg = 0;
	rx_parity_cfg = 0;
	bits_per_char = 0x8;
	stop_bit = 0;
	rx_stale = 0x18;
	clk_div = get_clk_div_rate(baud, &clk_rate);

	if (clk_div <= 0) {
		ret = -EINVAL;
		goto exit_geni_serial_earlyconsetup;
	}

	if (IS_ENABLED(CONFIG_SERIAL_MSM_GENI_HALF_SAMPLING))
		clk_div *= 2;

	s_clk_cfg |= SER_CLK_EN;
	s_clk_cfg |= (clk_div << CLK_DIV_SHFT);

	/*
	 * Here we need to poll for command done which indicates that
	 * the previous tx transfer is done. And if the command done interrupt
	 * is not getting set, then we need to cancel the command.
	 */
	msm_geni_serial_poll_tx_done(uport);

	/*
	 * Here cancel rx is done in polling mode as there is
	 * no isr support during early console time.
	 */
	msm_geni_serial_cancel_rx(uport);

	/* Only for earlyconsole */
	if (IS_ENABLED(CONFIG_SERIAL_MSM_GENI_HALF_SAMPLING)) {
		geni_write_reg_nolog(0x21, uport->membase, GENI_SER_M_CLK_CFG);
		geni_write_reg_nolog(0x21, uport->membase, GENI_SER_S_CLK_CFG);
		geni_read_reg_nolog(uport->membase, GENI_SER_M_CLK_CFG);
	}

	se_get_packing_config(8, 1, false, &cfg0, &cfg1);
	geni_se_init(uport->membase, (DEF_FIFO_DEPTH_WORDS >> 1),
					(DEF_FIFO_DEPTH_WORDS - 2));
	geni_se_select_mode(uport->membase, FIFO_MODE);
	geni_write_reg_nolog(cfg0, uport->membase, SE_GENI_TX_PACKING_CFG0);
	geni_write_reg_nolog(cfg1, uport->membase, SE_GENI_TX_PACKING_CFG1);
	geni_write_reg_nolog(tx_trans_cfg, uport->membase,
							SE_UART_TX_TRANS_CFG);
	geni_write_reg_nolog(tx_parity_cfg, uport->membase,
							SE_UART_TX_PARITY_CFG);
	geni_write_reg_nolog(rx_trans_cfg, uport->membase,
							SE_UART_RX_TRANS_CFG);
	geni_write_reg_nolog(rx_parity_cfg, uport->membase,
							SE_UART_RX_PARITY_CFG);
	geni_write_reg_nolog(bits_per_char, uport->membase,
							SE_UART_TX_WORD_LEN);
	geni_write_reg_nolog(bits_per_char, uport->membase,
							SE_UART_RX_WORD_LEN);
	geni_write_reg_nolog(stop_bit, uport->membase, SE_UART_TX_STOP_BIT_LEN);
	geni_write_reg_nolog(s_clk_cfg, uport->membase, GENI_SER_M_CLK_CFG);
	geni_write_reg_nolog(s_clk_cfg, uport->membase, GENI_SER_S_CLK_CFG);
	geni_read_reg_nolog(uport->membase, GENI_SER_M_CLK_CFG);

	dev->con->write = msm_geni_serial_early_console_write;
	dev->con->setup = NULL;
	/*
	 * Ensure that the early console setup completes before
	 * returning.
	 */
	mb();
exit_geni_serial_earlyconsetup:
	return ret;
}
OF_EARLYCON_DECLARE(msm_geni_serial, "qcom,msm-geni-console",
		msm_geni_serial_earlycon_setup);

static int console_register(struct uart_driver *drv)
{
	return uart_register_driver(drv);
}
static void console_unregister(struct uart_driver *drv)
{
	uart_unregister_driver(drv);
}

static struct console cons_ops = {
	.name = "ttyMSM",
	.write = msm_geni_serial_console_write,
	.device = uart_console_device,
	.setup = msm_geni_console_setup,
	.flags = CON_PRINTBUFFER,
	.index = -1,
	.data = &msm_geni_console_driver,
};

static struct uart_driver msm_geni_console_driver = {
	.owner = THIS_MODULE,
	.driver_name = "msm_geni_console",
	.dev_name = "ttyMSM",
	.nr =  GENI_UART_CONS_PORTS,
	.cons = &cons_ops,
};
#else
static int console_register(struct uart_driver *drv)
{
	return 0;
}

static void console_unregister(struct uart_driver *drv)
{
}
#endif /* defined(CONFIG_SERIAL_CORE_CONSOLE) || defined(CONFIG_CONSOLE_POLL) */

static void msm_geni_serial_debug_init(struct uart_port *uport, bool console)
{
	struct msm_geni_serial_port *msm_port = GET_DEV_PORT(uport);
	char name[30];

	msm_port->dbg = debugfs_create_dir(dev_name(uport->dev), NULL);
	if (IS_ERR_OR_NULL(msm_port->dbg))
		dev_err(uport->dev, "Failed to create dbg dir\n");

	if (!console) {
		memset(name, 0, sizeof(name));
		if (!msm_port->ipc_log_rx) {
			scnprintf(name, sizeof(name), "%s%s",
					dev_name(uport->dev), "_rx");
			msm_port->ipc_log_rx = ipc_log_context_create(
					IPC_LOG_TX_RX_PAGES, name, 0);
			if (!msm_port->ipc_log_rx)
				dev_info(uport->dev, "Err in Rx IPC Log\n");
		}
		memset(name, 0, sizeof(name));
		if (!msm_port->ipc_log_tx) {
			scnprintf(name, sizeof(name), "%s%s",
					dev_name(uport->dev), "_tx");
			msm_port->ipc_log_tx = ipc_log_context_create(
					IPC_LOG_TX_RX_PAGES, name, 0);
			if (!msm_port->ipc_log_tx)
				dev_info(uport->dev, "Err in Tx IPC Log\n");
		}
		memset(name, 0, sizeof(name));
		if (!msm_port->ipc_log_pwr) {
			scnprintf(name, sizeof(name), "%s%s",
					dev_name(uport->dev), "_pwr");
			msm_port->ipc_log_pwr = ipc_log_context_create(
					IPC_LOG_PWR_PAGES, name, 0);
			if (!msm_port->ipc_log_pwr)
				dev_info(uport->dev, "Err in Pwr IPC Log\n");
		}
		memset(name, 0, sizeof(name));
		if (!msm_port->ipc_log_misc) {
			scnprintf(name, sizeof(name), "%s%s",
					dev_name(uport->dev), "_misc");
			msm_port->ipc_log_misc = ipc_log_context_create(
					IPC_LOG_MISC_PAGES, name, 0);
			if (!msm_port->ipc_log_misc)
				dev_info(uport->dev, "Err in Misc IPC Log\n");
		}
	} else {
		memset(name, 0, sizeof(name));
		if (!msm_port->console_log) {
			scnprintf(name, sizeof(name), "%s%s",
					dev_name(uport->dev), "_console");
			msm_port->console_log = ipc_log_context_create(
					IPC_LOG_MISC_PAGES, name, 0);
			if (!msm_port->console_log)
				dev_info(uport->dev, "Err in Misc IPC Log\n");
		}
	}
}

static void msm_geni_serial_cons_pm(struct uart_port *uport,
		unsigned int new_state, unsigned int old_state)
{
	struct msm_geni_serial_port *msm_port = GET_DEV_PORT(uport);

	if (unlikely(!uart_console(uport)))
		return;

	if (new_state == UART_PM_STATE_ON && old_state == UART_PM_STATE_OFF)
		se_geni_resources_on(&msm_port->serial_rsc);
	else if (new_state == UART_PM_STATE_OFF &&
			old_state == UART_PM_STATE_ON)
		se_geni_resources_off(&msm_port->serial_rsc);
}

static const struct uart_ops msm_geni_console_pops = {
	.tx_empty = msm_geni_serial_tx_empty,
	.stop_tx = msm_geni_serial_stop_tx,
	.start_tx = msm_geni_serial_start_tx,
	.stop_rx = msm_geni_serial_stop_rx,
	.set_termios = msm_geni_serial_set_termios,
	.startup = msm_geni_serial_startup,
	.config_port = msm_geni_serial_config_port,
	.shutdown = msm_geni_serial_shutdown,
	.type = msm_geni_serial_get_type,
	.set_mctrl = msm_geni_cons_set_mctrl,
	.get_mctrl = msm_geni_cons_get_mctrl,
#ifdef CONFIG_CONSOLE_POLL
	.poll_get_char	= msm_geni_serial_get_char,
	.poll_put_char	= msm_geni_serial_poll_put_char,
#endif
	.pm = msm_geni_serial_cons_pm,
};

static const struct uart_ops msm_geni_serial_pops = {
	.tx_empty = msm_geni_serial_tx_empty,
	.stop_tx = msm_geni_serial_stop_tx,
	.start_tx = msm_geni_serial_start_tx,
	.stop_rx = msm_geni_serial_stop_rx,
	.set_termios = msm_geni_serial_set_termios,
	.startup = msm_geni_serial_startup,
	.config_port = msm_geni_serial_config_port,
	.shutdown = msm_geni_serial_shutdown,
	.type = msm_geni_serial_get_type,
	.set_mctrl = msm_geni_serial_set_mctrl,
	.get_mctrl = msm_geni_serial_get_mctrl,
	.break_ctl = msm_geni_serial_break_ctl,
	.flush_buffer = NULL,
	.ioctl = msm_geni_serial_ioctl,
};

static const struct of_device_id msm_geni_device_tbl[] = {
#if defined(CONFIG_SERIAL_CORE_CONSOLE) || defined(CONFIG_CONSOLE_POLL)
	{ .compatible = "qcom,msm-geni-console",
			.data = (void *)&msm_geni_console_driver},
#endif
	{ .compatible = "qcom,msm-geni-serial-hs",
			.data = (void *)&msm_geni_serial_hs_driver},
	{},
};

static int msm_geni_serial_get_ver_info(struct uart_port *uport)
{
	int hw_ver, ret = 0;
	struct msm_geni_serial_port *msm_port = GET_DEV_PORT(uport);

	/*
	 * At this time early console is still active and transfers are
	 * in-coming. Make sure UART doesn't turn on/off clocks for
	 * console usecase.
	 */
	if (!msm_port->is_console)
		se_geni_clks_on(&msm_port->serial_rsc);
	/* Basic HW and FW info */
	if (unlikely(get_se_proto(uport->membase) != UART)) {
		dev_err(uport->dev, "%s: Invalid FW %d loaded.\n",
			 __func__, get_se_proto(uport->membase));
		ret = -ENXIO;
		goto exit_ver_info;
	}

	msm_port->ver_info.m_fw_ver = get_se_m_fw(uport->membase);
	msm_port->ver_info.s_fw_ver = get_se_s_fw(uport->membase);
	IPC_LOG_MSG(msm_port->ipc_log_misc, "%s: FW Ver:0x%x%x\n",
		__func__,
		msm_port->ver_info.m_fw_ver, msm_port->ver_info.s_fw_ver);

	hw_ver = geni_se_qupv3_hw_version(msm_port->wrapper_dev,
		&msm_port->ver_info.hw_major_ver,
		&msm_port->ver_info.hw_minor_ver,
		&msm_port->ver_info.hw_step_ver);
	if (hw_ver)
		dev_err(uport->dev, "%s:Err getting HW version %d\n",
						__func__, hw_ver);
	else
		IPC_LOG_MSG(msm_port->ipc_log_misc, "%s: HW Ver:%x.%x.%x\n",
			__func__, msm_port->ver_info.hw_major_ver,
			msm_port->ver_info.hw_minor_ver,
			msm_port->ver_info.hw_step_ver);

	msm_geni_serial_enable_interrupts(uport);
exit_ver_info:
	if (!msm_port->is_console)
		se_geni_clks_off(&msm_port->serial_rsc);
	return ret;
}

static int msm_geni_serial_probe(struct platform_device *pdev)
{
	int ret = 0;
	int line;
	struct msm_geni_serial_port *dev_port;
	struct uart_port *uport;
	struct resource *res;
	struct uart_driver *drv;
	const struct of_device_id *id;
	bool is_console = false;
	struct platform_device *wrapper_pdev;
	struct device_node *wrapper_ph_node;
	u32 wake_char = 0;

	id = of_match_device(msm_geni_device_tbl, &pdev->dev);
	if (id) {
		dev_dbg(&pdev->dev, "%s: %s\n", __func__, id->compatible);
		drv = (struct uart_driver *)id->data;
	} else {
		dev_err(&pdev->dev, "%s: No matching device found\n",
								__func__);
		return -ENODEV;
	}

	if (pdev->dev.of_node) {
		if (drv->cons) {
			line = of_alias_get_id(pdev->dev.of_node, "serial");
			if (line < 0)
				line = 0;
		} else {
			line = of_alias_get_id(pdev->dev.of_node, "hsuart");
			if (line < 0)
				line = uart_line_id++;
			else
				uart_line_id++;
		}
	} else {
		line = pdev->id;
	}

	is_console = (drv->cons ? true : false);
	dev_port = get_port_from_line(line, is_console);
	if (IS_ERR_OR_NULL(dev_port)) {
		ret = PTR_ERR(dev_port);
		dev_err(&pdev->dev, "Invalid line %d(%d)\n",
					line, ret);
		goto exit_geni_serial_probe;
	}
	dev_port->is_console = is_console;

	uport = &dev_port->uport;

	/* Don't allow 2 drivers to access the same port */
	if (uport->private_data) {
		ret = -ENODEV;
		goto exit_geni_serial_probe;
	}

	uport->dev = &pdev->dev;

	wrapper_ph_node = of_parse_phandle(pdev->dev.of_node,
					"qcom,wrapper-core", 0);
	if (IS_ERR_OR_NULL(wrapper_ph_node)) {
		ret = PTR_ERR(wrapper_ph_node);
		goto exit_geni_serial_probe;
	}
	wrapper_pdev = of_find_device_by_node(wrapper_ph_node);
	of_node_put(wrapper_ph_node);
	if (IS_ERR_OR_NULL(wrapper_pdev)) {
		ret = PTR_ERR(wrapper_pdev);
		goto exit_geni_serial_probe;
	}
	dev_port->wrapper_dev = &wrapper_pdev->dev;
	dev_port->serial_rsc.wrapper_dev = &wrapper_pdev->dev;

	if (is_console)
		ret = geni_se_resources_init(&dev_port->serial_rsc,
			UART_CONSOLE_CORE2X_VOTE,
			(DEFAULT_SE_CLK * DEFAULT_BUS_WIDTH));
	else
		ret = geni_se_resources_init(&dev_port->serial_rsc,
			UART_CORE2X_VOTE,
			(DEFAULT_SE_CLK * DEFAULT_BUS_WIDTH));

	if (ret)
		goto exit_geni_serial_probe;

	dev_port->serial_rsc.ctrl_dev = &pdev->dev;

	/* RUMI specific */
	dev_port->rumi_platform = of_property_read_bool(pdev->dev.of_node,
					"qcom,rumi_platform");

	if (of_property_read_u32(pdev->dev.of_node, "qcom,wakeup-byte",
					&wake_char)) {
		dev_dbg(&pdev->dev, "No Wakeup byte specified\n");
	} else {
		dev_port->wakeup_byte = (u8)wake_char;
		dev_info(&pdev->dev, "Wakeup byte 0x%x\n",
					dev_port->wakeup_byte);
	}

	dev_port->serial_rsc.se_clk = devm_clk_get(&pdev->dev, "se-clk");
	if (IS_ERR(dev_port->serial_rsc.se_clk)) {
		ret = PTR_ERR(dev_port->serial_rsc.se_clk);
		dev_err(&pdev->dev, "Err getting SE Core clk %d\n", ret);
		goto exit_geni_serial_probe;
	}

	dev_port->serial_rsc.m_ahb_clk = devm_clk_get(&pdev->dev, "m-ahb");
	if (IS_ERR(dev_port->serial_rsc.m_ahb_clk)) {
		ret = PTR_ERR(dev_port->serial_rsc.m_ahb_clk);
		dev_err(&pdev->dev, "Err getting M AHB clk %d\n", ret);
		goto exit_geni_serial_probe;
	}

	dev_port->serial_rsc.s_ahb_clk = devm_clk_get(&pdev->dev, "s-ahb");
	if (IS_ERR(dev_port->serial_rsc.s_ahb_clk)) {
		ret = PTR_ERR(dev_port->serial_rsc.s_ahb_clk);
		dev_err(&pdev->dev, "Err getting S AHB clk %d\n", ret);
		goto exit_geni_serial_probe;
	}

	res = platform_get_resource_byname(pdev, IORESOURCE_MEM, "se_phys");
	if (!res) {
		ret = -ENXIO;
		dev_err(&pdev->dev, "Err getting IO region\n");
		goto exit_geni_serial_probe;
	}

	uport->mapbase = res->start;
	uport->membase = devm_ioremap(&pdev->dev, res->start,
						resource_size(res));
	if (!uport->membase) {
		ret = -ENOMEM;
		dev_err(&pdev->dev, "Err IO mapping serial iomem\n");

		goto exit_geni_serial_probe;
	}

	/* Optional to use the Rx pin as wakeup irq */
	dev_port->wakeup_irq = platform_get_irq(pdev, 1);
	if ((dev_port->wakeup_irq < 0 && !is_console))
		dev_info(&pdev->dev, "No wakeup IRQ configured\n");

	dev_port->serial_rsc.geni_pinctrl = devm_pinctrl_get(&pdev->dev);
	if (IS_ERR_OR_NULL(dev_port->serial_rsc.geni_pinctrl)) {
		dev_err(&pdev->dev, "No pinctrl config specified!\n");
		ret = PTR_ERR(dev_port->serial_rsc.geni_pinctrl);
		goto exit_geni_serial_probe;
	}
	dev_port->serial_rsc.geni_gpio_active =
		pinctrl_lookup_state(dev_port->serial_rsc.geni_pinctrl,
							PINCTRL_ACTIVE);

	if (IS_ERR_OR_NULL(dev_port->serial_rsc.geni_gpio_active)) {
		/*
		 * Backward compatible : In case few chips doesn't have ACTIVE
		 * state defined.
		 */
		dev_port->serial_rsc.geni_gpio_active =
		pinctrl_lookup_state(dev_port->serial_rsc.geni_pinctrl,
							PINCTRL_DEFAULT);
		if (IS_ERR_OR_NULL(dev_port->serial_rsc.geni_gpio_active)) {
			dev_err(&pdev->dev, "No default config specified!\n");
			ret = PTR_ERR(dev_port->serial_rsc.geni_gpio_active);
			goto exit_geni_serial_probe;
		}
	}
	/*
	 * For clients who setup an Inband wakeup, leave the GPIO pins
	 * always connected to the core, else move the pins to their
	 * defined "sleep" state.
	 */
	if (dev_port->wakeup_irq > 0) {
		dev_port->serial_rsc.geni_gpio_sleep =
			dev_port->serial_rsc.geni_gpio_active;
	} else {
		dev_port->serial_rsc.geni_gpio_sleep =
			pinctrl_lookup_state(dev_port->serial_rsc.geni_pinctrl,
							PINCTRL_SLEEP);
		if (IS_ERR_OR_NULL(dev_port->serial_rsc.geni_gpio_sleep)) {
			dev_err(&pdev->dev, "No sleep config specified!\n");
			ret = PTR_ERR(dev_port->serial_rsc.geni_gpio_sleep);
			goto exit_geni_serial_probe;
		}
	}

	if (!is_console) {
		dev_port->geni_wake = wakeup_source_register(uport->dev,
						dev_name(&pdev->dev));
		if (!dev_port->geni_wake) {
			dev_err(&pdev->dev,
				"Failed to register wakeup_source\n");
			ret = -ENOMEM;
			goto exit_geni_serial_probe;
		}
	}

	dev_port->tx_fifo_depth = DEF_FIFO_DEPTH_WORDS;
	dev_port->rx_fifo_depth = DEF_FIFO_DEPTH_WORDS;
	dev_port->tx_fifo_width = DEF_FIFO_WIDTH_BITS;
	uport->fifosize =
		((dev_port->tx_fifo_depth * dev_port->tx_fifo_width) >> 3);
	/* Complete signals to handle cancel cmd completion */
	init_completion(&dev_port->m_cmd_timeout);
	init_completion(&dev_port->s_cmd_timeout);

	uport->irq = platform_get_irq(pdev, 0);
	if (uport->irq < 0) {
		ret = uport->irq;
		dev_err(&pdev->dev, "Failed to get IRQ %d\n", ret);
		goto exit_wakeup_unregister;
	}

	dev_port->name = devm_kasprintf(uport->dev, GFP_KERNEL,
					"msm_serial_geni%d", uport->line);
	irq_set_status_flags(uport->irq, IRQ_NOAUTOEN);
	ret = devm_request_irq(uport->dev, uport->irq, msm_geni_serial_isr,
				IRQF_TRIGGER_HIGH, dev_port->name, uport);
	if (ret) {
		dev_err(uport->dev, "%s: Failed to get IRQ ret %d\n",
							__func__, ret);
		goto exit_wakeup_unregister;
	}

	uport->private_data = (void *)drv;
	platform_set_drvdata(pdev, dev_port);
	if (is_console) {
		dev_port->handle_rx = handle_rx_console;
		dev_port->rx_fifo = devm_kzalloc(uport->dev, sizeof(u32),
								GFP_KERNEL);
	} else {
		dev_port->handle_rx = handle_rx_hs;
		dev_port->rx_fifo = devm_kzalloc(uport->dev,
				sizeof(dev_port->rx_fifo_depth * sizeof(u32)),
								GFP_KERNEL);

		pm_runtime_set_suspended(&pdev->dev);
		pm_runtime_set_autosuspend_delay(&pdev->dev, 150);
		pm_runtime_use_autosuspend(&pdev->dev);
		pm_runtime_enable(&pdev->dev);
	}

	if (IS_ENABLED(CONFIG_SERIAL_MSM_GENI_HALF_SAMPLING) &&
		dev_port->rumi_platform && dev_port->is_console) {
		geni_write_reg_nolog(0x21, uport->membase, GENI_SER_M_CLK_CFG);
		geni_write_reg_nolog(0x21, uport->membase, GENI_SER_S_CLK_CFG);
		geni_read_reg_nolog(uport->membase, GENI_SER_M_CLK_CFG);
	}

	dev_info(&pdev->dev, "Serial port%d added.FifoSize %d is_console%d\n",
				line, uport->fifosize, is_console);

	device_create_file(uport->dev, &dev_attr_loopback);
	device_create_file(uport->dev, &dev_attr_xfer_mode);
	device_create_file(uport->dev, &dev_attr_ver_info);
	msm_geni_serial_debug_init(uport, is_console);
	dev_port->port_setup = false;
	ret = msm_geni_serial_get_ver_info(uport);
	if (ret)
		goto exit_wakeup_unregister;

	ret = uart_add_one_port(drv, uport);
	if (ret)
		goto exit_wakeup_unregister;

	IPC_LOG_MSG(dev_port->ipc_log_misc, "%s: port:%s irq:%d\n", __func__,
		    uport->name, uport->irq);

	return 0;

exit_wakeup_unregister:
	if (!is_console)
		wakeup_source_unregister(dev_port->geni_wake);
exit_geni_serial_probe:
	IPC_LOG_MSG(dev_port->ipc_log_misc, "%s: ret:%d\n", __func__, ret);
	return ret;
}

static int msm_geni_serial_remove(struct platform_device *pdev)
{
	struct msm_geni_serial_port *port = platform_get_drvdata(pdev);
	struct uart_driver *drv =
			(struct uart_driver *)port->uport.private_data;

	if (!uart_console(&port->uport))
		wakeup_source_unregister(port->geni_wake);
	uart_remove_one_port(drv, &port->uport);
	if (port->rx_dma) {
		geni_se_iommu_free_buf(port->wrapper_dev, &port->rx_dma,
					port->rx_buf, DMA_RX_BUF_SIZE);
		port->rx_dma = (dma_addr_t)NULL;
	}
	return 0;
}


#ifdef CONFIG_PM
static int msm_geni_serial_runtime_suspend(struct device *dev)
{
	struct platform_device *pdev = to_platform_device(dev);
	struct msm_geni_serial_port *port = platform_get_drvdata(pdev);
	int ret = 0;
	u32 geni_status = geni_read_reg_nolog(port->uport.membase,
							SE_GENI_STATUS);

	wait_for_transfers_inflight(&port->uport);
	/*
	 * Manual RFR On.
	 * Stop Rx.
	 * Disable Interrupt
	 * Resources off
	 */
	stop_rx_sequencer(&port->uport);
	geni_status = geni_read_reg_nolog(port->uport.membase, SE_GENI_STATUS);

	if ((geni_status & M_GENI_CMD_ACTIVE))
		stop_tx_sequencer(&port->uport);

	disable_irq(port->uport.irq);
	ret = se_geni_resources_off(&port->serial_rsc);
	if (ret) {
		dev_err(dev, "%s: Error ret %d\n", __func__, ret);
		goto exit_runtime_suspend;
	}

	if (port->wakeup_irq > 0) {
		port->edge_count = 0;
		enable_irq(port->wakeup_irq);
	}
	IPC_LOG_MSG(port->ipc_log_pwr, "%s:\n", __func__);
	__pm_relax(port->geni_wake);
exit_runtime_suspend:
	return ret;
}

static int msm_geni_serial_runtime_resume(struct device *dev)
{
	struct platform_device *pdev = to_platform_device(dev);
	struct msm_geni_serial_port *port = platform_get_drvdata(pdev);
	int ret = 0;

	/*
	 * Do an unconditional relax followed by a stay awake in case the
	 * wake source is activated by the wakeup isr.
	 */
	__pm_relax(port->geni_wake);
	__pm_stay_awake(port->geni_wake);
	if (port->wakeup_irq > 0)
		disable_irq(port->wakeup_irq);
	/*
	 * Resources On.
	 * Start Rx.
	 * Auto RFR.
	 * Enable IRQ.
	 */
	ret = se_geni_resources_on(&port->serial_rsc);
	if (ret) {
		dev_err(dev, "%s: Error ret %d\n", __func__, ret);
		__pm_relax(port->geni_wake);
		goto exit_runtime_resume;
	}
	start_rx_sequencer(&port->uport);
	/* Ensure that the Rx is running before enabling interrupts */
	mb();
	/* Enable interrupt */
	enable_irq(port->uport.irq);

	IPC_LOG_MSG(port->ipc_log_pwr, "%s:\n", __func__);
exit_runtime_resume:
	return ret;
}

static int msm_geni_serial_sys_suspend_noirq(struct device *dev)
{
	struct platform_device *pdev = to_platform_device(dev);
	struct msm_geni_serial_port *port = platform_get_drvdata(pdev);
	struct uart_port *uport = &port->uport;

	if (uart_console(uport)) {
		uart_suspend_port((struct uart_driver *)uport->private_data,
					uport);
	} else {
		struct uart_state *state = uport->state;
		struct tty_port *tty_port = &state->port;

		mutex_lock(&tty_port->mutex);
		if (!pm_runtime_status_suspended(dev)) {
			dev_err(dev, "%s:Active userspace vote; ioctl_cnt %d\n",
					__func__, port->ioctl_count);
			IPC_LOG_MSG(port->ipc_log_pwr,
				"%s:Active userspace vote; ioctl_cnt %d\n",
					__func__, port->ioctl_count);
			mutex_unlock(&tty_port->mutex);
			return -EBUSY;
		}
		IPC_LOG_MSG(port->ipc_log_pwr, "%s\n", __func__);
		mutex_unlock(&tty_port->mutex);
	}
	return 0;
}

static int msm_geni_serial_sys_resume_noirq(struct device *dev)
{
	struct platform_device *pdev = to_platform_device(dev);
	struct msm_geni_serial_port *port = platform_get_drvdata(pdev);
	struct uart_port *uport = &port->uport;

	if (uart_console(uport) &&
	    console_suspend_enabled && uport->suspended) {
		uart_resume_port((struct uart_driver *)uport->private_data,
									uport);
	}
	return 0;
}
#else
static int msm_geni_serial_runtime_suspend(struct device *dev)
{
	return 0;
}

static int msm_geni_serial_runtime_resume(struct device *dev)
{
	return 0;
}

static int msm_geni_serial_sys_suspend_noirq(struct device *dev)
{
	return 0;
}

static int msm_geni_serial_sys_resume_noirq(struct device *dev)
{
	return 0;
}
#endif

static const struct dev_pm_ops msm_geni_serial_pm_ops = {
	.runtime_suspend = msm_geni_serial_runtime_suspend,
	.runtime_resume = msm_geni_serial_runtime_resume,
	.suspend_noirq = msm_geni_serial_sys_suspend_noirq,
	.resume_noirq = msm_geni_serial_sys_resume_noirq,
};

static struct platform_driver msm_geni_serial_platform_driver = {
	.remove = msm_geni_serial_remove,
	.probe = msm_geni_serial_probe,
	.driver = {
		.name = "msm_geni_serial",
		.of_match_table = msm_geni_device_tbl,
		.pm = &msm_geni_serial_pm_ops,
	},
};


static struct uart_driver msm_geni_serial_hs_driver = {
	.owner = THIS_MODULE,
	.driver_name = "msm_geni_serial_hs",
	.dev_name = "ttyHS",
	.nr =  GENI_UART_NR_PORTS,
};

static int __init msm_geni_serial_init(void)
{
	int ret = 0;
	int i;

	for (i = 0; i < GENI_UART_NR_PORTS; i++) {
		msm_geni_serial_ports[i].uport.iotype = UPIO_MEM;
		msm_geni_serial_ports[i].uport.ops = &msm_geni_serial_pops;
		msm_geni_serial_ports[i].uport.flags = UPF_BOOT_AUTOCONF;
		msm_geni_serial_ports[i].uport.line = i;
	}

	for (i = 0; i < GENI_UART_CONS_PORTS; i++) {
		msm_geni_console_port.uport.iotype = UPIO_MEM;
		msm_geni_console_port.uport.ops = &msm_geni_console_pops;
		msm_geni_console_port.uport.flags = UPF_BOOT_AUTOCONF;
		msm_geni_console_port.uport.line = i;
	}

	ret = console_register(&msm_geni_console_driver);
	if (ret)
		return ret;

	ret = uart_register_driver(&msm_geni_serial_hs_driver);
	if (ret) {
		uart_unregister_driver(&msm_geni_console_driver);
		return ret;
	}

	ret = platform_driver_register(&msm_geni_serial_platform_driver);
	if (ret) {
		console_unregister(&msm_geni_console_driver);
		uart_unregister_driver(&msm_geni_serial_hs_driver);
		return ret;
	}

	pr_info("%s: Driver initialized\n", __func__);

	return ret;
}
module_init(msm_geni_serial_init);

static void __exit msm_geni_serial_exit(void)
{
	platform_driver_unregister(&msm_geni_serial_platform_driver);
	uart_unregister_driver(&msm_geni_serial_hs_driver);
	console_unregister(&msm_geni_console_driver);
}
module_exit(msm_geni_serial_exit);

MODULE_DESCRIPTION("Serial driver for GENI based QTI serial cores");
MODULE_LICENSE("GPL v2");
MODULE_ALIAS("tty:msm_geni_geni_serial");<|MERGE_RESOLUTION|>--- conflicted
+++ resolved
@@ -172,8 +172,7 @@
 			unsigned int rx_fifo_wc,
 			unsigned int rx_last_byte_valid,
 			unsigned int rx_last,
-			bool drop_rx,
-			unsigned long *flags);
+			bool drop_rx);
 	struct device *wrapper_dev;
 	struct se_geni_rsc serial_rsc;
 	dma_addr_t tx_dma;
@@ -213,12 +212,12 @@
 			unsigned int rx_fifo_wc,
 			unsigned int rx_last_byte_valid,
 			unsigned int rx_last,
-			bool drop_rx, unsigned long *flags);
+			bool drop_rx);
 static int handle_rx_hs(struct uart_port *uport,
 			unsigned int rx_fifo_wc,
 			unsigned int rx_last_byte_valid,
 			unsigned int rx_last,
-			bool drop_rx, unsigned long *flags);
+			bool drop_rx);
 static unsigned int msm_geni_serial_tx_empty(struct uart_port *port);
 static int msm_geni_serial_power_on(struct uart_port *uport);
 static void msm_geni_serial_power_off(struct uart_port *uport);
@@ -238,11 +237,7 @@
 static struct msm_geni_serial_port msm_geni_console_port;
 static struct msm_geni_serial_port msm_geni_serial_ports[GENI_UART_NR_PORTS];
 static void msm_geni_serial_handle_isr(struct uart_port *uport,
-<<<<<<< HEAD
-				unsigned long *flags);
-=======
 				unsigned long *flags, bool is_irq_masked);
->>>>>>> 74809ce2
 
 /*
  * The below API is required to check if uport->lock (spinlock)
@@ -355,10 +350,6 @@
 {
 	struct msm_geni_serial_port *msm_port = GET_DEV_PORT(uport);
 	unsigned long timeout = POLL_ITERATIONS;
-<<<<<<< HEAD
-	unsigned long ret;
-=======
->>>>>>> 74809ce2
 	unsigned long flags = 0;
 
 	/*
@@ -373,21 +364,13 @@
 		 */
 		if (msm_port->m_cmd) {
 			while (!msm_port->m_cmd_done && timeout > 0) {
-<<<<<<< HEAD
-				msm_geni_serial_handle_isr(uport, &flags);
-=======
 				msm_geni_serial_handle_isr(uport, &flags, true);
->>>>>>> 74809ce2
 				timeout--;
 				udelay(100);
 			}
 		} else if (msm_port->s_cmd) {
 			while (!msm_port->s_cmd_done && timeout > 0) {
-<<<<<<< HEAD
-				msm_geni_serial_handle_isr(uport, &flags);
-=======
 				msm_geni_serial_handle_isr(uport, &flags, true);
->>>>>>> 74809ce2
 				timeout--;
 				udelay(100);
 			}
@@ -1049,13 +1032,12 @@
 			unsigned int rx_fifo_wc,
 			unsigned int rx_last_byte_valid,
 			unsigned int rx_last,
-			bool drop_rx, unsigned long *flags)
+			bool drop_rx)
 {
 	int i, c;
 	unsigned char *rx_char;
 	struct tty_port *tport;
 	struct msm_geni_serial_port *msm_port = GET_DEV_PORT(uport);
-	bool locked;
 
 	tport = &uport->state->port;
 	for (i = 0; i < rx_fifo_wc; i++) {
@@ -1081,26 +1063,6 @@
 				tty_insert_flip_char(tport, rx_char[c], flag);
 		}
 	}
-<<<<<<< HEAD
-	if (!drop_rx) {
-		/*
-		 * Driver acquiring port->lock in isr function and calling
-		 * tty_flip_buffer_push() which in turn will wait for
-		 * another lock from framework __queue_work function.
-		 * release the port lock before calling tty_flip_buffer_push()
-		 * to avoid deadlock scenarios.
-		 */
-		locked = msm_geni_serial_spinlocked(uport);
-		if (locked) {
-			spin_unlock_irqrestore(&uport->lock, *flags);
-			tty_flip_buffer_push(tport);
-			spin_lock_irqsave(&uport->lock, *flags);
-		} else {
-			tty_flip_buffer_push(tport);
-		}
-	}
-=======
->>>>>>> 74809ce2
 	return 0;
 }
 #else
@@ -1108,7 +1070,7 @@
 			unsigned int rx_fifo_wc,
 			unsigned int rx_last_byte_valid,
 			unsigned int rx_last,
-			bool drop_rx, unsigned long *flags)
+			bool drop_rx)
 {
 	return -EPERM;
 }
@@ -1539,11 +1501,7 @@
 			    "%s cancel failed is_rx_active:%d 0x%x\n",
 			    __func__, is_rx_active, geni_status);
 		if (uart_console(uport) && !is_rx_active) {
-<<<<<<< HEAD
-			msm_geni_serial_handle_isr(uport, &flags);
-=======
 			msm_geni_serial_handle_isr(uport, &flags, true);
->>>>>>> 74809ce2
 			goto exit_rx_seq;
 		}
 		port->s_cmd_done = false;
@@ -1591,7 +1549,7 @@
 			unsigned int rx_fifo_wc,
 			unsigned int rx_last_byte_valid,
 			unsigned int rx_last,
-			bool drop_rx, unsigned long *flags)
+			bool drop_rx)
 {
 	unsigned char *rx_char;
 	struct tty_port *tport;
@@ -1623,8 +1581,8 @@
 	return ret;
 }
 
-static int msm_geni_serial_handle_rx(struct uart_port *uport, bool drop_rx,
-				     unsigned long *flags)
+static int msm_geni_serial_handle_rx(struct uart_port *uport, bool drop_rx)
+
 {
 	int ret = 0;
 	unsigned int rx_fifo_status;
@@ -1643,11 +1601,7 @@
 	rx_last = rx_fifo_status & RX_LAST;
 	if (rx_fifo_wc)
 		ret = port->handle_rx(uport, rx_fifo_wc, rx_last_byte_valid,
-<<<<<<< HEAD
-						rx_last, drop_rx, flags);
-=======
 						rx_last, drop_rx);
->>>>>>> 74809ce2
 	return ret;
 }
 
@@ -1830,12 +1784,8 @@
 }
 
 static void msm_geni_serial_handle_isr(struct uart_port *uport,
-<<<<<<< HEAD
-				       unsigned long *flags)
-=======
 				       unsigned long *flags,
 				       bool is_irq_masked)
->>>>>>> 74809ce2
 {
 	unsigned int m_irq_status;
 	unsigned int s_irq_status;
@@ -1921,10 +1871,6 @@
 		}
 
 		if (s_irq_status & (S_RX_FIFO_WATERMARK_EN |
-<<<<<<< HEAD
-							S_RX_FIFO_LAST_EN))
-			msm_geni_serial_handle_rx(uport, drop_rx, flags);
-=======
 							S_RX_FIFO_LAST_EN)) {
 			msm_geni_serial_handle_rx(uport, drop_rx);
 			if (!drop_rx && !is_irq_masked) {
@@ -1935,7 +1881,6 @@
 				tty_flip_buffer_push(tport);
 			}
 		}
->>>>>>> 74809ce2
 	} else {
 		dma_tx_status = geni_read_reg_nolog(uport->membase,
 							SE_DMA_TX_IRQ_STAT);
@@ -2029,11 +1974,7 @@
 	unsigned long flags;
 
 	spin_lock_irqsave(&uport->lock, flags);
-<<<<<<< HEAD
-	msm_geni_serial_handle_isr(uport, &flags);
-=======
 	msm_geni_serial_handle_isr(uport, &flags, false);
->>>>>>> 74809ce2
 	spin_unlock_irqrestore(&uport->lock, flags);
 	return IRQ_HANDLED;
 }
