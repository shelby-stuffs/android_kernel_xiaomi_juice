--- conflicted
+++ resolved
@@ -93,7 +93,7 @@
 	spin_unlock_irqrestore(&drvdata->spinlock, flags);
 
 	if (first_enable)
-		dev_dbg(drvdata->dev, "FUNNEL inport %d enabled\n", inport);
+		dev_info(drvdata->dev, "FUNNEL inport %d enabled\n", inport);
 	return rc;
 }
 
@@ -203,7 +203,6 @@
 };
 ATTRIBUTE_GROUPS(coresight_funnel);
 
-<<<<<<< HEAD
 static int funnel_get_resource_byname(struct device_node *np,
 				   char *ch_base, struct resource *res)
 {
@@ -227,20 +226,13 @@
 	return of_address_to_resource(np, index, res);
 }
 
-static int funnel_probe(struct amba_device *adev, const struct amba_id *id)
-=======
 static int funnel_probe(struct device *dev, struct resource *res)
->>>>>>> 34f21ff3
 {
 	int ret;
 	void __iomem *base;
 	struct coresight_platform_data *pdata = NULL;
 	struct funnel_drvdata *drvdata;
-<<<<<<< HEAD
-	struct resource *res;
 	struct resource res_real;
-=======
->>>>>>> 34f21ff3
 	struct coresight_desc desc = { 0 };
 	struct device_node *np = dev->of_node;
 
@@ -266,28 +258,27 @@
 			return ret;
 	}
 
-<<<<<<< HEAD
+
 	if (of_property_read_bool(np, "qcom,duplicate-funnel")) {
 		ret = funnel_get_resource_byname(np, "funnel-base-real",
 						 &res_real);
 		if (ret)
 			return ret;
 
+
 		res = &res_real;
 		base = devm_ioremap(dev, res->start, resource_size(res));
-	} else {
-		/* Validity of resource is already checked by the AMBA core */
-		res = &adev->res;
-		base = devm_ioremap_resource(dev, res);
-	}
-	if (IS_ERR(base))
-		return PTR_ERR(base);
-=======
-	/*
-	 * Map the device base for dynamic-funnel, which has been
-	 * validated by AMBA core.
-	 */
-	if (res) {
+		if (IS_ERR(base)) {
+			ret = PTR_ERR(base);
+			goto out_disable_clk;
+		}
+		drvdata->base = base;
+		desc.groups = coresight_funnel_groups;
+	} else if (res) {
+		/*
+		 * Map the device base for dynamic-funnel, which has been
+		 * validated by AMBA core.
+		 */
 		base = devm_ioremap_resource(dev, res);
 		if (IS_ERR(base)) {
 			ret = PTR_ERR(base);
@@ -296,7 +287,6 @@
 		drvdata->base = base;
 		desc.groups = coresight_funnel_groups;
 	}
->>>>>>> 34f21ff3
 
 	dev_set_drvdata(dev, drvdata);
 
