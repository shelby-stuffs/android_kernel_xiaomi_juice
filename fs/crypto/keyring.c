--- conflicted
+++ resolved
@@ -696,68 +696,8 @@
 			goto out_wipe_secret;
 	}
 
-<<<<<<< HEAD
-	switch (arg.key_spec.type) {
-	case FSCRYPT_KEY_SPEC_TYPE_DESCRIPTOR:
-		/*
-		 * Only root can add keys that are identified by an arbitrary
-		 * descriptor rather than by a cryptographic hash --- since
-		 * otherwise a malicious user could add the wrong key.
-		 */
-		err = -EACCES;
-		if (!capable(CAP_SYS_ADMIN))
-			goto out_wipe_secret;
-
-		err = -EINVAL;
-		if (arg.__flags & ~__FSCRYPT_ADD_KEY_FLAG_HW_WRAPPED)
-			goto out_wipe_secret;
-		break;
-	case FSCRYPT_KEY_SPEC_TYPE_IDENTIFIER:
-		err = -EINVAL;
-		if (arg.__flags & ~__FSCRYPT_ADD_KEY_FLAG_HW_WRAPPED)
-			goto out_wipe_secret;
-		if (arg.__flags & __FSCRYPT_ADD_KEY_FLAG_HW_WRAPPED) {
-			kdf_key = _kdf_key;
-			kdf_key_size = RAW_SECRET_SIZE;
-			err = fscrypt_derive_raw_secret(sb, secret.raw,
-							secret.size,
-							kdf_key, kdf_key_size);
-			if (err)
-				goto out_wipe_secret;
-			secret.is_hw_wrapped = true;
-		} else {
-			kdf_key = secret.raw;
-			kdf_key_size = secret.size;
-		}
-		err = fscrypt_init_hkdf(&secret.hkdf, kdf_key, kdf_key_size);
-		/*
-		 * Now that the HKDF context is initialized, the raw HKDF
-		 * key is no longer needed.
-		 */
-		memzero_explicit(kdf_key, kdf_key_size);
-		if (err)
-			goto out_wipe_secret;
-
-		/* Calculate the key identifier and return it to userspace. */
-		err = fscrypt_hkdf_expand(&secret.hkdf,
-					  HKDF_CONTEXT_KEY_IDENTIFIER,
-					  NULL, 0, arg.key_spec.u.identifier,
-					  FSCRYPT_KEY_IDENTIFIER_SIZE);
-		if (err)
-			goto out_wipe_secret;
-		err = -EFAULT;
-		if (copy_to_user(uarg->key_spec.u.identifier,
-				 arg.key_spec.u.identifier,
-				 FSCRYPT_KEY_IDENTIFIER_SIZE))
-			goto out_wipe_secret;
-		break;
-	default:
-		WARN_ON(1);
-		err = -EINVAL;
-=======
 	err = add_master_key(sb, &secret, &arg.key_spec);
 	if (err)
->>>>>>> 3b9cf91c
 		goto out_wipe_secret;
 
 	/* Return the key identifier to userspace, if applicable */
