--- conflicted
+++ resolved
@@ -1071,13 +1071,9 @@
 
 		if (phase == 3) {
 			inode = f2fs_iget(sb, dni.ino);
-<<<<<<< HEAD
-			if (IS_ERR(inode) || is_bad_inode(inode)) {
+			if (IS_ERR(inode) || is_bad_inode(inode) ||
+					special_file(inode->i_mode)) {
 				set_sbi_flag(sbi, SBI_NEED_FSCK);
-=======
-			if (IS_ERR(inode) || is_bad_inode(inode) ||
-					special_file(inode->i_mode))
->>>>>>> aa8663e8
 				continue;
 			}
 
